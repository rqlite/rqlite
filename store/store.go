// Package store provides a distributed SQLite instance.
//
// Distributed consensus is provided via the Raft algorithm.
package store

import (
	"bytes"
	"encoding/binary"
	"encoding/json"
	"errors"
	"expvar"
	"fmt"
	"io"
	"io/ioutil"
	"log"
	"math/rand"
	"os"
	"path/filepath"
	"sort"
	"sync"
	"time"

	"github.com/hashicorp/raft"
	"github.com/hashicorp/raft-boltdb"
	sdb "github.com/rqlite/rqlite/db"
)

var (
	// ErrNotLeader is returned when a node attempts to execute a leader-only
	// operation.
	ErrNotLeader = errors.New("not leader")

	// ErrOpenTimeout is returned when the Store does not apply its initial
	// logs within the specified time.
	ErrOpenTimeout = errors.New("timeout waiting for initial logs application")

	// ErrInvalidBackupFormat is returned when the requested backup format
	// is not valid.
	ErrInvalidBackupFormat = errors.New("invalid backup format")
)

const (
	retainSnapshotCount = 2
	applyTimeout        = 10 * time.Second
	openTimeout         = 120 * time.Second
	sqliteFile          = "db.sqlite"
	leaderWaitDelay     = 100 * time.Millisecond
	appliedWaitDelay    = 100 * time.Millisecond
	connectionPoolCount = 5
	connectionTimeout   = 10 * time.Second
	raftLogCacheSize    = 512
)

const (
	numSnaphots = "num_snapshots"
	numBackups  = "num_backups"
	numRestores = "num_restores"
)

// BackupFormat represents the backup formats supported by the Store.
type BackupFormat int

const (
	// BackupSQL is dump of the database in SQL text format.
	BackupSQL BackupFormat = iota

	// BackupBinary is a copy of the SQLite database file.
	BackupBinary
)

// stats captures stats for the Store.
var stats *expvar.Map

func init() {
	stats = expvar.NewMap("store")
	stats.Add(numSnaphots, 0)
	stats.Add(numBackups, 0)
	stats.Add(numRestores, 0)
}

// RaftResponse is the Raft metadata that will be included with responses, if
// the associated request modified the Raft log.
type RaftResponse struct {
	Index  uint64 `json:"index,omitempty"`
	NodeID string `json:"node_id,omitempty"`
}

// QueryRequest represents a query that returns rows, and does not modify
// the database.
type QueryRequest struct {
	Queries []string
	Timings bool
	Tx      bool
	Lvl     ConsistencyLevel
}

// QueryResponse encapsulates a response to a query.
type QueryResponse struct {
	Rows []*sdb.Rows
	Time float64
	Raft *RaftResponse
}

// ExecuteRequest represents a query that returns now rows, but does modify
// the database.
type ExecuteRequest struct {
	Queries []string
	Timings bool
	Tx      bool
}

// ExecuteResponse encapsulates a response to an execute.
type ExecuteResponse struct {
	Results []*sdb.Result
	Time    float64
	Raft    RaftResponse
}

// ConsistencyLevel represents the available read consistency levels.
type ConsistencyLevel int

// Represents the available consistency levels.
const (
	None ConsistencyLevel = iota
	Weak
	Strong
)

// ClusterState defines the possible Raft states the current node can be in
type ClusterState int

// Represents the Raft cluster states
const (
	Leader ClusterState = iota
	Follower
	Candidate
	Shutdown
	Unknown
)

// Store is a SQLite database, where all changes are made via Raft consensus.
type Store struct {
	raftDir string

<<<<<<< HEAD
	raft    *raft.Raft // The consensus mechanism.
	ln      Listener
	raftTn  *raft.NetworkTransport
	raftID  string                // Node ID.
	raftLog *raftboltdb.BoltStore // Persisent log store.
	dbConf  *DBConfig             // SQLite database config.
	dbPath  string                // Path to underlying SQLite file, if not in-memory.

	connsMu sync.RWMutex
	randSrc *rand.Rand
	db      *sdb.DB                // The underlying SQLite database.
	conns   map[uint64]*Connection // Database connections under management.
	dbConn  *sdb.Conn              // Hidden connection to underlying SQLite database.
=======
	raft   *raft.Raft // The consensus mechanism.
	ln     Listener
	raftTn *raft.NetworkTransport
	raftID string    // Node ID.
	dbConf *DBConfig // SQLite database config.
	dbPath string    // Path to underlying SQLite file, if not in-memory.
	db     *sdb.DB   // The underlying SQLite database.
	dbConn *sdb.Conn // Default connection to underlying SQLite database.

	raftLog    raft.LogStore         // Persistent log store.
	raftStable raft.StableStore      // Persistent k-v store.
	boltStore  *raftboltdb.BoltStore // Physical store.
>>>>>>> 9d4fe483

	metaMu sync.RWMutex
	meta   map[string]map[string]string

	restoreMu sync.RWMutex // Restore needs exclusive access to database.

	logger *log.Logger

	SnapshotThreshold uint64
	SnapshotInterval  time.Duration
	HeartbeatTimeout  time.Duration
	ApplyTimeout      time.Duration
}

// StoreConfig represents the configuration of the underlying Store.
type StoreConfig struct {
	DBConf *DBConfig   // The DBConfig object for this Store.
	Dir    string      // The working directory for raft.
	Tn     Transport   // The underlying Transport for raft.
	ID     string      // Node ID.
	Logger *log.Logger // The logger to use to log stuff.
}

// New returns a new Store.
func New(ln Listener, c *StoreConfig) *Store {
	logger := c.Logger
	if logger == nil {
		logger = log.New(os.Stderr, "[store] ", log.LstdFlags)
	}

	return &Store{
		ln:           ln,
		raftDir:      c.Dir,
		raftID:       c.ID,
		dbConf:       c.DBConf,
		dbPath:       filepath.Join(c.Dir, sqliteFile),
		randSrc:      rand.New(rand.NewSource(time.Now().UnixNano())),
		meta:         make(map[string]map[string]string),
		logger:       logger,
		ApplyTimeout: applyTimeout,
	}
}

// Open opens the store. If enableSingle is set, and there are no existing peers,
// then this node becomes the first node, and therefore leader, of the cluster.
func (s *Store) Open(enableSingle bool) error {
	s.logger.Printf("opening store with node ID %s", s.raftID)

	s.logger.Printf("ensuring directory at %s exists", s.raftDir)
	if err := os.MkdirAll(s.raftDir, 0755); err != nil {
		return err
	}

	// Create underlying database.
	if err := s.createDatabase(); err != nil {
		return err
	}

	// Get utility connection to database.
	conn, err := s.db.Connect()
	if err != nil {
		return err
	}
	s.dbConn = conn

	// Is this a brand new node?
	newNode := !pathExists(filepath.Join(s.raftDir, "raft.db"))

	// Create Raft-compatible network layer.
	s.raftTn = raft.NewNetworkTransport(NewTransport(s.ln),
		connectionPoolCount, connectionTimeout, nil)

	// Get the Raft configuration for this store.
	config := s.raftConfig()
	config.LocalID = raft.ServerID(s.raftID)
	config.Logger = log.New(os.Stderr, "[raft] ", log.LstdFlags)

	// Create the snapshot store. This allows Raft to truncate the log.
	snapshots, err := raft.NewFileSnapshotStore(s.raftDir, retainSnapshotCount, os.Stderr)
	if err != nil {
		return fmt.Errorf("file snapshot store: %s", err)
	}

	// Create the log store and stable store.
	s.boltStore, err = raftboltdb.NewBoltStore(filepath.Join(s.raftDir, "raft.db"))
	if err != nil {
		return fmt.Errorf("new bolt store: %s", err)
	}
	s.raftStable = s.boltStore
	s.raftLog, err = raft.NewLogCache(raftLogCacheSize, s.boltStore)
	if err != nil {
		return fmt.Errorf("new cached store: %s", err)
	}

	// Instantiate the Raft system.
	ra, err := raft.NewRaft(config, s, s.raftLog, s.raftStable, snapshots, s.raftTn)
	if err != nil {
		return fmt.Errorf("new raft: %s", err)
	}

	if enableSingle && newNode {
		s.logger.Printf("bootstrap needed")
		configuration := raft.Configuration{
			Servers: []raft.Server{
				{
					ID:      config.LocalID,
					Address: s.raftTn.LocalAddr(),
				},
			},
		}
		ra.BootstrapCluster(configuration)
	} else {
		s.logger.Printf("no bootstrap needed")
	}

	s.raft = ra

	return nil
}

// Connect returns a new connection to the database. Changes made to the database
// through this connection are applied via the Raft consensus system. The Store
// must have been opened first.
func (s *Store) Connect() (*Connection, error) {
	connID := func() uint64 {
		s.connsMu.Lock()
		defer s.connsMu.Unlock()
		for {
			// Make sure we get a new connection ID.
			id := s.randSrc.Uint64()
			if _, ok := s.conns[id]; !ok {
				s.conns[id] = nil
				return id
			}

		}
	}()
	c := &connectSub{connID}

	cmd, err := newCommand(connect, c)
	if err != nil {
		return nil, err
	}
	b, err := json.Marshal(cmd)
	if err != nil {
		return nil, err
	}

	f := s.raft.Apply(b, s.ApplyTimeout)
	if e := f.(raft.Future); e.Error() != nil {
		if e.Error() == raft.ErrNotLeader {
			return nil, ErrNotLeader
		}
		return nil, e.Error()
	}

	s.connsMu.RLock()
	defer s.connsMu.RUnlock()
	return s.conns[connID], nil
}

// Close closes the store. If wait is true, waits for a graceful shutdown.
func (s *Store) Close(wait bool) error {
	if err := s.dbConn.Close(); err != nil {
		return err
	}
<<<<<<< HEAD
	// XXX CLOSE OTHER CONNECTIONS
	f := s.raft.Shutdown()
	if wait {
		if e := f.(raft.Future); e.Error() != nil {
			return e.Error()
=======
	s.dbConn = nil
	s.db = nil

	if s.raft != nil {
		f := s.raft.Shutdown()
		if wait {
			if e := f.(raft.Future); e.Error() != nil {
				return e.Error()
			}
>>>>>>> 9d4fe483
		}
		s.raft = nil
	}

	if s.boltStore != nil {
		if err := s.boltStore.Close(); err != nil {
			return err
		}
		s.boltStore = nil
	}
	s.raftLog = nil
	s.raftStable = nil
	return nil
}

// WaitForApplied waits for all Raft log entries to to be applied to the
// underlying database.
func (s *Store) WaitForApplied(timeout time.Duration) error {
	if timeout == 0 {
		return nil
	}
	s.logger.Printf("waiting for up to %s for application of initial logs", timeout)
	if err := s.WaitForAppliedIndex(s.raft.LastIndex(), timeout); err != nil {
		return ErrOpenTimeout
	}
	return nil
}

// IsLeader is used to determine if the current node is cluster leader
func (s *Store) IsLeader() bool {
	return s.raft.State() == raft.Leader
}

// State returns the current node's Raft state
func (s *Store) State() ClusterState {
	state := s.raft.State()
	switch state {
	case raft.Leader:
		return Leader
	case raft.Candidate:
		return Candidate
	case raft.Follower:
		return Follower
	case raft.Shutdown:
		return Shutdown
	default:
		return Unknown
	}
}

// Path returns the path to the store's storage directory.
func (s *Store) Path() string {
	return s.raftDir
}

// Addr returns the address of the store.
func (s *Store) Addr() string {
	return string(s.raftTn.LocalAddr())
}

// ID returns the Raft ID of the store.
func (s *Store) ID() string {
	return s.raftID
}

// LeaderAddr returns the Raft address of the current leader. Returns a
// blank string if there is no leader.
func (s *Store) LeaderAddr() string {
	return string(s.raft.Leader())
}

// LeaderID returns the node ID of the Raft leader. Returns a
// blank string if there is no leader, or an error.
func (s *Store) LeaderID() (string, error) {
	addr := s.LeaderAddr()
	configFuture := s.raft.GetConfiguration()
	if err := configFuture.Error(); err != nil {
		s.logger.Printf("failed to get raft configuration: %v", err)
		return "", err
	}

	for _, srv := range configFuture.Configuration().Servers {
		if srv.Address == raft.ServerAddress(addr) {
			return string(srv.ID), nil
		}
	}
	return "", nil
}

// Nodes returns the slice of nodes in the cluster, sorted by ID ascending.
func (s *Store) Nodes() ([]*Server, error) {
	f := s.raft.GetConfiguration()
	if f.Error() != nil {
		return nil, f.Error()
	}

	rs := f.Configuration().Servers
	servers := make([]*Server, len(rs))
	for i := range rs {
		servers[i] = &Server{
			ID:   string(rs[i].ID),
			Addr: string(rs[i].Address),
		}
	}

	sort.Sort(Servers(servers))
	return servers, nil
}

// WaitForLeader blocks until a leader is detected, or the timeout expires.
func (s *Store) WaitForLeader(timeout time.Duration) (string, error) {
	tck := time.NewTicker(leaderWaitDelay)
	defer tck.Stop()
	tmr := time.NewTimer(timeout)
	defer tmr.Stop()

	for {
		select {
		case <-tck.C:
			l := s.LeaderAddr()
			if l != "" {
				return l, nil
			}
		case <-tmr.C:
			return "", fmt.Errorf("timeout expired")
		}
	}
}

// WaitForAppliedIndex blocks until a given log index has been applied,
// or the timeout expires.
func (s *Store) WaitForAppliedIndex(idx uint64, timeout time.Duration) error {
	tck := time.NewTicker(appliedWaitDelay)
	defer tck.Stop()
	tmr := time.NewTimer(timeout)
	defer tmr.Stop()

	for {
		select {
		case <-tck.C:
			if s.raft.AppliedIndex() >= idx {
				return nil
			}
		case <-tmr.C:
			return fmt.Errorf("timeout expired")
		}
	}
}

// Stats returns stats for the store.
func (s *Store) Stats() (map[string]interface{}, error) {
	// fkEnabled, err := s.dbConn.FKConstraints()
	// if err != nil {
	// 	return nil, err
	// }
	var fkEnabled bool

	dbStatus := map[string]interface{}{
		"dsn":            s.dbConf.DSN,
		"fk_constraints": enabledFromBool(fkEnabled),
		"version":        sdb.DBVersion,
	}
	if !s.dbConf.Memory {
		dbStatus["path"] = s.dbPath
		stat, err := os.Stat(s.dbPath)
		if err != nil {
			return nil, err
		}
		dbStatus["size"] = stat.Size()
	} else {
		dbStatus["path"] = ":memory:"
	}

	nodes, err := s.Nodes()
	if err != nil {
		return nil, err
	}
	leaderID, err := s.LeaderID()
	if err != nil {
		return nil, err
	}

	status := map[string]interface{}{
		"node_id": s.raftID,
		"raft":    s.raft.Stats(),
		"addr":    s.Addr(),
		"leader": map[string]string{
			"node_id": leaderID,
			"addr":    s.LeaderAddr(),
		},
		"apply_timeout":      s.ApplyTimeout.String(),
		"heartbeat_timeout":  s.HeartbeatTimeout.String(),
		"snapshot_threshold": s.SnapshotThreshold,
		"metadata":           s.meta,
		"nodes":              nodes,
		"dir":                s.raftDir,
		"sqlite3":            dbStatus,
		"db_conf":            s.dbConf,
	}
	return status, nil
}

// Backup writes a snapshot of the underlying database to dst
//
// If leader is true, this operation is performed with a read consistency
// level equivalent to "weak". Otherwise no guarantees are made about the
// read consistency level.
func (s *Store) Backup(leader bool, fmt BackupFormat, dst io.Writer) error {
	s.restoreMu.RLock()
	defer s.restoreMu.RUnlock()

	if leader && s.raft.State() != raft.Leader {
		return ErrNotLeader
	}

	var err error
	if fmt == BackupBinary {
		err = s.database(leader, dst)
		if err != nil {
			return err
		}
	} else if fmt == BackupSQL {
		if err := s.dbConn.Dump(dst); err != nil {
			return err
		}
	} else {
		return ErrInvalidBackupFormat
	}
	stats.Add(numBackups, 1)
	return nil
}

// Join joins a node, identified by id and located at addr, to this store.
// The node must be ready to respond to Raft communications at that address.
func (s *Store) Join(id, addr string, metadata map[string]string) error {
	s.logger.Printf("received request to join node at %s", addr)
	if s.raft.State() != raft.Leader {
		return ErrNotLeader
	}

	configFuture := s.raft.GetConfiguration()
	if err := configFuture.Error(); err != nil {
		s.logger.Printf("failed to get raft configuration: %v", err)
		return err
	}

	for _, srv := range configFuture.Configuration().Servers {
		// If a node already exists with either the joining node's ID or address,
		// that node may need to be removed from the config first.
		if srv.ID == raft.ServerID(id) || srv.Address == raft.ServerAddress(addr) {
			// However if *both* the ID and the address are the same, the no
			// join is actually needed.
			if srv.Address == raft.ServerAddress(addr) && srv.ID == raft.ServerID(id) {
				s.logger.Printf("node %s at %s already member of cluster, ignoring join request",
					id, addr)
				return nil
			}
			if err := s.remove(id); err != nil {
				s.logger.Printf("failed to remove node: %v", err)
				return err
			}
		}
	}

	f := s.raft.AddVoter(raft.ServerID(id), raft.ServerAddress(addr), 0, 0)
	if e := f.(raft.Future); e.Error() != nil {
		if e.Error() == raft.ErrNotLeader {
			return ErrNotLeader
		}
		e.Error()
	}

	if err := s.setMetadata(id, metadata); err != nil {
		return err
	}

	s.logger.Printf("node at %s joined successfully", addr)
	return nil
}

// Remove removes a node from the store, specified by ID.
func (s *Store) Remove(id string) error {
	s.logger.Printf("received request to remove node %s", id)
	if err := s.remove(id); err != nil {
		s.logger.Printf("failed to remove node %s: %s", id, err.Error())
		return err
	}

	s.logger.Printf("node %s removed successfully", id)
	return nil
}

// Metadata returns the value for a given key, for a given node ID.
func (s *Store) Metadata(id, key string) string {
	s.metaMu.RLock()
	defer s.metaMu.RUnlock()

	if _, ok := s.meta[id]; !ok {
		return ""
	}
	v, ok := s.meta[id][key]
	if ok {
		return v
	}
	return ""
}

// SetMetadata adds the metadata md to any existing metadata for
// this node.
func (s *Store) SetMetadata(md map[string]string) error {
	return s.setMetadata(s.raftID, md)
}

// setMetadata adds the metadata md to any existing metadata for
// the given node ID.
func (s *Store) setMetadata(id string, md map[string]string) error {
	// Check local data first.
	if func() bool {
		s.metaMu.RLock()
		defer s.metaMu.RUnlock()
		if _, ok := s.meta[id]; ok {
			for k, v := range md {
				if s.meta[id][k] != v {
					return false
				}
			}
			return true
		}
		return false
	}() {
		// Local data is same as data being pushed in,
		// nothing to do.
		return nil
	}

	c, err := newMetadataSetCommand(id, md)
	if err != nil {
		return err
	}
	b, err := json.Marshal(c)
	if err != nil {
		return err
	}
	f := s.raft.Apply(b, s.ApplyTimeout)
	if e := f.(raft.Future); e.Error() != nil {
		if e.Error() == raft.ErrNotLeader {
			return ErrNotLeader
		}
		e.Error()
	}

	return nil
}

// Execute executes queries that return no rows, but do modify the database.
func (s *Store) execute(c *Connection, ex *ExecuteRequest) (*ExecuteResponse, error) {
	start := time.Now()

	d := &databaseSub{
		ConnID:  c.id,
		Tx:      ex.Tx,
		Queries: ex.Queries,
		Timings: ex.Timings,
	}
	cmd, err := newCommand(execute, d)
	if err != nil {
		return nil, err
	}
	b, err := json.Marshal(cmd)
	if err != nil {
		return nil, err
	}

	f := s.raft.Apply(b, s.ApplyTimeout)
	if e := f.(raft.Future); e.Error() != nil {
		if e.Error() == raft.ErrNotLeader {
			return nil, ErrNotLeader
		}
		return nil, e.Error()
	}

	r := f.Response().(*fsmExecuteResponse)
	return &ExecuteResponse{
		Results: r.results,
		Time:    time.Since(start).Seconds(),
		Raft:    RaftResponse{f.Index(), s.raftID},
	}, r.error
}

// Query executes queries that return rows, and do not modify the database.
func (s *Store) query(c *Connection, qr *QueryRequest) (*QueryResponse, error) {
	s.restoreMu.RLock()
	defer s.restoreMu.RUnlock()
	start := time.Now()

	if qr.Lvl == Strong {
		d := &databaseSub{
			ConnID:  c.id,
			Tx:      qr.Tx,
			Queries: qr.Queries,
			Timings: qr.Timings,
		}
		cmd, err := newCommand(query, d)
		if err != nil {
			return nil, err
		}
		b, err := json.Marshal(cmd)
		if err != nil {
			return nil, err
		}

		f := s.raft.Apply(b, s.ApplyTimeout)
		if e := f.(raft.Future); e.Error() != nil {
			if e.Error() == raft.ErrNotLeader {
				return nil, ErrNotLeader
			}
			return nil, e.Error()
		}

		r := f.Response().(*fsmQueryResponse)
		return &QueryResponse{
			Rows: r.rows,
			Time: time.Since(start).Seconds(),
			Raft: &RaftResponse{f.Index(), s.raftID},
		}, err
	}

	if qr.Lvl == Weak && s.raft.State() != raft.Leader {
		return nil, ErrNotLeader
	}

	r, err := c.db.Query(qr.Queries, qr.Tx, qr.Timings)
	return &QueryResponse{
		Rows: r,
		Time: time.Since(start).Seconds(),
	}, err
}

// createDatabase creates the the in-memory or file-based database.
func (s *Store) createDatabase() error {
	var db *sdb.DB
	var err error
	if !s.dbConf.Memory {
		// as it will be rebuilt from (possibly) a snapshot and committed log entries.
		if err := os.Remove(s.dbPath); err != nil && !os.IsNotExist(err) {
			return err
		}
		db, err = sdb.New(s.dbPath, s.dbConf.DSN, false)
		if err != nil {
			return err
		}
		s.logger.Println("SQLite database opened at", s.dbPath)
	} else {
		db, err = sdb.New(s.dbPath, s.dbConf.DSN, true)
		if err != nil {
			return err
		}
		s.logger.Println("SQLite in-memory database opened")
	}
	s.db = db
	return nil
}

// remove removes the node, with the given ID, from the cluster.
func (s *Store) remove(id string) error {
	if s.raft.State() != raft.Leader {
		return ErrNotLeader
	}

	f := s.raft.RemoveServer(raft.ServerID(id), 0, 0)
	if f.Error() != nil {
		if f.Error() == raft.ErrNotLeader {
			return ErrNotLeader
		}
		return f.Error()
	}

	c, err := newCommand(metadataDelete, id)
	b, err := json.Marshal(c)
	if err != nil {
		return err
	}
	f = s.raft.Apply(b, s.ApplyTimeout)
	if e := f.(raft.Future); e.Error() != nil {
		if e.Error() == raft.ErrNotLeader {
			return ErrNotLeader
		}
		e.Error()
	}

	return nil
}

func (s *Store) removeConn(id uint64) {
	s.connsMu.Lock()
	defer s.connsMu.Unlock()
	delete(s.conns, id)
}

// raftConfig returns a new Raft config for the store.
func (s *Store) raftConfig() *raft.Config {
	config := raft.DefaultConfig()
	if s.SnapshotThreshold != 0 {
		config.SnapshotThreshold = s.SnapshotThreshold
	}
	if s.SnapshotInterval != 0 {
		config.SnapshotInterval = s.SnapshotInterval
	}
	if s.HeartbeatTimeout != 0 {
		config.HeartbeatTimeout = s.HeartbeatTimeout
	}
	return config
}

type fsmExecuteResponse struct {
	results []*sdb.Result
	error   error
}

type fsmQueryResponse struct {
	rows  []*sdb.Rows
	error error
}

type fsmGenericResponse struct {
	error error
}

// Apply applies a Raft log entry to the database.
func (s *Store) Apply(l *raft.Log) interface{} {
	s.restoreMu.RLock()
	defer s.restoreMu.RUnlock()

	var c command
	if err := json.Unmarshal(l.Data, &c); err != nil {
		panic(fmt.Sprintf("failed to unmarshal cluster command: %s", err.Error()))
	}

	switch c.Typ {
	case execute, query:
		var d databaseSub
		if err := json.Unmarshal(c.Sub, &d); err != nil {
			return &fsmGenericResponse{error: err}
		}

		s.connsMu.RLock()
		defer s.connsMu.RUnlock()
		conn, ok := s.conns[d.ConnID]
		if !ok {
			return &fsmGenericResponse{error: fmt.Errorf("connection %d does not exist", d.ConnID)}
		}

		if c.Typ == execute {
			r, err := conn.db.Execute(d.Queries, d.Tx, d.Timings)
			return &fsmExecuteResponse{results: r, error: err}
		}
		r, err := conn.db.Query(d.Queries, d.Tx, d.Timings)
		return &fsmQueryResponse{rows: r, error: err}
	case metadataSet:
		var d metadataSetSub
		if err := json.Unmarshal(c.Sub, &d); err != nil {
			return &fsmGenericResponse{error: err}
		}
		func() {
			s.metaMu.Lock()
			defer s.metaMu.Unlock()
			if _, ok := s.meta[d.RaftID]; !ok {
				s.meta[d.RaftID] = make(map[string]string)
			}
			for k, v := range d.Data {
				s.meta[d.RaftID][k] = v
			}
		}()
		return &fsmGenericResponse{}
	case metadataDelete:
		var d string
		if err := json.Unmarshal(c.Sub, &d); err != nil {
			return &fsmGenericResponse{error: err}
		}
		func() {
			s.metaMu.Lock()
			defer s.metaMu.Unlock()
			delete(s.meta, d)
		}()
		return &fsmGenericResponse{}
	case connect:
		var d connectSub
		if err := json.Unmarshal(c.Sub, &d); err != nil {
			return &fsmGenericResponse{error: err}
		}
		conn, err := s.db.Connect()
		if err != nil {
			return &fsmGenericResponse{error: err}
		}
		s.connsMu.Lock()
		defer s.connsMu.Unlock()
		s.conns[d.id] = NewConnection(conn, s, d.id)
		return &fsmGenericResponse{}
	default:
		return &fsmGenericResponse{error: fmt.Errorf("unknown command: %v", c.Typ)}
	}
}

// Database copies contents of the underlying SQLite file to dst
func (s *Store) database(leader bool, dst io.Writer) error {
	if leader && s.raft.State() != raft.Leader {
		return ErrNotLeader
	}

	f, err := ioutil.TempFile("", "rqlilte-snap-")
	if err != nil {
		return err
	}
	if err := f.Close(); err != nil {
		return err
	}
	os.Remove(f.Name())
	db, err := sdb.New(f.Name(), "", false)
	if err != nil {
		return err
	}
	conn, err := db.Connect()
	if err != nil {
		return err
	}

	if err := s.dbConn.Backup(conn); err != nil {
		return err
	}
	if err := conn.Close(); err != nil {
		return err
	}

	of, err := os.Open(f.Name())
	if err != nil {
		return err
	}
	defer of.Close()

	_, err = io.Copy(dst, of)
	return err
}

// Snapshot returns a snapshot of the store. The caller must ensure that
// no Raft transaction is taking place during this call. Hashicorp Raft
// guarantees that this function will not be called concurrently with Apply.
func (s *Store) Snapshot() (raft.FSMSnapshot, error) {
	s.restoreMu.RLock()
	defer s.restoreMu.RUnlock()

	fsm := &fsmSnapshot{}
	var err error
	var buf bytes.Buffer
	err = s.database(false, &buf)
	if err != nil {
		s.logger.Printf("failed to read database for snapshot: %s", err.Error())
		return nil, err
	}
	fsm.database = buf.Bytes()

	fsm.meta, err = json.Marshal(s.meta)
	if err != nil {
		s.logger.Printf("failed to encode meta for snapshot: %s", err.Error())
		return nil, err
	}
	stats.Add(numSnaphots, 1)

	return fsm, nil
}

// Restore restores the node to a previous state.
func (s *Store) Restore(rc io.ReadCloser) error {
	s.restoreMu.Lock()
	defer s.restoreMu.Unlock()

	// Get size of database.
	var sz uint64
	if err := binary.Read(rc, binary.LittleEndian, &sz); err != nil {
		return err
	}

	// Now read in the database file data and restore.
	database := make([]byte, sz)
	if _, err := io.ReadFull(rc, database); err != nil {
		return err
	}

	// Create temp file and write incoming database to there.
	temp, err := tempfile()
	if err != nil {
		return err
	}
	defer os.Remove(temp.Name())
	defer temp.Close()

	if _, err := temp.Write(database); err != nil {
		return err
	}

	// Create new database from file, connect, and load
	// existing database from that.
	db, err := sdb.New(temp.Name(), "", false)
	if err != nil {
		return err
	}
	conn, err := db.Connect()
	if err != nil {
		return err
	}
	defer conn.Close()
	if err := s.dbConn.Load(conn); err != nil {
		return err
	}

	// Read remaining bytes, and set to cluster meta.
	b, err := ioutil.ReadAll(rc)
	if err != nil {
		return err
	}

	err = func() error {
		s.metaMu.Lock()
		defer s.metaMu.Unlock()
		return json.Unmarshal(b, &s.meta)
	}()
	if err != nil {
		return err
	}

	stats.Add(numRestores, 1)
	return nil
}

// RegisterObserver registers an observer of Raft events
func (s *Store) RegisterObserver(o *raft.Observer) {
	s.raft.RegisterObserver(o)
}

// DeregisterObserver deregisters an observer of Raft events
func (s *Store) DeregisterObserver(o *raft.Observer) {
	s.raft.DeregisterObserver(o)
}

type fsmSnapshot struct {
	database []byte
	meta     []byte
}

// Persist writes the snapshot to the given sink.
func (f *fsmSnapshot) Persist(sink raft.SnapshotSink) error {
	err := func() error {
		// Start by writing size of database.
		b := new(bytes.Buffer)
		sz := uint64(len(f.database))
		err := binary.Write(b, binary.LittleEndian, sz)
		if err != nil {
			return err
		}
		if _, err := sink.Write(b.Bytes()); err != nil {
			return err
		}

		// Next write database to sink.
		if _, err := sink.Write(f.database); err != nil {
			return err
		}

		// Finally write the meta.
		if _, err := sink.Write(f.meta); err != nil {
			return err
		}

		// Close the sink.
		return sink.Close()
	}()

	if err != nil {
		sink.Cancel()
		return err
	}

	return nil
}

// Release is a no-op.
func (f *fsmSnapshot) Release() {}

// enabledFromBool converts bool to "enabled" or "disabled".
func enabledFromBool(b bool) string {
	if b {
		return "enabled"
	}
	return "disabled"
}

// pathExists returns true if the given path exists.
func pathExists(p string) bool {
	if _, err := os.Lstat(p); err != nil && os.IsNotExist(err) {
		return false
	}
	return true
}

// tempfile returns a temporary file for use
func tempfile() (*os.File, error) {
	f, err := ioutil.TempFile("", "rqlilte-snap-")
	if err != nil {
		return nil, err
	}
	return f, nil
}<|MERGE_RESOLUTION|>--- conflicted
+++ resolved
@@ -142,34 +142,22 @@
 type Store struct {
 	raftDir string
 
-<<<<<<< HEAD
-	raft    *raft.Raft // The consensus mechanism.
-	ln      Listener
-	raftTn  *raft.NetworkTransport
-	raftID  string                // Node ID.
-	raftLog *raftboltdb.BoltStore // Persisent log store.
-	dbConf  *DBConfig             // SQLite database config.
-	dbPath  string                // Path to underlying SQLite file, if not in-memory.
-
-	connsMu sync.RWMutex
-	randSrc *rand.Rand
-	db      *sdb.DB                // The underlying SQLite database.
-	conns   map[uint64]*Connection // Database connections under management.
-	dbConn  *sdb.Conn              // Hidden connection to underlying SQLite database.
-=======
 	raft   *raft.Raft // The consensus mechanism.
 	ln     Listener
 	raftTn *raft.NetworkTransport
 	raftID string    // Node ID.
 	dbConf *DBConfig // SQLite database config.
 	dbPath string    // Path to underlying SQLite file, if not in-memory.
-	db     *sdb.DB   // The underlying SQLite database.
-	dbConn *sdb.Conn // Default connection to underlying SQLite database.
+
+	connsMu sync.RWMutex
+	randSrc *rand.Rand
+	db      *sdb.DB                // The underlying SQLite database.
+	conns   map[uint64]*Connection // Database connections under management.
+	dbConn  *sdb.Conn              // Hidden connection to underlying SQLite database.
 
 	raftLog    raft.LogStore         // Persistent log store.
 	raftStable raft.StableStore      // Persistent k-v store.
 	boltStore  *raftboltdb.BoltStore // Physical store.
->>>>>>> 9d4fe483
 
 	metaMu sync.RWMutex
 	meta   map[string]map[string]string
@@ -333,16 +321,10 @@
 
 // Close closes the store. If wait is true, waits for a graceful shutdown.
 func (s *Store) Close(wait bool) error {
+	// XXX CLOSE OTHER CONNECTIONS
 	if err := s.dbConn.Close(); err != nil {
 		return err
 	}
-<<<<<<< HEAD
-	// XXX CLOSE OTHER CONNECTIONS
-	f := s.raft.Shutdown()
-	if wait {
-		if e := f.(raft.Future); e.Error() != nil {
-			return e.Error()
-=======
 	s.dbConn = nil
 	s.db = nil
 
@@ -352,7 +334,6 @@
 			if e := f.(raft.Future); e.Error() != nil {
 				return e.Error()
 			}
->>>>>>> 9d4fe483
 		}
 		s.raft = nil
 	}
