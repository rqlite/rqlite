--- conflicted
+++ resolved
@@ -925,65 +925,11 @@
 	return nil
 }
 
-<<<<<<< HEAD
-// WaitForAppliedFSM waits until the log Raft considers Applied (sent
-// to the FSM) has actually been applied to the underlying state machine.
-func (s *Store) WaitForAppliedFSM(timeout time.Duration) (uint64, error) {
-	if timeout == 0 {
-		return 0, nil
-	}
-	return s.WaitForFSMIndex(s.raft.AppliedIndex(), timeout)
-}
-
-// WaitForFSMIndex blocks until a given log index has been applied to our
-// state machine or the timeout expires.
-func (s *Store) WaitForFSMIndex(idx uint64, timeout time.Duration) (uint64, error) {
-	ch := s.fsmTarget.Subscribe(idx)
-	select {
-	case <-ch:
-		return s.fsmIdx.Load(), nil
-	case <-time.After(timeout):
-		return 0, fmt.Errorf("waiting for FSMIndex to become %d (AppliedIndex is %d): %w",
-			idx, s.raft.AppliedIndex(), ErrWaitForFSMTimeout)
-	}
-}
-
-// WaitForAllFSM waits for the last index in the Raft log to have been
-// applied to the FSM.
-func (s *Store) WaitForAllFSM(timeout time.Duration) error {
-	if timeout == 0 {
-		return nil
-	}
-	_, err := s.WaitForFSMIndex(s.raft.LastIndex(), timeout)
-	return err
-}
-
-// WaitForAllApplied waits for all Raft log entries to be applied to the
-// underlying database.
-func (s *Store) WaitForAllApplied(timeout time.Duration) error {
-	if timeout == 0 {
-		return nil
-	}
-	return s.WaitForAppliedIndex(s.raft.LastIndex(), timeout)
-}
-
-// WaitForAppliedIndex blocks until a given log index has been applied,
-// or the timeout expires.
-func (s *Store) WaitForAppliedIndex(idx uint64, timeout time.Duration) error {
-	ch := s.appliedTarget.Subscribe(idx)
-	select {
-	case <-ch:
-		return nil
-	case <-time.After(timeout):
-		return fmt.Errorf("timeout waiting for index %d to be applied", idx)
-	}
-=======
 // Barrier blocks until all preceding operations have been applied to the database.
 // Must be called on the Leader or an error will be returned.
 func (s *Store) Barrier() error {
 	f := s.raft.Barrier(s.ApplyTimeout)
 	return f.Error()
->>>>>>> 0507f683
 }
 
 // WaitForCommitIndex blocks until the local Raft commit index is equal to
