--- conflicted
+++ resolved
@@ -90,11 +90,7 @@
 	restoreScratchPattern      = "rqlite-restore-*"
 	bootScatchPattern          = "rqlite-boot-*"
 	backupScratchPattern       = "rqlite-backup-*"
-<<<<<<< HEAD
-=======
-	vacuumScratchPattern       = "rqlite-vacuum-*"
 	walSnapshotScratchPattern  = "rqlite-wal-snapshot-*"
->>>>>>> 87001cf4
 	raftDBPath                 = "raft.db" // Changing this will break backwards compatibility.
 	peersPath                  = "raft/peers.json"
 	peersInfoPath              = "raft/peers.info"
@@ -545,13 +541,8 @@
 	for _, pattern := range []string{
 		restoreScratchPattern,
 		bootScatchPattern,
-<<<<<<< HEAD
-		backupScratchPattern} {
-=======
 		backupScratchPattern,
-		vacuumScratchPattern,
 		walSnapshotScratchPattern} {
->>>>>>> 87001cf4
 		for _, dir := range []string{s.raftDir, s.dbDir} {
 			files, err := filepath.Glob(filepath.Join(dir, pattern))
 			if err != nil {
