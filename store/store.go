--- conflicted
+++ resolved
@@ -1952,16 +1952,9 @@
 // with Apply, as it states Apply() and Snapshot() are always called from the same
 // thread.
 func (s *Store) fsmSnapshot() (fSnap raft.FSMSnapshot, retErr error) {
-<<<<<<< HEAD
-=======
 	if !s.open.Is() {
 		return nil, ErrNotOpen
 	}
-
-	s.queryTxMu.Lock()
-	defer s.queryTxMu.Unlock()
-
->>>>>>> 1f0076fe
 	if err := s.snapshotCAS.Begin("snapshot"); err != nil {
 		return nil, err
 	}
