--- conflicted
+++ resolved
@@ -5,21 +5,15 @@
 import (
 	"context"
 	"crypto/tls"
-<<<<<<< HEAD
 	"crypto/x509"
 	"embed"
-=======
->>>>>>> d3de6530
 	"encoding/json"
 	"errors"
 	"expvar"
 	"fmt"
 	"io"
-<<<<<<< HEAD
 	"io/fs"
 	"io/ioutil"
-=======
->>>>>>> d3de6530
 	"log"
 	"mime"
 	"net"
