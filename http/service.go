--- conflicted
+++ resolved
@@ -663,16 +663,6 @@
 	}
 
 	resp := NewResponse()
-
-<<<<<<< HEAD
-	timings, err := isTimings(r)
-	if err != nil {
-		http.Error(w, err.Error(), http.StatusInternalServerError)
-		return
-	}
-
-=======
->>>>>>> 69cc1c50
 	// Peek at the incoming bytes so we can determine if this is a SQLite database
 	validSQLite := false
 	bufReader := bufio.NewReader(r.Body)
@@ -701,7 +691,6 @@
 
 		queries := []string{string(b)}
 		er := executeRequestFromStrings(queries, qp.Timings(), false)
-
 		results, err := s.store.Execute(er)
 		if err != nil {
 			if err == store.ErrNotLeader {
@@ -715,55 +704,31 @@
 		}
 		resp.end = time.Now()
 	} else {
-<<<<<<< HEAD
-		bypass, err := isBypass(r)
-		if err != nil {
-			http.Error(w, err.Error(), http.StatusInternalServerError)
-			return
-		}
-		if bypass {
+		if qp.Bypass() {
 			s.logger.Printf("bypass load requested")
 			n, err := s.store.ReadFrom(bufReader)
-=======
-		chunker := chunking.NewChunker(bufReader, int64(qp.ChunkKB(defaultChunkSize)))
-		for {
-			chunk, err := chunker.Next()
->>>>>>> 69cc1c50
 			if err != nil {
 				http.Error(w, err.Error(), http.StatusServiceUnavailable)
-				return
-			}
-			s.logger.Printf("bypass load request read %d bytes, completed in %s", n, time.Since(startTime).String())
+			} else {
+				s.logger.Printf("bypass load request read %d bytes, completed in %s", n, time.Since(startTime).String())
+			}
 		} else {
-			chunkSz, err := chunkSizeParam(r, defaultChunkSize)
-			if err != nil {
-				http.Error(w, err.Error(), http.StatusInternalServerError)
-				return
-<<<<<<< HEAD
-			}
-			chunker := chunking.NewChunker(bufReader, int64(chunkSz))
+			chunker := chunking.NewChunker(bufReader, int64(qp.ChunkKB(defaultChunkSize)))
 			for {
 				chunk, err := chunker.Next()
 				if err != nil {
 					chunk = chunker.Abort()
-=======
-			} else if err != nil && err == store.ErrNotLeader {
-				if s.DoRedirect(w, r, qp) {
-					return
->>>>>>> 69cc1c50
 				}
 				err = s.store.LoadChunk(chunk)
 				if err != nil && err != store.ErrNotLeader {
 					s.store.LoadChunk(chunker.Abort())
 					http.Error(w, err.Error(), http.StatusInternalServerError)
-					return
 				} else if err != nil && err == store.ErrNotLeader {
-					if s.DoRedirect(w, r) {
+					if s.DoRedirect(w, r, qp) {
 						return
 					}
 
-<<<<<<< HEAD
-					addr, err := s.loadClusterChunk(r, chunk)
+					addr, err := s.loadClusterChunk(r, qp, chunk)
 					if err != nil {
 						if err == ErrRemoteLoadNotAuthorized {
 							http.Error(w, err.Error(), http.StatusUnauthorized)
@@ -772,11 +737,11 @@
 						} else {
 							http.Error(w, err.Error(), http.StatusInternalServerError)
 						}
-						s.loadClusterChunk(r, chunker.Abort())
+						s.loadClusterChunk(r, qp, chunker.Abort())
 						return
 					}
 					w.Header().Add(ServedByHTTPHeader, addr)
-					// Allow this if block to exit without return, so response remains as before request
+					// Allow this 'if' block to exit without return, so response remains as before request
 					// forwarding was put in place.
 				}
 				nChunks, nr, nw := chunker.Counts()
@@ -789,31 +754,11 @@
 					stats.Add(numLoadAborted, 1)
 					s.logger.Printf("load request aborted after %d bytes read, %d chunks generated", nr, nChunks)
 					break
-=======
-				addr, err := s.loadClusterChunk(r, qp, chunk)
-				if err != nil {
-					if err == ErrRemoteLoadNotAuthorized {
-						http.Error(w, err.Error(), http.StatusUnauthorized)
-					} else if err == ErrLeaderNotFound {
-						http.Error(w, err.Error(), http.StatusServiceUnavailable)
-					} else {
-						http.Error(w, err.Error(), http.StatusInternalServerError)
-					}
-					s.loadClusterChunk(r, qp, chunker.Abort())
-					return
->>>>>>> 69cc1c50
 				}
 			}
-			s.logger.Printf("load request completed in %s", time.Since(startTime).String())
-		}
-	}
-<<<<<<< HEAD
-	s.writeResponse(w, r, resp)
-=======
-
-	s.logger.Printf("load request finished in %s", time.Since(startTime).String())
+		}
+	}
 	s.writeResponse(w, r, qp, resp)
->>>>>>> 69cc1c50
 }
 
 func (s *Service) loadClusterChunk(r *http.Request, qp QueryParams, chunk *command.LoadChunkRequest) (string, error) {
@@ -1747,183 +1692,6 @@
 	return finalObjBytes, nil
 }
 
-<<<<<<< HEAD
-// timeoutParam returns the value, if any, set for timeout. If not set, it
-// returns the value passed in as a default.
-func timeoutParam(req *http.Request, def time.Duration) (time.Duration, error) {
-	q := req.URL.Query()
-	timeout := strings.TrimSpace(q.Get("timeout"))
-	if timeout == "" {
-		return def, nil
-	}
-	t, err := time.ParseDuration(timeout)
-	if err != nil {
-		return 0, err
-	}
-	return t, nil
-}
-
-func chunkSizeParam(req *http.Request, defSz int) (int, error) {
-	q := req.URL.Query()
-	chunkSize := strings.TrimSpace(q.Get("chunk_kb"))
-	if chunkSize == "" {
-		return defSz, nil
-	}
-	sz, err := strconv.Atoi(chunkSize)
-	if err != nil {
-		return defSz, nil
-	}
-	return sz * 1024, nil
-}
-
-// isTx returns whether the HTTP request is requesting a transaction.
-func isTx(req *http.Request) (bool, error) {
-	return queryParam(req, "transaction")
-}
-
-// isQueue returns whether the HTTP request is requesting a queue.
-func isQueue(req *http.Request) (bool, error) {
-	return queryParam(req, "queue")
-}
-
-// reqParams is a convenience function to get a bunch of query params
-// in one function call.
-func reqParams(req *http.Request, def time.Duration) (timeout time.Duration, tx, timings, noRwRandom bool, err error) {
-	timeout, err = timeoutParam(req, def)
-	if err != nil {
-		return 0, false, false, true, err
-	}
-	tx, err = isTx(req)
-	if err != nil {
-		return 0, false, false, true, err
-	}
-	timings, err = isTimings(req)
-	if err != nil {
-		return 0, false, false, true, err
-	}
-	noRwRandom, err = noRewriteRandom(req)
-	if err != nil {
-		return 0, false, false, true, err
-	}
-	return timeout, tx, timings, noRwRandom, nil
-}
-
-// queryReqParams is a convenience function to get a bunch of query params
-// in one function call.
-func queryReqParams(req *http.Request, def time.Duration) (timeout, frsh time.Duration, lvl command.QueryRequest_Level, isTx, timings, noRwRandom, isAssoc bool, err error) {
-	timeout, isTx, timings, noRwRandom, err = reqParams(req, defaultTimeout)
-	if err != nil {
-		return 0, 0, command.QueryRequest_QUERY_REQUEST_LEVEL_WEAK, false, false, false, false, err
-	}
-
-	lvl, err = level(req)
-	if err != nil {
-		return 0, 0, command.QueryRequest_QUERY_REQUEST_LEVEL_WEAK, false, false, false, false, err
-	}
-
-	frsh, err = freshness(req)
-	if err != nil {
-		return 0, 0, command.QueryRequest_QUERY_REQUEST_LEVEL_WEAK, false, false, false, false, err
-	}
-
-	isAssoc, err = isAssociative(req)
-	if err != nil {
-		return 0, 0, command.QueryRequest_QUERY_REQUEST_LEVEL_WEAK, false, false, false, false, err
-	}
-	return
-}
-
-func executeQueryReqParams(req *http.Request, def time.Duration) (timeout, frsh time.Duration, lvl command.QueryRequest_Level, isTx, timings, noRwRandom, isAssoc bool, err error) {
-	timeout, frsh, lvl, isTx, timings, noRwRandom, isAssoc, err = queryReqParams(req, defaultTimeout)
-	if err != nil {
-		return 0, 0, command.QueryRequest_QUERY_REQUEST_LEVEL_WEAK, false, false, false, false, err
-	}
-	return timeout, frsh, lvl, isTx, timings, noRwRandom, isAssoc, nil
-}
-
-// noLeader returns whether processing should skip the leader check.
-func noLeader(req *http.Request) (bool, error) {
-	return queryParam(req, "noleader")
-}
-
-// nonVoters returns whether a query is requesting to include non-voter results
-func nonVoters(req *http.Request) (bool, error) {
-	return queryParam(req, "nonvoters")
-}
-
-// isTimings returns whether timings are requested.
-func isTimings(req *http.Request) (bool, error) {
-	return queryParam(req, "timings")
-}
-
-// isBypass returns whether bypass loading is requested.
-func isBypass(req *http.Request) (bool, error) {
-	return queryParam(req, "bypass")
-}
-
-// isWait returns whether a wait operation is requested.
-func isWait(req *http.Request) (bool, error) {
-	return queryParam(req, "wait")
-}
-
-func isAssociative(req *http.Request) (bool, error) {
-	return queryParam(req, "associative")
-}
-
-// noRewriteRandom returns whether a rewrite of RANDOM is disabled.
-func noRewriteRandom(req *http.Request) (bool, error) {
-	return queryParam(req, "norwrandom")
-}
-
-// level returns the requested consistency level for a query
-func level(req *http.Request) (command.QueryRequest_Level, error) {
-	q := req.URL.Query()
-	lvl := strings.TrimSpace(q.Get("level"))
-
-	switch strings.ToLower(lvl) {
-	case "none":
-		return command.QueryRequest_QUERY_REQUEST_LEVEL_NONE, nil
-	case "weak":
-		return command.QueryRequest_QUERY_REQUEST_LEVEL_WEAK, nil
-	case "strong":
-		return command.QueryRequest_QUERY_REQUEST_LEVEL_STRONG, nil
-	default:
-		return command.QueryRequest_QUERY_REQUEST_LEVEL_WEAK, nil
-	}
-}
-
-// freshness returns any freshness requested with a query.
-func freshness(req *http.Request) (time.Duration, error) {
-	q := req.URL.Query()
-	f := strings.TrimSpace(q.Get("freshness"))
-	if f == "" {
-		return 0, nil
-	}
-
-	d, err := time.ParseDuration(f)
-	if err != nil {
-		return 0, err
-	}
-	return d, nil
-}
-
-// backupFormat returns the request backup format, setting the response header
-// accordingly.
-func backupFormat(w http.ResponseWriter, r *http.Request) (command.BackupRequest_Format, error) {
-	fmt, err := fmtParam(r)
-	if err != nil {
-		return command.BackupRequest_BACKUP_REQUEST_FORMAT_BINARY, err
-	}
-	if fmt == "sql" {
-		w.Header().Set("Content-Type", "application/sql")
-		return command.BackupRequest_BACKUP_REQUEST_FORMAT_SQL, nil
-	}
-	w.Header().Set("Content-Type", "application/octet-stream")
-	return command.BackupRequest_BACKUP_REQUEST_FORMAT_BINARY, nil
-}
-
-=======
->>>>>>> 69cc1c50
 func prettyEnabled(e bool) string {
 	if e {
 		return "enabled"
