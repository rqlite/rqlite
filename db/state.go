package db

import (
	"bytes"
	"compress/gzip"
	"context"
	"database/sql"
	"fmt"
	"io"
	"net/url"
	"os"
	"path/filepath"
	"regexp"
	"strconv"
	"strings"

	"github.com/rqlite/go-sqlite3"
	"github.com/rqlite/rqlite/v8/random"
)

const (
	// ModeReadOnly is the mode to open a database in read-only mode.
	ModeReadOnly = true
	// ModeReadWrite is the mode to open a database in read-write mode.
	ModeReadWrite = false
)

// SynchronousMode is SQLite synchronous mode.
type SynchronousMode int

const (
	SynchronousOff SynchronousMode = iota
	SynchronousNormal
	SynchronousFull
	SynchronousExtra
)

// String returns the string representation of the synchronous mode.
func (s SynchronousMode) String() string {
	switch s {
	case SynchronousOff:
		return "OFF"
	case SynchronousNormal:
		return "NORMAL"
	case SynchronousFull:
		return "FULL"
	case SynchronousExtra:
		return "EXTRA"
	default:
		panic("unknown synchronous mode")
	}
}

// SynchronousModeFromString returns the synchronous mode from the given string.
func SynchronousModeFromString(s string) (SynchronousMode, error) {
	switch strings.ToUpper(s) {
	case "OFF":
		return SynchronousOff, nil
	case "NORMAL":
		return SynchronousNormal, nil
	case "FULL":
		return SynchronousFull, nil
	case "EXTRA":
		return SynchronousExtra, nil
	default:
		return 0, fmt.Errorf("unknown synchronous mode %s", s)
	}
}

// SynchronousModeFromInt returns the synchronous mode from the given integer.
func SynchronousModeFromInt(i int) (SynchronousMode, error) {
	switch i {
	case 0:
		return SynchronousOff, nil
	case 1:
		return SynchronousNormal, nil
	case 2:
		return SynchronousFull, nil
	case 3:
		return SynchronousExtra, nil
	default:
		return 0, fmt.Errorf("unknown synchronous mode %d", i)
	}
}

// BreakingPragmas are PRAGMAs that, if executed, would break the database layer.
var BreakingPragmas = map[string]*regexp.Regexp{
	"PRAGMA journal_mode":       regexp.MustCompile(`(?i)^\s*PRAGMA\s+(\w+\.)?journal_mode\s*=\s*`),
	"PRAGMA wal_autocheckpoint": regexp.MustCompile(`(?i)^\s*PRAGMA\s+wal_autocheckpoint\s*=\s*`),
	"PRAGMA wal_checkpoint":     regexp.MustCompile(`(?i)^\s*PRAGMA\s+(\w+\.)?wal_checkpoint`),
	"PRAGMA synchronous":        regexp.MustCompile(`(?i)^\s*PRAGMA\s+(\w+\.)?synchronous\s*=\s*`),
}

// IsBreakingPragma returns true if the given statement is a breaking PRAGMA.
func IsBreakingPragma(stmt string) bool {
	for _, re := range BreakingPragmas {
		if re.MatchString(stmt) {
			return true
		}
	}
	return false
}

// ValidateExtension validates the given extension path can be loaded into a SQLite database.
func ValidateExtension(path string) error {
	name := random.String()
	sql.Register(name, &sqlite3.SQLiteDriver{})
	db, err := sql.Open(name, ":memory:")
	if err != nil {
		return err
	}
	defer db.Close()

	f := func(driverConn interface{}) error {
		c := driverConn.(*sqlite3.SQLiteConn)
		return c.LoadExtension(path, "")
	}

	conn, err := db.Conn(context.Background())
	if err != nil {
		return err
	}
	if err := conn.Raw(f); err != nil {
		return err
	}
	return nil
}

// MakeDSN returns a SQLite DSN for the given path, with the given options.
func MakeDSN(path string, readOnly, fkEnabled, walEnabled bool) string {
	opts := url.Values{}
	if readOnly {
		opts.Add("mode", "ro")
	}
	opts.Add("_fk", strconv.FormatBool(fkEnabled))
	opts.Add("_journal", "WAL")
	if !walEnabled {
		opts.Set("_journal", "DELETE")
	}
	opts.Add("_sync", "0")
	return fmt.Sprintf("file:%s?%s", path, opts.Encode())
}

// WALPath returns the path to the WAL file for the given database path.
func WALPath(dbPath string) string {
	return dbPath + "-wal"
}

// IsValidSQLiteFile checks that the supplied path looks like a SQLite file.
// A nonexistent file is considered invalid.
func IsValidSQLiteFile(path string) bool {
	f, err := os.Open(path)
	if err != nil {
		return false
	}
	defer f.Close()

	b := make([]byte, 16)
	if _, err := f.Read(b); err != nil {
		return false
	}

	return IsValidSQLiteData(b)
}

// IsValidSQLiteData checks that the supplied data looks like a SQLite data.
// See https://www.sqlite.org/fileformat.html.
func IsValidSQLiteData(b []byte) bool {
	return len(b) > 13 && string(b[0:13]) == "SQLite format"
}

// IsValidSQLiteFileCompressed checks that the supplied path looks like a
// compressed SQLite file. A nonexistent file, invalid Gzip archive, or
// gzip archive that does not contain a valid SQLite file is considered
// invalid.
func IsValidSQLiteFileCompressed(path string) bool {
	f, err := os.Open(path)
	if err != nil {
		return false
	}
	defer f.Close()
	gz, err := gzip.NewReader(f)
	if err != nil {
		return false
	}
	defer gz.Close()

	b := make([]byte, 16)
	_, err = io.ReadFull(gz, b)
	if err != nil {
		return false
	}
	return IsValidSQLiteData(b)
}

// IsValidSQLiteWALFile checks that the supplied path looks like a SQLite
// WAL file. See https://www.sqlite.org/fileformat2.html#walformat. A
// nonexistent file is considered invalid.
func IsValidSQLiteWALFile(path string) bool {
	f, err := os.Open(path)
	if err != nil {
		return false
	}
	defer f.Close()

	b := make([]byte, 4)
	if _, err := io.ReadFull(f, b); err != nil {
		return false
	}
	return IsValidSQLiteWALData(b)
}

// IsValidSQLiteWALData checks that the supplied data looks like a SQLite
// WAL file.
func IsValidSQLiteWALData(b []byte) bool {
	if len(b) < 4 {
		return false
	}

	header1 := []byte{0x37, 0x7f, 0x06, 0x82}
	header2 := []byte{0x37, 0x7f, 0x06, 0x83}
	header := b[:4]
	return bytes.Equal(header, header1) || bytes.Equal(header, header2)
}

// IsWALModeEnabledSQLiteFile checks that the supplied path looks like a SQLite
// with WAL mode enabled.
func IsWALModeEnabledSQLiteFile(path string) (bool, error) {
	f, err := os.Open(path)
	if err != nil {
		return false, err
	}
	defer f.Close()

	b := make([]byte, 20)
	if _, err := io.ReadFull(f, b); err != nil {
		return false, err
	}
	return IsWALModeEnabled(b), nil
}

// IsWALModeEnabled checks that the supplied data looks like a SQLite data
// with WAL mode enabled.
func IsWALModeEnabled(b []byte) bool {
	return len(b) >= 20 && b[18] == 2 && b[19] == 2
}

// IsDELETEModeEnabledSQLiteFile checks that the supplied path looks like a SQLite
// with DELETE mode enabled.
func IsDELETEModeEnabledSQLiteFile(path string) (bool, error) {
	f, err := os.Open(path)
	if err != nil {
		return false, err
	}
	defer f.Close()

	b := make([]byte, 20)
	if _, err := io.ReadFull(f, b); err != nil {
		return false, err
	}
	return IsDELETEModeEnabled(b), nil
}

// IsDELETEModeEnabled checks that the supplied data looks like a SQLite file
// with DELETE mode enabled.
func IsDELETEModeEnabled(b []byte) bool {
	return len(b) >= 20 && b[18] == 1 && b[19] == 1
}

// EnsureDeleteMode ensures the database at the given path is in DELETE mode.
func EnsureDeleteMode(path string) error {
	d, err := IsDELETEModeEnabledSQLiteFile(path)
	if err != nil {
		return err
	}
	if d {
		return nil
	}
<<<<<<< HEAD
	db, err := Open(path, false, false)
=======

	rwDSN := fmt.Sprintf("file:%s", path)
	conn, err := sql.Open(defaultDriverName, rwDSN)
>>>>>>> fb17cbd7
	if err != nil {
		return err
	}
	return db.Close()
}

// EnsureWALMode ensures the database at the given path is in WAL mode.
func EnsureWALMode(path string) error {
	if IsWALModeEnabledSQLiteFile(path) {
		return nil
	}
	db, err := Open(path, false, true)
	if err != nil {
		return err
	}
	return db.Close()
}

// CheckpointRemove checkpoints any WAL files into the database file at the given
// given path. The database will be in WAL mode after the operation but no WAL-related
// files will be present. Checkpointing a database in DELETE mode is an error.
func CheckpointRemove(path string) error {
	if IsDELETEModeEnabledSQLiteFile(path) {
		return fmt.Errorf("cannot checkpoint database in DELETE mode")
	}
	if err := EnsureDeleteMode(path); err != nil {
		return err
	}
	return EnsureWALMode(path)
}

// RemoveWALFiles removes the WAL and SHM files associated with the given path,
// leaving the database file untouched.
func RemoveWALFiles(path string) error {
	if err := os.Remove(path + "-wal"); err != nil && !os.IsNotExist(err) {
		return err
	}
	if err := os.Remove(path + "-shm"); err != nil && !os.IsNotExist(err) {
		return err
	}
	return nil
}

// RemoveFiles removes the SQLite database file, and any associated WAL and SHM files.
func RemoveFiles(path string) error {
	if err := os.Remove(path); err != nil && !os.IsNotExist(err) {
		return err
	}
	if err := RemoveWALFiles(path); err != nil {
		return err
	}
	return nil
}

// CheckIntegrity runs a PRAGMA integrity_check on the database at the given path.
// If full is true, a full integrity check is performed, otherwise a quick check.
func CheckIntegrity(path string, full bool) (bool, error) {
	db, err := Open(path, false, false)
	if err != nil {
		return false, err
	}
	defer db.Close()

	sql := "PRAGMA quick_check"
	if full {
		sql = "PRAGMA integrity_check"
	}

	rows, err := db.rwDB.Query(sql)
	if err != nil {
		return false, err
	}

	var result string
	if !rows.Next() {
		return false, nil
	}
	if err := rows.Scan(&result); err != nil {
		return false, err
	}
	return result == "ok", nil
}

// ReplayWAL replays the given WAL files into the database at the given path,
// in the order given by the slice. The supplied WAL files must be in the same
// directory as the database file and are deleted as a result of the replay operation.
// If deleteMode is true, the database file will be in DELETE mode after the replay
// operation, otherwise it will be in WAL mode. In either case no WAL-related files
// will be present.
func ReplayWAL(path string, wals []string, deleteMode bool) error {
	for _, wal := range wals {
		if filepath.Dir(wal) != filepath.Dir(path) {
			return ErrWALReplayDirectoryMismatch
		}
	}

	if !IsValidSQLiteFile(path) {
		return fmt.Errorf("invalid database file %s", path)
	}

	for _, wal := range wals {
		if !IsValidSQLiteWALFile(wal) {
			return fmt.Errorf("invalid WAL file %s", wal)
		}
		if err := os.Rename(wal, path+"-wal"); err != nil {
			return fmt.Errorf("rename WAL %s: %s", wal, err.Error())
		}

		if err := CheckpointRemove(path); err != nil {
			return fmt.Errorf("checkpoint WAL %s: %s", wal, err.Error())
		}
	}

	if deleteMode {
		db, err := Open(path, false, false)
		if err != nil {
			return err
		}
		if err := db.Close(); err != nil {
			return err
		}
	}

	// Ensure the database file is sync'ed to disk.
	fd, err := os.OpenFile(path, os.O_RDWR, 0666)
	if err != nil {
		return err
	}
	if err := fd.Sync(); err != nil {
		return err
	}
	return fd.Close()
}<|MERGE_RESOLUTION|>--- conflicted
+++ resolved
@@ -276,13 +276,7 @@
 	if d {
 		return nil
 	}
-<<<<<<< HEAD
 	db, err := Open(path, false, false)
-=======
-
-	rwDSN := fmt.Sprintf("file:%s", path)
-	conn, err := sql.Open(defaultDriverName, rwDSN)
->>>>>>> fb17cbd7
 	if err != nil {
 		return err
 	}
@@ -291,7 +285,11 @@
 
 // EnsureWALMode ensures the database at the given path is in WAL mode.
 func EnsureWALMode(path string) error {
-	if IsWALModeEnabledSQLiteFile(path) {
+	w, err := IsWALModeEnabledSQLiteFile(path)
+	if err != nil {
+		return err
+	}
+	if w {
 		return nil
 	}
 	db, err := Open(path, false, true)
@@ -305,7 +303,11 @@
 // given path. The database will be in WAL mode after the operation but no WAL-related
 // files will be present. Checkpointing a database in DELETE mode is an error.
 func CheckpointRemove(path string) error {
-	if IsDELETEModeEnabledSQLiteFile(path) {
+	d, err := IsDELETEModeEnabledSQLiteFile(path)
+	if err != nil {
+		return err
+	}
+	if d {
 		return fmt.Errorf("cannot checkpoint database in DELETE mode")
 	}
 	if err := EnsureDeleteMode(path); err != nil {
