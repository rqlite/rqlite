<<<<<<< HEAD

## v9.3.0 (unreleased)
### New features
- [PR #2385](https://github.com/rqlite/rqlite/pull/2385): CLI supports forcing all statements to be sent to `/db/execute` HTTP API.
=======
## v9.2.4 (unreleased)
### Implementation changes and bug fixes
- [PR #2384](https://github.com/rqlite/rqlite/pull/2384): Don't attempt stepdown if single node cluster.
>>>>>>> 6a85ba5b

## v9.2.3 (November 7th 2025)
There are no changes in v9.2.3 relative to v9.2.2 in terms of rqlite functionality. This release simply [fixes](https://github.com/rqlite/rqlite/commit/0907fd93e6f459ad8f6b305a1eb9e1dce43e9ff0) an `arm/v6` and `arm/v7` Docker packaging issue.

## v9.2.2 (November 7th 2025)
### Implementation changes and bug fixes
- [PR #2382](https://github.com/rqlite/rqlite/pull/2382): Add `/licenses` endpoint to HTTP API.
- [PR #2383](https://github.com/rqlite/rqlite/pull/2383): Add actual licenses.
- Add [SQLiteAI SQLite Vector](https://github.com/sqliteai/sqlite-vector) extension to Docker image.

## v9.2.1 (November 3rd 2025)
### Implementation changes and bug fixes
- [PR #2377](https://github.com/rqlite/rqlite/pull/2377): Calculate, store, and verify main database CRC32 in the _clean snapshot_ marker file.
- [PR #2378](https://github.com/rqlite/rqlite/pull/2378): Verify clean snapshot CRC in a goroutine.
- [PR #2380](https://github.com/rqlite/rqlite/pull/2380): CLI output in alphabetical order where applicable. Fixes issue [#2379](https://github.com/rqlite/rqlite/issues/2379).

## v9.2.0 (October 31st 2025)
This release introduces new support for Associative responses when using the `RETURNING` keyword.

**Most importantly this release optimizes the startup process**. Previously rqlite startup times grew linearily with the amount of SQLite data being managed by the rqlite node. If the data set was large (100s MBs and greater) startup times became noticeable. With this release startup times are not dependant on data set size, and even systems with GBs of data will start almost instantly.

### New features
- [PR #2373](https://github.com/rqlite/rqlite/pull/2373): Support _Associative_ response form on Execute endpoint, fixes issue [#2372](https://github.com/rqlite/rqlite/issues/2372).

### Implementation changes and bug fixes
- [PR #2374](https://github.com/rqlite/rqlite/pull/2374): Remove racy functions which interact with Raft log indexes.
- [PR #2371](https://github.com/rqlite/rqlite/pull/2371): Don't restore snaphot from Raft on startup if possible, fixes issue [#1496](https://github.com/rqlite/rqlite/issues/1496).
- [PR #2375](https://github.com/rqlite/rqlite/pull/2375): Extensive testing of not restoring from Raft on startup.
- [PR #2376](https://github.com/rqlite/rqlite/pull/2376): Remove never-used applied_index file.

## v9.1.3 (October 21st 2025)
### Implementation changes and bug fixes
- [PR #2352](https://github.com/rqlite/rqlite/pull/2352): Add support for storing uint64 values directly on disk.
- [PR #2356](https://github.com/rqlite/rqlite/pull/2356): Consistent level-to-string conversions.
- [PR #2358](https://github.com/rqlite/rqlite/pull/2358): Factor out Protobuf Consistency levels.
- [PR #2357](https://github.com/rqlite/rqlite/pull/2357): Case insensitive BackupFormat query param.
- [PR #2359](https://github.com/rqlite/rqlite/pull/2359): Don't modify supplied Query Level.
- [PR #2360](https://github.com/rqlite/rqlite/pull/2360): Check for invalid Backup intervals.
- [PR #2362](https://github.com/rqlite/rqlite/pull/2362): Return actual consistency level from `store.Query`, fixes issue [#2361](https://github.com/rqlite/rqlite/issues/2361).
- [PR #2365](https://github.com/rqlite/rqlite/pull/2365): `store.Request` should return the number of statements that were executes, fixes issue [#2364](https://github.com/rqlite/rqlite/issues/2364).
- [PR #2367](https://github.com/rqlite/rqlite/pull/2367): Store applied index in local file.
- [PR #2369](https://github.com/rqlite/rqlite/pull/2369): Upgrade dependencies.

## v9.1.2 (October 3rd 2025)
There are no changes in this release relative to v9.1.1. However this release is the first that mirrors container images to the [GitHub Container Registry](https://docs.github.com/en/packages).

## v9.1.1 (October 1st 2025)
### Implementation changes and bug fixes
- [PR #2349](https://github.com/rqlite/rqlite/pull/2349): Support Linearizable reads on the Unified Endpoint, fixes issue [#2347](https://github.com/rqlite/rqlite/issues/2347).
- [PR #2350](https://github.com/rqlite/rqlite/pull/2350): 'go mod' updates.

## v9.1.0 (September 19th 2025)
### New features
- [PR #2340](https://github.com/rqlite/rqlite/pull/2340): Support file-based storage for automatic backups, fixes issue [#2332](https://github.com/rqlite/rqlite/issues/2332).

### Implementation changes and bug fixes
- [PR #2335](https://github.com/rqlite/rqlite/pull/2335): Add basic File Storage client for auto-backups.
- [PR #2337](https://github.com/rqlite/rqlite/pull/2337): Refactor CDC outputs to pluggable Destination interface.

## v9.0.2 (September 16th 2025)
### Implementation changes and bug fixes
- [PR #2331](https://github.com/rqlite/rqlite/pull/2331): Retry acquiring the Snapshot CAS when attempting a backup.

## v9.0.1 (September 15th 2025)
### Implementation changes and bug fixes
- [PR #2328](https://github.com/rqlite/rqlite/pull/2328): Store CDC database in dedicated directory.
- [PR #2329](https://github.com/rqlite/rqlite/pull/2329): Switch go mod to version v9.

## v9.0.0 (September 15th 2025)
This release introduces Change Data Capture (CDC). When CDC is enabled any changes to the underlying SQLite database are streamed to a HTTP endpoint. Check out the [announcement blog post](https://philipotoole.com/rqlite-9-0-real-time-change-data-capture-for-distributed-sqlite/) for more details.

**Upgrading from the 8.x release**
Upgrading from the 8.x series is seamless. It is highly recommended that you upgrade to 8.43.4 first, and backup your cluster before upgrading. When ready simply upgrade and restart the node. Rolling upgrades are also supported. You can also downgrade back to an 8.x release if needed.

### New features
- [PR #2275](https://github.com/rqlite/rqlite/pull/2275): Enable Change-Data-Capture.

### Implementation changes and bug fixes
- [PR #2303](https://github.com/rqlite/rqlite/pull/2303): Add AtomicMap to rsync package.
- [PR #2263](https://github.com/rqlite/rqlite/pull/2263): Test CDC with later-starting HTTP endpoint.
- [PR #2267](https://github.com/rqlite/rqlite/pull/2267): Add row-IDs-only to CDC config.
- [PR #2268](https://github.com/rqlite/rqlite/pull/2268): Upgrade CircleCI environment to Go 1.25.
- [PR #2270](https://github.com/rqlite/rqlite/pull/2270): Integrate CDC service with `main`.
- [PR #2276](https://github.com/rqlite/rqlite/pull/2276): CDC restart test on single node.
- [PR #2274](https://github.com/rqlite/rqlite/pull/2274): Initial framework for end-to-end CDC testing.
- [PR #2278](https://github.com/rqlite/rqlite/pull/2278): Reorder parameters for Store initialization.
- [PR #2285](https://github.com/rqlite/rqlite/pull/2285): Allow CDC enable on non-open Stores.
- [PR #2286](https://github.com/rqlite/rqlite/pull/2286): Actually start CDC service.
- [PR #2287](https://github.com/rqlite/rqlite/pull/2287): Simple CDC end-to-end test.
- [PR #2288](https://github.com/rqlite/rqlite/pull/2288): Ensure sensible CDC defaults.
- [PR #2292](https://github.com/rqlite/rqlite/pull/2292): Improve end-to-end CDC testing.
- [PR #2297](https://github.com/rqlite/rqlite/pull/2297): Record commit timestamp for CDC events.
- [PR #2298](https://github.com/rqlite/rqlite/pull/2298), [PR #2299](https://github.com/rqlite/rqlite/pull/2299), [PR #2300](https://github.com/rqlite/rqlite/pull/2301), [PR #2301](https://github.com/rqlite/rqlite/pull/2301): CDC regex filtering for table names.
- [PR #2307](https://github.com/rqlite/rqlite/pull/2307): Add `SyncChannels` synchronization primitive.
- [PR #2308](https://github.com/rqlite/rqlite/pull/2308): Correctly implement Batching Queue flushing.
- [PR #2309](https://github.com/rqlite/rqlite/pull/2309): Integrate Store Snapshotting and CDC Service.
- [PR #2310](https://github.com/rqlite/rqlite/pull/2310): Correct key deletion in BoltDB.
- [PR #2311](https://github.com/rqlite/rqlite/pull/2311): Test all CDC event types.
- [PR #2312](https://github.com/rqlite/rqlite/pull/2312): Upgrade Go dependencies.
- [PR #2313](https://github.com/rqlite/rqlite/pull/2313), [PR #2316](https://github.com/rqlite/rqlite/pull/2316), [PR #2317](https://github.com/rqlite/rqlite/pull/2317): Database layer supports querying just for a table's column types.
- [PR #2314](https://github.com/rqlite/rqlite/pull/2314): Don't generate CDC events for COMMIT-only operations.
- [PR #2315](https://github.com/rqlite/rqlite/pull/2315): Include "before" and "after" in CDC events.
- [PR #2318](https://github.com/rqlite/rqlite/pull/2318): Add ColumnNames() to DB object.
- [PR #2319](https://github.com/rqlite/rqlite/pull/2319): CDC "before" and "after" now structured as maps.
- [PR #2321](https://github.com/rqlite/rqlite/pull/2321): Add metrics to CDC Service.
- [PR #2323](https://github.com/rqlite/rqlite/pull/2323), [PR #2324](https://github.com/rqlite/rqlite/pull/2324): Compress data before storing in FIFO.
- [PR #2325](https://github.com/rqlite/rqlite/pull/2325): Fix event index selection when a Flush event is included.
- [PR #2327](https://github.com/rqlite/rqlite/pull/2327): Add stdout support for CDC events and remove LogOnly option.

## v8.43.4 (August 27th 2025)
### Implementation changes and bug fixes
- [PR #2266](https://github.com/rqlite/rqlite/pull/2266): 'go mod' updates.
- [PR #2220](https://github.com/rqlite/rqlite/pull/2220): Allow `AppendEntriesRequest` to carry application-specific messages.
- [PR #2221](https://github.com/rqlite/rqlite/pull/2221): Improve the CDC HTTP POST event envelope.
- [PR #2226](https://github.com/rqlite/rqlite/pull/2226), [PR #2228](https://github.com/rqlite/rqlite/pull/2228): Initial integration between Store and CDC Service.
- [PR #2231](https://github.com/rqlite/rqlite/pull/2231): Implement cluster-wide broadcast of CDC HWM, fixes issue [#2230](https://github.com/rqlite/rqlite/issues/2230).
- [PR #2233](https://github.com/rqlite/rqlite/pull/2233): Add Voters() and NonVoters() convenience methods to Store Servers.
- [PR #2238](https://github.com/rqlite/rqlite/pull/2238): Improve CDC and FIFO unit testing.
- [PR #2240](https://github.com/rqlite/rqlite/pull/2240): Add Len() method to CDC FIFO.
- [PR #2242](https://github.com/rqlite/rqlite/pull/2242): Persist High Water Mark across CDC Service restarts.
- [PR #2248](https://github.com/rqlite/rqlite/pull/2248): Refactor main CDC loop into Leader and Follower loops.
- [PR #2250](https://github.com/rqlite/rqlite/pull/2250): Cluster-level unit testing of CDC service.
- [PR #2252](https://github.com/rqlite/rqlite/pull/2252), [PR #2253](https://github.com/rqlite/rqlite/pull/2253): CDC Service now returns Status.
- [PR #2255](https://github.com/rqlite/rqlite/pull/2255): Create CDCCluster object to provide functionality to the CDC Service, fixes issue [#2254](https://github.com/rqlite/rqlite/issues/2254).
- [PR #2256](https://github.com/rqlite/rqlite/pull/2256): Create dedicated CDC test HTTP Server.
- [PR #2257](https://github.com/rqlite/rqlite/pull/2257): Basic CDC system-level test.
- [PR #2259](https://github.com/rqlite/rqlite/pull/2259): Further improvements to FIFO queue.
- [PR #2258](https://github.com/rqlite/rqlite/pull/2258): Cluster-level testing of CDC.
- [PR #2261](https://github.com/rqlite/rqlite/pull/2261): Cluster-level testing of CDC including failure injection.
- [PR #2262](https://github.com/rqlite/rqlite/pull/2262): Remove redundant persisting HWM to disk.
- [PR #2265](https://github.com/rqlite/rqlite/pull/2265): rqlite shell now uses Unified Endpoint.  Fixes issue [#257](https://github.com/rqlite/rqlite/issues/257).
- [PR #2305](https://github.com/rqlite/rqlite/pull/2305): Move CDC event batching to before writes to BoltDB-backed FIFO.

## v8.43.3 (August 14th 2025)
### Implementation changes and bug fixes
- [PR #2206](https://github.com/rqlite/rqlite/pull/2206): Add convenience WriteOne() to Queue.
- [PR #2204](https://github.com/rqlite/rqlite/pull/2204): Add byte-marshalling for CDC Events.
- [PR #2205](https://github.com/rqlite/rqlite/pull/2205): Improve CDC Protobuf naming.
- [PR #2208](https://github.com/rqlite/rqlite/pull/2208): Remove unused parameters from TLS mux functions.
- [PR #2211](https://github.com/rqlite/rqlite/pull/2211): Further CDC-FIFO integration.
- [PR #2214](https://github.com/rqlite/rqlite/pull/2214): Pass node ID to CDC Service.
- [PR #2216](https://github.com/rqlite/rqlite/pull/2216): Add support for JSON-based CDC configuration.
- [PR #2217](https://github.com/rqlite/rqlite/pull/2217): Tweak Queued Writes help output.
- [PR #2218](https://github.com/rqlite/rqlite/pull/2218): Upgrade SQLite to 3.50.4.

## v8.43.2 (August 6th 2025)
### Implementation changes and bug fixes
- [PR #2198](https://github.com/rqlite/rqlite/pull/2198): Refactor some of the database-level unit tests.
- [PR #2197](https://github.com/rqlite/rqlite/pull/2197): CDC FIFO should provide events via a channel.
- [PR #2200](https://github.com/rqlite/rqlite/pull/2200), [PR #2201](https://github.com/rqlite/rqlite/pull/2201): Minor refactors of CDC FIFO.
- [PR #2202](https://github.com/rqlite/rqlite/pull/2202): Add Home and End key support to CLI. Fixes issue [#1730](https://github.com/rqlite/rqlite/issues/1730).
- [PR #2203](https://github.com/rqlite/rqlite/pull/2203): 'go mod' updates.
  
## v8.43.1 (August 3rd 2025)
### Implementation changes and bug fixes
- [PR #2193](https://github.com/rqlite/rqlite/pull/2193): rqlite shell `.dump` supports limiting tables.
- [PR #2195](https://github.com/rqlite/rqlite/pull/2195): Protect table-specific dumping against SQL injection.

## v8.43.0 (July 31st 2025)
### New features
- [PR #2189](https://github.com/rqlite/rqlite/pull/2189): Support backing up specific tables. Fixes issue [#1381](https://github.com/rqlite/rqlite/issues/1381).

### Implementation changes and bug fixes
- [PR #2186](https://github.com/rqlite/rqlite/pull/2186): Add "running inside Kubernetes" hint to `/status`
- [PR #2190](https://github.com/rqlite/rqlite/pull/2190): Rollback transaction if restore fails. Fixes issue [#385](https://github.com/rqlite/rqlite/issues/385).
- [PR #2191](https://github.com/rqlite/rqlite/pull/2191): 'go mod' updates.

## v8.42.0 (July 25th 2025)
### New features
- [PR #2182](https://github.com/rqlite/rqlite/pull/2182): Support providing backups in DELETE mode.
- [PR #2183](https://github.com/rqlite/rqlite/pull/2183): Upgrade SQLite to 3.50.3.

### Implementation changes and bug fixes
- [PR #2180](https://github.com/rqlite/rqlite/pull/2180): Use `require` for some Go modules, instead of direct `import`.
- [PR #2184](https://github.com/rqlite/rqlite/pull/2184): Add Raft transport-level logging.

## v8.41.0 (July 23rd 2025)
### New features
- [PR #2172](https://github.com/rqlite/rqlite/pull/2172): Allow specification of target node as new Leader during Stepdown.
- [PR #2176](https://github.com/rqlite/rqlite/pull/2176): rqlite shell supports specifying ID of new leader node after stepdown.

### Implementation changes and bug fixes
- [PR #2173](https://github.com/rqlite/rqlite/pull/2173): Add `Followers()` method to Store.
- [PR #2179](https://github.com/rqlite/rqlite/pull/2179): Upgrade dependencies via 'go get'.

## v8.40.0 (July 21st 2025)
### New features
- [PR #2154](https://github.com/rqlite/rqlite/pull/2154), [PR #2156](https://github.com/rqlite/rqlite/pull/2156), [PR #2170](https://github.com/rqlite/rqlite/pull/2170): Add a HTTP API which instructs the Leader to stepdown, transferring Leadership to another node in the cluster. Fixes issue [#2153](https://github.com/rqlite/rqlite/issues/2153).
- [PR #2159](https://github.com/rqlite/rqlite/pull/2159): Add `.stepdown` command to rqlite shell.

### Implementation changes and bug fixes
- [PR #2161](https://github.com/rqlite/rqlite/pull/2161): Minor refactor of HTTP-Store interfaces.
- [PR #2149](https://github.com/rqlite/rqlite/pull/2149): Consolidate the top-level of the source tree.
- [PR #2150](https://github.com/rqlite/rqlite/pull/2150): Move various utilities into an `internal` module.
- [PR #2152](https://github.com/rqlite/rqlite/pull/2152): Remodel the main CDC loop.

## v8.39.1 (July 7th 2025)
### Implementation changes and bug fixes
- [PR #2147](https://github.com/rqlite/rqlite/pull/2147): Support timestamped uploads to Google Cloud Storage.
- [PR #2148](https://github.com/rqlite/rqlite/pull/2148): Use correct Metadata ID for GCS uploads.

## v8.39.0 (July 6th 2025)
### New features
- [PR #2144](https://github.com/rqlite/rqlite/pull/2144), [PR #2145](https://github.com/rqlite/rqlite/pull/2145), [PR #2146](https://github.com/rqlite/rqlite/pull/2146): Automatic _Backup and Restore_ now supports Google Cloud Storage.

## v8.38.3 (July 3rd 2025)
### Implementation changes and bug fixes
- [PR #2139](https://github.com/rqlite/rqlite/pull/2139): 'go mod' updates.
- [PR #2106](https://github.com/rqlite/rqlite/pull/2106), [PR #2126](https://github.com/rqlite/rqlite/pull/2126): Add initial CDC Service implementation.
- [PR #2128](https://github.com/rqlite/rqlite/pull/2128): Support CDC highwatermarking control.
- [PR #2129](https://github.com/rqlite/rqlite/pull/2129): CDC Service improvements and refactoring.
- [PR #2131](https://github.com/rqlite/rqlite/pull/2131): FIFO queue for CDC service.
- [PR #2132](https://github.com/rqlite/rqlite/pull/2132), [PR #2133](https://github.com/rqlite/rqlite/pull/2133): Move to channel-based FIFO service.
- [PR #2134](https://github.com/rqlite/rqlite/pull/2134): Leader observations are now booleans.
- [PR #2135](https://github.com/rqlite/rqlite/pull/2135): Use actual Leader Observation value.
- [PR #2137](https://github.com/rqlite/rqlite/pull/2137): Perform Disco Service reporting in a distinct goroutine.
- [PR #2138](https://github.com/rqlite/rqlite/pull/2138): Restore Disco service checking cluster service directly.

## v8.38.2 (June 23rd 2025)
### Implementation changes and bug fixes
- [PR #2119](https://github.com/rqlite/rqlite/pull/2119): CLI supports `RQLITE_HOST` as connection environment variable. Fixes issue [#2088](https://github.com/rqlite/rqlite/issues/2088). Thanks @m04f
- [PR #2124](https://github.com/rqlite/rqlite/pull/2124): Upgrade dependencies via 'go get'.

## v8.38.1 (June 19th 2025)
### Implementation changes and bug fixes
- [PR #2118](https://github.com/rqlite/rqlite/pull/2118): Query supports returning Raft Index for Strong Consistency Reads.

## v8.38.0 (June 18th 2025)
### New features
- [PR #2113](https://github.com/rqlite/rqlite/pull/2113): Support returning Raft index in responses. See [the docs](https://rqlite.io/docs/api/api/#tracking-raft-indexes) for more details.

### Implementation changes and bug fixes
- [PR #2099](https://github.com/rqlite/rqlite/pull/2099): Add basic CDC streamer to database module.
- [PR #2101](https://github.com/rqlite/rqlite/pull/2101): Add CDC support to Store component.
- [PR #2110](https://github.com/rqlite/rqlite/pull/2110): Expose Raft log index via `Store.Execute()`.
- [PR #2112](https://github.com/rqlite/rqlite/pull/2112): Expose Raft log index via `Store.Request()`.
- [PR #2114](https://github.com/rqlite/rqlite/pull/2114): Support returning Raft Index in HTTP responses.
- [PR #2115](https://github.com/rqlite/rqlite/pull/2115): Upgrade `go mod` dependencies.

## v8.37.4 (June 7th 2025)
### Implementation changes and bug fixes
- [PR #2098](https://github.com/rqlite/rqlite/pull/2098): Upgrade SQL parser.

## v8.37.3 (June 6th 2025)
### Implementation changes and bug fixes
- [PR #2097](https://github.com/rqlite/rqlite/pull/2097): Upgrade SQL parser.

## v8.37.2 (May 30th 2025)
### Implementation changes and bug fixes
- [PR #2092](https://github.com/rqlite/rqlite/pull/2092): Update Go module dependencies, Go version to 1.23.8, and toolchain to go1.23.9.
- [PR #2095](https://github.com/rqlite/rqlite/pull/2095): Upgrade SQL parser.

## v8.37.1 (May 27th 2025)
### Implementation changes and bug fixes
- [PR #2090](https://github.com/rqlite/rqlite/pull/2090): Prevent a single-node cluster from joining another cluster. Fixes issue [#2087](https://github.com/rqlite/rqlite/issues/2087).

## v8.37.0 (May 1st 2025)
This release adds support for automatically reloading all X.509 certificates and keys. rqlite does this by monitoring the relevant files, reloading the information as needed. Previous releases required that rqlite be restarted to pick up new X.509 resources.
### New features
- [PR #2080](https://github.com/rqlite/rqlite/pull/2080), [PR #2081](https://github.com/rqlite/rqlite/pull/2081), [PR #2082](https://github.com/rqlite/rqlite/pull/2082), [PR #2084](https://github.com/rqlite/rqlite/pull/2084): Support x.509 cert reloading via simpler lazy load.
- [PR #2069](https://github.com/rqlite/rqlite/pull/2069): Add TLS certificate monitoring and automatic reload to HTTP server.
- [PR #2071](https://github.com/rqlite/rqlite/pull/2071): Add server TLS certificate monitoring and automatic reload to inter-node communications.
- [PR #2076](https://github.com/rqlite/rqlite/pull/2076): Add client TLS certificate monitoring and automatic reload to inter-node communications.

### Implementation changes and bug fixes
- [PR #2064](https://github.com/rqlite/rqlite/pull/2064), [PR #2068](https://github.com/rqlite/rqlite/pull/2068), [PR #2072](https://github.com/rqlite/rqlite/pull/2072), [PR #2073](https://github.com/rqlite/rqlite/pull/2073): Add polling-based certificate file monitor.
- [PR #2070](https://github.com/rqlite/rqlite/pull/2070): Add a `Close` method to the `tcp.Mux` type.
- [PR #2074](https://github.com/rqlite/rqlite/pull/2074): Support setting TLS client config GetCertificate function.
- [PR #2077](https://github.com/rqlite/rqlite/pull/2077): Replace `interface{}` with `any`.

## v8.36.18 (April 19th 2025)
There are no functional changes to rqlite in this release. The only changes are fixes for Docker image creation.
### Implementation changes and bug fixes
- [96f603d](https://github.com/rqlite/rqlite/commit/96f603d74c4d0f94949fbc596244606baaf557d9): Enable `curl` redirects when building _sqlite-vec_ to address [Docker build failures](https://github.com/rqlite/rqlite/actions/runs/14545179069).

## v8.36.17 (April 18th 2025)
### Implementation changes and bug fixes
- [PR #2061](https://github.com/rqlite/rqlite/pull/2061): Support registering Update Hooks at the database level.
- [PR #2062](https://github.com/rqlite/rqlite/pull/2062): Support registering Commit Hooks at the database level.
- [PR #2066](https://github.com/rqlite/rqlite/pull/2066): Update dependencies.
- [PR #2067](https://github.com/rqlite/rqlite/pull/2067): Update SQLite to 3.49.1.

## v8.36.16 (April 3rd 2025)
There are no functional changes to rqlite in this release. The only changes are improvements to the Docker image.
### Implementation changes and bug fixes
- [64f7ef7](https://github.com/rqlite/rqlite/commit/64f7ef7f738c9973770c3620a65692b538a49a3a): Docker image supports enabling Foreign Key constraints via an Environment variable.

## v8.36.15 (March 31st 2025)
### Implementation changes and bug fixes
- [PR #2057](https://github.com/rqlite/rqlite/pull/2057): Minor refactoring of HTTP Leader checks.
- [PR #2058](https://github.com/rqlite/rqlite/pull/2058): Add transaction status for each connection to DB stats.
- [PR #2059](https://github.com/rqlite/rqlite/pull/2059): Upgrade dependencies.

## v8.36.14 (March 15th 2025)
### Implementation changes and bug fixes
- [PR #2056](https://github.com/rqlite/rqlite/pull/2056): Minor refactoring of HTTP credentials handling.
- [PR #2054](https://github.com/rqlite/rqlite/pull/2054): Bump golang.org/x/net from 0.35.0 to 0.36.0.
- [PR #2055](https://github.com/rqlite/rqlite/pull/2055): Support SQL-format loading via Follower. Fixes issue [#2053](https://github.com/rqlite/rqlite/issues/2053).

## v8.36.13 (March 11th 2025)
### Implementation changes and bug fixes
- [PR #2051](https://github.com/rqlite/rqlite/pull/2051): System-level test of SQL format backups.
- [PR #2052](https://github.com/rqlite/rqlite/pull/2052): Compress SQL-format backups during transmission. Fixes issue [#2050](https://github.com/rqlite/rqlite/issues/2050).

## v8.36.12 (February 28th 2025)
### Implementation changes and bug fixes
- [PR #2044](https://github.com/rqlite/rqlite/pull/2044): Simplify random package with math/rand/v2. Thanks @alexandear.
- [PR #2048](https://github.com/rqlite/rqlite/pull/2048): Upgrade `go mod` dependencies.
 
## v8.36.11 (February 4th 2025)
### Implementation changes and bug fixes
- [PR #2039](https://github.com/rqlite/rqlite/pull/2039): Some small fixes.
- [PR #2043](https://github.com/rqlite/rqlite/pull/2043): Upgrade dependencies, including DNS disco client code.

## v8.36.10 (January 27th 2025)
### Implementation changes and bug fixes
- [PR #2038](https://github.com/rqlite/rqlite/pull/2038): Further consistent use of HTTP client in rqlite shell.

## v8.36.9 (January 27th 2025)
### Implementation changes and bug fixes
- [PR #2036](https://github.com/rqlite/rqlite/pull/2036): Use configured HTTP client consistently in rqlite shell.

## v8.36.8 (January 23rd 2025)
There are no changes in this release relative to v8.36.7, but the release process now [pins](https://github.com/rqlite/rqlite/commit/2e68c6e5a196d890ccb35f5138d34aa983f66418) the version of operating system which builds the release. [`gcc` is crashing during compilation](https://github.com/rqlite/rqlite/actions/runs/12931997973/job/36074588013#step:7:836) on the latest Ubuntu image.

## v8.36.7 (January 23rd 2025)
### Implementation changes and bug fixes
- [PR #2029](https://github.com/rqlite/rqlite/pull/2029): Add basic preupdate hook support at database level.
- [PR #2030](https://github.com/rqlite/rqlite/pull/2030), [PR #2031](https://github.com/rqlite/rqlite/pull/2031): Improve preupdate hook stats and error handling.
- [PR #2032](https://github.com/rqlite/rqlite/pull/2032): Support preupdate hook for row ID values only.
- [PR #2033](https://github.com/rqlite/rqlite/pull/2033): Preupdate hook complex data testing.
- [PR #2034](https://github.com/rqlite/rqlite/pull/2034): Fix CLI panic when no hosts are available.

## v8.36.6 (January 19th 2025)
### Implementation changes and bug fixes
- [PR #2022](https://github.com/rqlite/rqlite/pull/2022): Simplify some testing by using `t.TempDir()`. Thanks @alexandear.
- [PR #2021](https://github.com/rqlite/rqlite/pull/2021): Fix typos in Help strings. Thanks @alexandear.
- [PR #2024](https://github.com/rqlite/rqlite/pull/2024): Improve variable name in SQL parsing code.
- [PR #2025](https://github.com/rqlite/rqlite/pull/2025): Optimize need-to-parse logic.
- [PR #2026](https://github.com/rqlite/rqlite/pull/2026): Recover from any panic in SQL parser.

## v8.36.5 (January 11th 2025)
### Implementation changes and bug fixes
- [PR #2018](https://github.com/rqlite/rqlite/pull/2018): Upgrade `go mod` dependencies.
- [PR #2017](https://github.com/rqlite/rqlite/pull/2017): Upgrade to rqlite/go-sqlite3 v1.37.0.

## v8.36.4 (January 9th 2025)
This change fixes an issue whereby SQLite extensions were not loaded under certain restore-from-backup scenarios. All users of SQLite extensions should upgrade to this release.
### Implementation changes and bug fixes
- [PR #2012](https://github.com/rqlite/rqlite/pull/2012), [PR #2013](https://github.com/rqlite/rqlite/pull/2013), [PR #2014](https://github.com/rqlite/rqlite/pull/2014), [PR #2015](https://github.com/rqlite/rqlite/pull/2015), [PR #2016](https://github.com/rqlite/rqlite/pull/2016): Reload SQLite extensions after swapping in a new database. Fixes issue [#2011](https://github.com/rqlite/rqlite/issues/2011).

## v8.36.3 (December 27th 2024)
### Implementation changes and bug fixes
- [PR #2000](https://github.com/rqlite/rqlite/pull/2000): Reduce memory allocations in `queryStmtWithConn`. Thanks @arturmelanchyk
- [PR #2002](https://github.com/rqlite/rqlite/pull/2002): Rename `COMMAND_TYPE_GET_NODE_API_URL` to `COMMAND_TYPE_GET_NODE_META`.
- [PR #2003](https://github.com/rqlite/rqlite/pull/2003): Pass around `NodeMeta` objects instead of strings.
- [PR #2004](https://github.com/rqlite/rqlite/pull/2004): Hook up node version within `NodeMeta`.
- [PR #2005](https://github.com/rqlite/rqlite/pull/2005): Rename `GetAddresser` interface.
- [PR #2006](https://github.com/rqlite/rqlite/pull/2006): Add version information to `/nodes` output. Fixes issue [#2001](https://github.com/rqlite/rqlite/issues/2001).

## v8.36.2 (December 24th 2024)
### Implementation changes and bug fixes
- [PR #1999](https://github.com/rqlite/rqlite/pull/1999): `go mod` updates.
- [PR #1995](https://github.com/rqlite/rqlite/pull/1995), [PR #1997](https://github.com/rqlite/rqlite/pull/1997), [PR #1998](https://github.com/rqlite/rqlite/pull/1998): Use [flagforge](https://github.com/rqlite/flagforge) to generate command-line flags.

## v8.36.1 (December 17th 2024)
### Implementation changes and bug fixes
- [PR #1994](https://github.com/rqlite/rqlite/pull/1994): Bump golang.org/x/crypto from 0.30.0 to 0.31.0.

## v8.36.0 (December 12th 2024)
### New features
- [PR #1992](https://github.com/rqlite/rqlite/pull/1992): Support executes as raw POST bodies.

### Implementation changes and bug fixes
- [PR #1993](https://github.com/rqlite/rqlite/pull/1993): `go mod` updates.

## v8.35.0 (December 11th 2024)
### New features
- [PR #1991](https://github.com/rqlite/rqlite/pull/1991): Support queries as raw POST bodies.

### Implementation changes and bug fixes
- [PR #1988](https://github.com/rqlite/rqlite/pull/1988): Automatically generate flags and associated documentation.
- [PR #1989](https://github.com/rqlite/rqlite/pull/1989): Rename flags package to rflags.
- [PR #1988](https://github.com/rqlite/rqlite/pull/1988): Upgrade dependencies.

## v8.34.3 (November 27th 2024)
### Implementation changes and bug fixes
- [PR #1986](https://github.com/rqlite/rqlite/pull/1986): Improve logging a little bit, making operation clearer and easier.

## v8.34.2 (November 25th 2024)
### Implementation changes and bug fixes
- [PR #1981](https://github.com/rqlite/rqlite/pull/1981): Upgrade dependencies.
- [PR #1982](https://github.com/rqlite/rqlite/pull/1982): Minor DB-layer improvements.

## v8.34.1 (November 14th 2024)
### Implementation changes and bug fixes
- [PR #1979](https://github.com/rqlite/rqlite/pull/1979): Preserve backward compatibility for S3 backup endpoint.

## v8.34.0 (November 11th 2024)
### New features
- [PR #1977](https://github.com/rqlite/rqlite/pull/1977): Support `randomblob(N)` by rewriting the statement.

## v8.33.0 (November 7th 2024)
### New features
- [PR #1976](https://github.com/rqlite/rqlite/pull/1976): Rewrite time and date functions so they are deterministic. Fixes issue [#536](https://github.com/rqlite/rqlite/issues/536).

### Implementation changes and bug fixes
- [PR #1975](https://github.com/rqlite/rqlite/pull/1975): Upgrade to latest SQL parser.

## v8.32.7 (November 5th 2024)
### Implementation changes and bug fixes
- [PR #1973](https://github.com/rqlite/rqlite/pull/1973): Include any failure message in `/status` output.
- [PR #1974](https://github.com/rqlite/rqlite/pull/1974): Upgrade dependencies including the SQL parser.

## v8.32.6 (November 4th 2024)
### Implementation changes and bug fixes
- [PR #1965](https://github.com/rqlite/rqlite/pull/1965): Prep S3-related testing with Minio.
- [PR #1966](https://github.com/rqlite/rqlite/pull/1966): Explicitly close Raft network streams on shutdown.
- [PR #1967](https://github.com/rqlite/rqlite/pull/1967): End-to-end testing with Minio.
- [PR #1969](https://github.com/rqlite/rqlite/pull/1969): Simpler AWS client String() implementation. Fixes issue [#1968](https://github.com/rqlite/rqlite/issues/1968).
- [PR #1972](https://github.com/rqlite/rqlite/pull/1972): Skip and log stats that return error. Fixes issue [#1971](https://github.com/rqlite/rqlite/issues/1971).

## v8.32.5 (October 31st 2024)
### Implementation changes and bug fixes
- [PR #1958](https://github.com/rqlite/rqlite/pull/1958): Improve testing of concurrent Linearizable reads.
- [PR #1959](https://github.com/rqlite/rqlite/pull/1959): Return error specific to FSM timeouts.
- [PR #1962](https://github.com/rqlite/rqlite/pull/1962): End-to-end auto-backup and auto-restore test.
- [PR #1963](https://github.com/rqlite/rqlite/pull/1963): Upgrade dependencies.
- [PR #1964](https://github.com/rqlite/rqlite/pull/1964): Return HTTP 204 if there is nothing to snapshot.

## v8.32.4 (October 23rd 2024)
### Implementation changes and bug fixes
- [PR #1957](https://github.com/rqlite/rqlite/pull/1957): Convert Linearizable Read to Strong Read if necessary.
- [PR #1955](https://github.com/rqlite/rqlite/pull/1955), [PR #1956](https://github.com/rqlite/rqlite/pull/1956): Keep track of Term of most recent Strong Read.

## v8.32.3 (October 17th 2024)
### Implementation changes and bug fixes
- [PR #1947](https://github.com/rqlite/rqlite/pull/1947): Add atomic monotonic Uint64 to rsync module.
- [PR #1949](https://github.com/rqlite/rqlite/pull/1949): Store uses timeout for linearizable read.
- [PR #1950](https://github.com/rqlite/rqlite/pull/1950): Linearizable reads VerifyLeader must happen in same term.

## v8.32.2 (October 15th 2024)
This release corrects the implementation of Linearizable reads so they implement exactly the process described in section 6.4 of the [Raft dissertation](https://raw.githubusercontent.com/ongardie/dissertation/refs/heads/master/online.pdf) by Diego Ongaro.
### Implementation changes and bug fixes
- [PR #1944](https://github.com/rqlite/rqlite/pull/1944): Correct implementation of linearizable reads.
- [PR #1945](https://github.com/rqlite/rqlite/pull/1945): Convert DB timeout to nanoseconds correctly.
- [PR #1946](https://github.com/rqlite/rqlite/pull/1946): Support configurable Linearizable read timeouts.

## v8.32.1 (October 13th 2024)
### Implementation changes and bug fixes
- [PR #1943](https://github.com/rqlite/rqlite/pull/1943): rqlite shell supports enabling Linearizable reads.

## v8.32.0 (October 13th 2024)
### New features
- [PR #1930](https://github.com/rqlite/rqlite/pull/1930), [PR #1935](https://github.com/rqlite/rqlite/pull/1935), [PR #1936](https://github.com/rqlite/rqlite/pull/1936), [PR #1937](https://github.com/rqlite/rqlite/pull/1937), [PR #1938](https://github.com/rqlite/rqlite/pull/1938): Add Linearizable reads. Thanks @lalalalatt, @peterxcli

### Implementation changes and bug fixes
- [PR #1933](https://github.com/rqlite/rqlite/pull/1933), [PR #1934](https://github.com/rqlite/rqlite/pull/1934): Add `CloseOrTimeout` utility to rsync module.
- [PR #1940](https://github.com/rqlite/rqlite/pull/1940): Tighten up IsServing HTTP checker.
- [PR #1941](https://github.com/rqlite/rqlite/pull/1941): Validate Raft log at start-up.
- [PR #1942](https://github.com/rqlite/rqlite/pull/1942): Refactor IsServing HTTP checker.

## v8.31.3 (October 7th 2024)
### Implementation changes and bug fixes
- [PR #1923](https://github.com/rqlite/rqlite/pull/1923): Node can retrieve commit index of other node.
- [PR #1924](https://github.com/rqlite/rqlite/pull/1924): Add ReadyTarget synchronization primitive.
- [PR #1925](https://github.com/rqlite/rqlite/pull/1925), [6695c7d](https://github.com/rqlite/rqlite/commit/6695c7d91fd0468fc21799e5657d58a517fce11b): Use ReadyTarget primitive to avoid timer-based polling.
- [PR #1926](https://github.com/rqlite/rqlite/pull/1926): Support reset of ReadyTargets.
- [PR #1927](https://github.com/rqlite/rqlite/pull/1927): Unit test reset of ReadyTargets.
- [PR #1928](https://github.com/rqlite/rqlite/pull/1928): Use new PollTrue primitive in Store.
- [PR #1931](https://github.com/rqlite/rqlite/pull/1931): `go mod` updates.
- [PR #1932](https://github.com/rqlite/rqlite/pull/1932): Trivial refactor of Auto read consistency logic.

## v8.31.2 (September 28th 2024)
### Implementation changes and bug fixes
- [PR #1915](https://github.com/rqlite/rqlite/pull/1915): Move VACUUM-related testing to its own files.
- [PR #1916](https://github.com/rqlite/rqlite/pull/1916): Add a "full cycle" compacting WAL scanner unit test.
- [PR #1917](https://github.com/rqlite/rqlite/pull/1917): Update "DB last modified time" on Restore.
- [PR #1918](https://github.com/rqlite/rqlite/pull/1918): Store snapshotted WAL data in a file, not in memory.
- [PR #1920](https://github.com/rqlite/rqlite/pull/1920): _AutoVac_ should just `VACUUM`, not `VACUUM INTO`. Fixes issue [#1914](https://github.com/rqlite/rqlite/issues/1914).
- [PR #1921](https://github.com/rqlite/rqlite/pull/1921): Remove unneeded Query Transaction mutex.

## v8.31.1 (September 27th 2024)
### Implementation changes and bug fixes
- [PR #1911](https://github.com/rqlite/rqlite/pull/1911): Factor out `ReadyChans` so it can be more widely used.
- [PR #1912](https://github.com/rqlite/rqlite/pull/1912): Simplify Store _Ready_ check.
- [PR #1913](https://github.com/rqlite/rqlite/pull/1913), [3063925](https://github.com/rqlite/rqlite/commit/30639258e122b24194b10058bf56dae53d428d03): Trigger full snapshot if database file is modified externally. Fixes issue [#1613](https://github.com/rqlite/rqlite/issues/1613).

## v8.31.0 (September 24th 2024)
### New features
- [PR #1910](https://github.com/rqlite/rqlite/pull/1910): Support for byte arays and hex-encoded values as Parameterized values.

### Implementation changes and bug fixes
- [PR #1906](https://github.com/rqlite/rqlite/pull/1906): Exit if _Full Needed_ flag cannot be set.
- [PR #1906](https://github.com/rqlite/rqlite/pull/1906): Count Snapshot-Persist operations.
- [PR #1908](https://github.com/rqlite/rqlite/pull/1908): Allow read-locks to be upgraded to write locks.

## v8.30.5 (September 23rd 2024)
This release addresses [a highly unlikely failure case](https://github.com/rqlite/rqlite/pull/1905) which may result in data loss. This issue has never been reported in production, **but all users of the 8.x series should upgrade to this release** to eliminate any risk of hitting the issue.
### Implementation changes and bug fixes
- [PR #1903](https://github.com/rqlite/rqlite/pull/1903): Don't take unnecessary snapshots before backups.
- [PR #1905](https://github.com/rqlite/rqlite/pull/1905): If persisting a Snapshot fails, then a _full_ snapshot is needed next snapshot cycle.

## v8.30.4 (September 20th 2024)
### Implementation changes and bug fixes
- [PR #1894](https://github.com/rqlite/rqlite/pull/1894): More use of common gzip utils.
- [PR #1896](https://github.com/rqlite/rqlite/pull/1896): Reset Store state on open.
- [PR #1897](https://github.com/rqlite/rqlite/pull/1897): Deflake DBAppliedIdx unit tests.
- [PR #1899](https://github.com/rqlite/rqlite/pull/1899): Synchronize closing a Store and performing a Snapshot.
- [PR #1900](https://github.com/rqlite/rqlite/pull/1900): Add a finalizer to the FSM Snapshot in the Store.
- [PR #1901](https://github.com/rqlite/rqlite/pull/1901): Deflake Store Provider unit tests.

## v8.30.3 (September 16th 2024)
### Implementation changes and bug fixes
- [PR #1889](https://github.com/rqlite/rqlite/pull/1889): Miscellaneous improvements to testing.
- [PR #1890](https://github.com/rqlite/rqlite/pull/1890): Rename and tweak internal Store-level function.
- [PR #1891](https://github.com/rqlite/rqlite/pull/1891): Minor improvements to code.
- [PR #1892](https://github.com/rqlite/rqlite/pull/1892): Don't ignore any error from `BootstrapCluster`.
- [PR #1893](https://github.com/rqlite/rqlite/pull/1893): `go mod` updates.

## v8.30.2 (September 10th 2024)
### Implementation changes and bug fixes
- [PR #1884](https://github.com/rqlite/rqlite/pull/1884): Refactor code to further use common utilities.
- [PR #1887](https://github.com/rqlite/rqlite/pull/1887): Improve stats and error message for Queued Wait timeouts.
- [PR #1888](https://github.com/rqlite/rqlite/pull/1888): Count cluster client read and write timeouts

## v8.30.1 (September 9th 2024)
### Implementation changes and bug fixes
- [PR #1877](https://github.com/rqlite/rqlite/pull/1877): Move to no-checkpoint-on-database-close.
- [PR #1880](https://github.com/rqlite/rqlite/pull/1880): Improve DB mode checks.
- [PR #1881](https://github.com/rqlite/rqlite/pull/1881): Add GZIP-related utils.
- [PR #1882](https://github.com/rqlite/rqlite/pull/1882): Force creation of WAL-related files when the database is opened.
- [PR #1883](https://github.com/rqlite/rqlite/pull/1883): Upgrade to rqlite SQLite v1.36.0, bringing in [Geopoly](https://www.sqlite.org/geopoly.html) support.

## v8.30.0 (September 5th 2024)
### New features
- [PR #1879](https://github.com/rqlite/rqlite/pull/1879): Add support for automatic [`PRAGMA optimize`](https://www.sqlite.org/pragma.html#pragma_optimize) of the SQLite database. Fixes issue [#1831](https://github.com/rqlite/rqlite/issues/1831).

## v8.29.5 (September 4th 2024)
### Implementation changes and bug fixes
- [PR #1878](https://github.com/rqlite/rqlite/pull/1878): Upgrade SQLite to 3.46.1.
- [PR #1875](https://github.com/rqlite/rqlite/pull/1875): Add `UPSERT` unit test.

## v8.29.4 (August 31st 2024)
### Implementation changes and bug fixes
- Correct parallel multi-platform Docker release process.

## v8.29.3 (August 31st 2024)
### Implementation changes and bug fixes
- [PR #1872](https://github.com/rqlite/rqlite/pull/1872): Upgrade Hashicorp Raft to v1.7.1.
- [PR #1873](https://github.com/rqlite/rqlite/pull/1873): Upgrade to AWS SDK v2. Fixes issue [#1655](https://github.com/rqlite/rqlite/issues/1655).

## v8.29.2 (August 26th 2024)
There are no functional changes to rqlite in this release, but it does improve the rqlite Docker images.
### Implementation changes and bug fixes
- Store SQLite extensions as Zip archives in rqlite Docker image.
- Simplify Docker build and scripts.

## v8.29.1 (August 23rd 2024)
### Implementation changes and bug fixes
- [PR #1869](https://github.com/rqlite/rqlite/pull/1869): Remove `vfsstat.c` from _misc_ extensions as it's causing a panic.
- [PR #1870](https://github.com/rqlite/rqlite/pull/1870): End-to-end node test with misc. extensions loaded.

## v8.29.0 (August 23rd 2024)
This release adds more extensions to the Docker image, as well as improving management of those extensions.
### New features
- [PR #1859](https://github.com/rqlite/rqlite/pull/1859), [PR #1860](https://github.com/rqlite/rqlite/pull/1864), [PR #1860](https://github.com/rqlite/rqlite/pull/1864): `-extensions-path` supports multiple comma-delimited paths.
- [PR #1868](https://github.com/rqlite/rqlite/pull/1868): Support `CUSTOM_SQLITE_EXTENSIONS_PATH` in Docker image.

### Implementation changes and bug fixes
- [PR #1863](https://github.com/rqlite/rqlite/pull/1863), [PR #1865](https://github.com/rqlite/rqlite/pull/1865), [PR #1867](https://github.com/rqlite/rqlite/pull/1867): Add miscellaneous extensions from SQLite source to Docker image.
- [PR #1861](https://github.com/rqlite/rqlite/pull/1861): Remove differences between CircleCI and release build `go install` flags.
- [PR #1862](https://github.com/rqlite/rqlite/pull/1862): `go mod` updates.
- [7f36802](https://github.com/rqlite/rqlite/commit/7f368026afcfac4ae09a505206de9c1759d7dbaa): Docker image actually only needs the single-file SQLean bundle.

## v8.28.4 (August 16th 2024)
There are no functional changes in this release to rqlite itself.
### Implementation changes and bug fixes
- Add the [SQLite ICU extension](https://sqlite.org/src/dir/ext/icu) to the Docker image.

## v8.28.3 (August 15th 2024)
### Implementation changes and bug fixes
- [PR #1857](https://github.com/rqlite/rqlite/pull/1857): rqlite shell supports listing loaded SQLite extensions.

## v8.28.2 (August 14th 2024)
This release adds the [Sqlean](https://github.com/nalgeon/sqlean) and [sqlite-vec](https://github.com/asg017/sqlite-vec/tree/main) SQLite extensions to the Docker image, allowing them to be loaded at launch-time.
### Implementation changes and bug fixes
- [PR #1856](https://github.com/rqlite/rqlite/pull/1856): Add Sqlean and sqlite-vec to the Docker image.

## v8.28.1 (August 13th 2024)
This release builds the Docker image so that it can load SQLite extensions. It also places precompiled [SQLean extensions](https://github.com/nalgeon/sqlean) in `/opt/extensions` ready for loading.
### Implementation changes and bug fixes
- [PR #1854](https://github.com/rqlite/rqlite/pull/1854): More test coverage of SQLite Extensions support.
- [PR #1855](https://github.com/rqlite/rqlite/pull/1855): Generate protobuf code using latest protoc

## v8.28.0 (August 10th 2024)
### New features
- [PR #1853](https://github.com/rqlite/rqlite/pull/1853): Support loading a single SQLite extension from a file.

## v8.27.0 (August 9th 2024)
This release adds support for loading SQLite extensions when rqlite launches. Check out [the docs](https://rqlite.io/docs/guides/extensions/) for full details.
### New features
- [PR #1844](https://github.com/rqlite/rqlite/pull/1844), [PR #1848](https://github.com/rqlite/rqlite/pull/1848), [PR #1849](https://github.com/rqlite/rqlite/pull/1849): Support loading SQLite extensions at launch time.
- [PR #1852](https://github.com/rqlite/rqlite/pull/1852): Support loading SQLite extensions as Gzipped tarballs.

### Implementation changes and bug fixes
- [PR #1845](https://github.com/rqlite/rqlite/pull/1845): Don't disable SQLite extension loading in the build.

## v8.26.9 (August 7th 2024)
### Implementation changes and bug fixes
- [PR #1842](https://github.com/rqlite/rqlite/pull/1842): Move to "named" registration of the SQLite3 driver.
- [PR #1843](https://github.com/rqlite/rqlite/pull/1843): `go mod` updates.

## v8.26.8 (July 28th 2024)
This release blocks execution of `PRAGMA` statements which will break rqlite.
### Implementation changes and bug fixes
- [PR #1836](https://github.com/rqlite/rqlite/pull/1836): Don't perform a consistency check of empty Snapshot stores.
- [PR #1838](https://github.com/rqlite/rqlite/pull/1838): Prevent execution of PRAGMAs which will break rqlite.

## v8.26.7 (July 12th 2024)
### Implementation changes and bug fixes
- [PR #1834](https://github.com/rqlite/rqlite/pull/1834): Fix timestamped uploads so they actually use current timestamp. Fixes issue [#1833](https://github.com/rqlite/rqlite/issues/1833). Thanks @alexgreendesign

## v8.26.6 (July 4th 2024)
### Implementation changes and bug fixes
- [PR #1830](https://github.com/rqlite/rqlite/pull/1830): Support upgrading 7.x snapshots that contain no data.

## v8.26.5 (July 4th 2024)
There are no changes in this release relative to v8.26.4, but now the [Linux release binaries dynamically link](https://github.com/rqlite/rqlite/commit/2c56d16791e2729673c36dce19e1de3de6df572e) [glibc](https://www.gnu.org/software/libc/).

## v8.26.4 (July 3rd 2024)
### Implementation changes and bug fixes
- [PR #1826](https://github.com/rqlite/rqlite/pull/1826): Simplify CAS implementation.
- [PR #1827](https://github.com/rqlite/rqlite/pull/1826): Add more 7.x-to-8.x upgrade logging.
- [PR #1828](https://github.com/rqlite/rqlite/pull/1828): Perform more cleanup if upgrade from 7.x fails.

## v8.26.3 (July 1st 2024)
### Implementation changes and bug fixes
- [PR #1814](https://github.com/rqlite/rqlite/pull/1814): Use enum for SQLite synchronous mode.
- [PR #1815](https://github.com/rqlite/rqlite/pull/1815): Track latest Raft Term in FSM.
- [PR #1816](https://github.com/rqlite/rqlite/pull/1816): Support `SetSynchronousMode` on `SwappableDB`.
- [PR #1824](https://github.com/rqlite/rqlite/pull/1824): More CAS logging.
- [PR #1825](https://github.com/rqlite/rqlite/pull/1825): `go mod` updates.

## v8.26.2 (June 20th 2024)
### Implementation changes and bug fixes
- [PR #1809](https://github.com/rqlite/rqlite/pull/1809): rqlite shell supports triggering Raft snapshots.
- [PR #1811](https://github.com/rqlite/rqlite/pull/1811): Log failed user-requested snapshots.

## v8.26.1 (June 19th 2024)
### Implementation changes and bug fixes
- [PR #1808](https://github.com/rqlite/rqlite/pull/1808): Associate "owners" with Check-and-Sets. See issue [#1807](https://github.com/rqlite/rqlite/issues/1807).

## v8.26.0 (June 14th 2024)
This release sees the addition of a new API, which allows users to trigger a Raft snapshot and Log Truncation (see the [Raft paper](https://raft.github.io/raft.pdf) for an explanation). This is mostly useful for test purposes, but may have operational value occassionally.

### New features
- [PR #1804](https://github.com/rqlite/rqlite/pull/1804): Raft snapshots can now be triggered via a HTTP API request.

### Implementation changes and bug fixes
- [PR #1800](https://github.com/rqlite/rqlite/pull/1800): Close network resources before closing the Store.
- [PR #1801](https://github.com/rqlite/rqlite/pull/1801): Upgrade to rqlite/go-sqlite3 v1.33.0.

## v8.25.1 (June 10th 2024)
### Implementation changes and bug fixes
- [PR #1797](https://github.com/rqlite/rqlite/pull/1797): Upgrade Hashicorp Raft to v1.7.0.

## v8.25.0 (June 8th 2024)
### New features
- [PR #1796](https://github.com/rqlite/rqlite/pull/1796): Add new read-consistency level "auto".

## v8.24.11 (June 5th 2024)
### Implementation changes and bug fixes
- [PR #1790](https://github.com/rqlite/rqlite/pull/1790): Register Mux Stats.
- [PR #1792](https://github.com/rqlite/rqlite/pull/1792): Check some unchecked errors, fixing a small bug in the process.

## v8.24.10 (June 1st 2024)
### Implementation changes and bug fixes
- [PR #1789](https://github.com/rqlite/rqlite/pull/1789): `go mod` updates.

## v8.24.9 (May 31st 2024)
This is the first release for which there are [multi-platform Docker images](https://hub.docker.com/r/rqlite/rqlite) available.
### Implementation changes and bug fixes
- [PR #1788](https://github.com/rqlite/rqlite/pull/1788): Add support for Trace profiling.

## v8.24.8 (May 28th 2024)
This releases improves memory usage during HTTP request processing by decoding any JSON requests bodies using streaming reads, as opposed to reading the entire request into memory first.
### Implementation changes and bug fixes
- [PR #1783](https://github.com/rqlite/rqlite/pull/1783): Minor improvements to Queue handling.
- [PR #1786](https://github.com/rqlite/rqlite/pull/1786): Streaming JSON decoding during request parsing.
- [PR #1787](https://github.com/rqlite/rqlite/pull/1787): HTTP Request Parser now takes a Reader, not a byte slice.

## v8.24.7 (May 10th 2024)
Build release assets on [ubuntu-20.04](https://github.com/rqlite/rqlite/commit/0c7fd1c8cb7deae4055102233ff3e9c0bb3369fd).

## v8.24.6 (May 10th 2024)
Reinstates static linking for amd64 builds on Linux during the official release process.

### Implementation changes and bug fixes
- [PR #1779](https://github.com/rqlite/rqlite/pull/1779): Log more information about compilation.

## v8.24.5 (May 10th 2024)
There are no changes in this release relative to v8.24.2. However this release remove static linking for all architecture types, since it can be problematic in the long run.

## v8.24.4 (May 10th 2024)
### Implementation changes and bug fixes
- [PR #1778](https://github.com/rqlite/rqlite/pull/1778): `go mod` updates.

## v8.24.3 (May 10th 2024)
There are no changes in this release relative to v8.24.2. This release simply moves rqlite to a GitHub-actions build-and-release process.

## v8.24.2 (May 4th 2024)
### Implementation changes and bug fixes
- [PR #1776](https://github.com/rqlite/rqlite/pull/1776): Allow multiple Snapshots to be read concurrently from the Snapshot Store.
- [PR #1777](https://github.com/rqlite/rqlite/pull/1777): `go mod` updates.

## v8.24.1 (May 3rd 2024)
### Implementation changes and bug fixes
- [PR #1775](https://github.com/rqlite/rqlite/pull/1775): Synchronize opening Snapshot Store and Snapshotting. Fixes issue [#1774](https://github.com/rqlite/rqlite/issues/1774).

## v8.24.0 (May 3rd 2024)
This release supports optionally adding a timestamp to the name of any auto-uploaded backup. This allows you to automatically upload point-in-time backups.
### New features
- [PR #1773](https://github.com/rqlite/rqlite/pull/1773): Support timestamp auto-uploaded backups. Fixes issue [#1771](https://github.com/rqlite/rqlite/issues/1771).

### Implementation changes and bug fixes
- [PR #1765](https://github.com/rqlite/rqlite/pull/1765): Synchronize accesses to HTTP Server's AllowOrigin value. Fixes issue [#1764](https://github.com/rqlite/rqlite/issues/1764).
- [PR #1768](https://github.com/rqlite/rqlite/pull/1768): Improve backup-related instrumentation.
- [PR #1769](https://github.com/rqlite/rqlite/pull/1769): Run end-to-end testing with INFO-level logging.
- [PR #1772](https://github.com/rqlite/rqlite/pull/1772): Remove unused `compress` flag in auto-upload code.

## v8.23.4 (April 26th 2024)
### Implementation changes and bug fixes
- [PR #1760](https://github.com/rqlite/rqlite/pull/1760): More use of `atomic` integers.
- [PR #1762](https://github.com/rqlite/rqlite/pull/1762): Boot and Join should be cancelable. Fixes issue [#1746](https://github.com/rqlite/rqlite/issues/1746).

## v8.23.3 (April 23rd 2024)
### Implementation changes and bug fixes
- [PR #1754](https://github.com/rqlite/rqlite/pull/1754): Minor improvements to TCP module code.
- [PR #1755](https://github.com/rqlite/rqlite/pull/1755): `go mod` updates.
- [PR #1757](https://github.com/rqlite/rqlite/pull/1757): Zero retries (by default) for internode communications.
- [PR #1758](https://github.com/rqlite/rqlite/pull/1758): Internode retry count settable by requests. Fixes issue [#1756](https://github.com/rqlite/rqlite/issues/1756).
- [PR #1759](https://github.com/rqlite/rqlite/pull/1759): Improve lock handing in connection pool.

## v8.23.2 (April 22nd 2024)
This release fixes an issue where an uncontactable node could result in delayed requests when communicating with contactable nodes.
### Implementation changes and bug fixes
- [PR #1749](https://github.com/rqlite/rqlite/pull/1749): Load _Queued Writes_ sequence numbers using `atomic`. Thanks @arturmelanchyk
- [PR #1753](https://github.com/rqlite/rqlite/pull/1753): Don't attempt to dial nodes while holding onto Pools lock.

## v8.23.1 (April 5th 2024)
### Implementation changes and bug fixes
- [PR #1732](https://github.com/rqlite/rqlite/pull/1732): Queue now uses generic types.
- [PR #1742](https://github.com/rqlite/rqlite/pull/1742): Log HTTP writer failures.
- [PR #1743](https://github.com/rqlite/rqlite/pull/1743): Move to explicit flag set for command-line parsing.
- [PR #1745](https://github.com/rqlite/rqlite/pull/1745): go mod updates.
- [PR #1682](https://github.com/rqlite/rqlite/pull/1682), [PR #1683](https://github.com/rqlite/rqlite/pull/1683): Move to Go 1.22.

## v8.23.0 (March 14th 2024)
Upgrading to this release can be performed via a rolling restart if necessary. However, until all nodes in a cluster are running v8.23.0, writes to that cluster **might** return an error. Queries should operate without issue during any rolling restart.
### New features
- [PR #1722](https://github.com/rqlite/rqlite/pull/1722), [PR #1727](https://github.com/rqlite/rqlite/pull/1727): Support SQLite `RETURNING` keyword. Fixes issue [#1157](https://github.com/rqlite/rqlite/issues/1157).

### Implementation changes and bug fixes
- [PR #1725](https://github.com/rqlite/rqlite/pull/1725): `go mod` updates.
- [PR #1724](https://github.com/rqlite/rqlite/pull/1724): Allow all SQL parsing to be disabled on a per-request basis.
- [PR #1716](https://github.com/rqlite/rqlite/pull/1716): Miscellaneous code clean-ups.
- [PR #1718](https://github.com/rqlite/rqlite/pull/1718): Support INFO-level logging of Snapshot reaping.
- [PR #1719](https://github.com/rqlite/rqlite/pull/1719): Check if incoming snapshot is later than existing.
- [PR #1720](https://github.com/rqlite/rqlite/pull/1720): Some `RETURNING`-related unit tests.
- [PR #1721](https://github.com/rqlite/rqlite/pull/1721), [PR #1723](https://github.com/rqlite/rqlite/pull/1723): Upgrade SQL parser to bring in `RETURNING` support.

## v8.22.2 (March 2nd 2024)
### Implementation changes and bug fixes
- [PR #1708](https://github.com/rqlite/rqlite/pull/1708): Some more HTTP-level unit tests.
- [PR #1709](https://github.com/rqlite/rqlite/pull/1709): Unit test SQLite keyword `STRICT`.
- [PR #1710](https://github.com/rqlite/rqlite/pull/1710): Unit test querying a hex value. See issue [#1532](https://github.com/rqlite/rqlite/issues/1532).
- [PR #1714](https://github.com/rqlite/rqlite/pull/1714): Don't double-reap Snapshots. Fixes issue [#1711](https://github.com/rqlite/rqlite/issues/1711).
- [PR #1715](https://github.com/rqlite/rqlite/pull/1715): `go mod` updates.

## v8.22.1 (February 27th 2024)
### Implementation changes and bug fixes
- [PR #1706](https://github.com/rqlite/rqlite/pull/1706): Remove obsolete Raft log-related code. Fixes issue [#1705](https://github.com/rqlite/rqlite/issues/1705).

## v8.22.0 (February 26th 2024)
This release adds new support for handling BLOB data. Check out the [documentation](https://rqlite.io/docs/api/api/#blob-data) for more details.
### New features
- [PR #1703](https://github.com/rqlite/rqlite/pull/1703): Support JSON marshaling byte slices as arrays of integers. Fixes issue [#1691](https://github.com/rqlite/rqlite/issues/1691) and [#1345](https://github.com/rqlite/rqlite/issues/1345).
- [PR #1704](https://github.com/rqlite/rqlite/pull/1704): Add rqlite shell support for displaying BLOB data as byte arrays.

### Implementation changes and bug fixes
- [PR #1702](https://github.com/rqlite/rqlite/pull/1702): Add basic BLOB unit testing to DB layer.

## v8.21.3 (February 24th 2024)
### Implementation changes and bug fixes
- [PR #1700](https://github.com/rqlite/rqlite/pull/1700): Accessing non-open Store shouldn't panic. Fixes issue [#1698](https://github.com/rqlite/rqlite/issues/1698).

## v8.21.2 (February 23rd 2024)
### Implementation changes and bug fixes
- [PR #1697](https://github.com/rqlite/rqlite/pull/1697): Use consistent file perms post Boot.

## v8.21.1 (February 21st 2024)
### Implementation changes and bug fixes
- [PR #1693](https://github.com/rqlite/rqlite/pull/1693): Use built-in `max` function for Commit Index _sync_ check.
- [PR #1694](https://github.com/rqlite/rqlite/pull/1694): Correct output of `/readyz` when using _sync_ flag.

## v8.21.0 (February 21st 2024)
This release enhances the `/readyz` check, giving you more information about node readiness. See [the documentation](https://rqlite.io/docs/guides/monitoring-rqlite/#readiness-checks) for more details.
### New features
- [PR #1689](https://github.com/rqlite/rqlite/pull/1689): `/readyz` can wait for Commit Index, via `sync` flag.

### Implementation changes and bug fixes
- [PR #1692](https://github.com/rqlite/rqlite/pull/1692): `go mod` updates.

## v8.20.3 (February 17th 2024)
### Implementation changes and bug fixes
- [PR #1690](https://github.com/rqlite/rqlite/pull/1690): Check for `isTextType` in panic-proof way.

## v8.20.2 (February 16th 2024)
### Implementation changes and bug fixes
- [PR #1685](https://github.com/rqlite/rqlite/pull/1685): Rename a Proto (but not its fields).
- [PR #1686](https://github.com/rqlite/rqlite/pull/1686): Node returns _Meta_, not just Address.
- [PR #1688](https://github.com/rqlite/rqlite/pull/1688): Expose Leader Commit Index, as read from latest AppendEntries RPC.
- [Commit 40e3098](https://github.com/rqlite/rqlite/commit/40e3098e3c7ab1512a6436adac32a7017d24dc4c): Seeing some boot failures locally, revert to default GZIP compression. `git bisect` shows this issue was introduced with [this change](https://github.com/rqlite/rqlite/pull/1574/files#diff-e3c4101b534a442b6f05bbaa9c1c2b9e2f459e92d865ae6654a6ae3d532a7a49).

## v8.20.1 (February 13th 2024)
### Implementation changes and bug fixes
- [PR #1684](https://github.com/rqlite/rqlite/pull/1684): Improvements to strict _Stale Read_ checks.

## v8.20.0 (February 12th 2024)
### New features
- [PR #1681](https://github.com/rqlite/rqlite/pull/1681): Add `freshness_strict` flag, which checks for _Stale Reads_ using Leader time. Thanks @aderouineau

### Implementation changes and bug fixes
- [PR #1670](https://github.com/rqlite/rqlite/pull/1670): Improve error message when query on remote node fails.
- [PR #1671](https://github.com/rqlite/rqlite/pull/1670): Minor optimizations to Unified Request processing.
- [PR #1674](https://github.com/rqlite/rqlite/pull/1674): Small refactor of _Stale Reads_ check.
- [PR #1675](https://github.com/rqlite/rqlite/pull/1675): Use `atomic.Uint64` instead of Mutexes for Store indexes.

## v8.19.0 (February 3rd 2024)
This release allows you to set a maximum amount of a time a query will run. If the query does not complete within the set time, an error will be returned.
### New features
- [PR #1666](https://github.com/rqlite/rqlite/pull/1667), [PR #1667](https://github.com/rqlite/rqlite/pull/1667), [PR #1669](https://github.com/rqlite/rqlite/pull/1669): Support timing out if query doesn't finish within specified interval. Fixes issue [#1657](https://github.com/rqlite/rqlite/issues/1657). Thanks @mauri870

### Implementation changes and bug fixes
- [PR #1665](https://github.com/rqlite/rqlite/pull/1665): Minor improvements to `random` module.

## v8.18.7 (February 1st 2024)
### Implementation changes and bug fixes
- [PR #1663](https://github.com/rqlite/rqlite/pull/1663): Remove unnecessary WAL-close during Raft snapshotting.

## v8.18.6 (January 31st 2024)
### Implementation changes and bug fixes
- [PR #1656](https://github.com/rqlite/rqlite/pull/1656): Add low-level WAL compaction timings and metrics.
- [PR #1660](https://github.com/rqlite/rqlite/pull/1660): Upgrade to SQLite 3.45.1.
- [PR #1659](https://github.com/rqlite/rqlite/pull/1659): Use `go generate` to generate Go Protobuf code. Thanks @mauri870
- [PR #1661](https://github.com/rqlite/rqlite/pull/1661): Jitter the WAL size check interval.

## v8.18.5 (January 30th 2024)
### Implementation changes and bug fixes
- [PR #1646](https://github.com/rqlite/rqlite/pull/1646): Expose BUSY TIMEOUT on /status.
- [PR #1647](https://github.com/rqlite/rqlite/pull/1647): More CHECKPOINT test coverage.
- [PR #1649](https://github.com/rqlite/rqlite/pull/1649): Check Leader when handling `/db/request` with _None_ read consistency. Fixes issue [#1648](https://github.com/rqlite/rqlite/issues/1648).
- [PR #1653](https://github.com/rqlite/rqlite/pull/1653): Fix `busy_timeout` stat for read-only DB. Thanks @mauri870
- [PR #1654](https://github.com/rqlite/rqlite/pull/1654): Memoize SQLite compilation options.

## v8.18.4 (January 30th 2024)
### Implementation changes and bug fixes
- [PR #1644](https://github.com/rqlite/rqlite/pull/1644): Remove an unnecessary memcpy during Snapshotting.

## v8.18.3 (January 29th 2024)
### Implementation changes and bug fixes
- [PR #1638](https://github.com/rqlite/rqlite/pull/1638): More Snapshotting metrics.
- [PR #1639](https://github.com/rqlite/rqlite/pull/1639): Reuse Session and S3 manager when working with AWS S3. Thanks @mauri870
- [PR #1640](https://github.com/rqlite/rqlite/pull/1640): Remove Restart checkpoint, tests show it's not an optimization.
- [PR #1641](https://github.com/rqlite/rqlite/pull/1641): `go mod` updates.

## v8.18.2 (January 27th 2024)
### Implementation changes and bug fixes
- [PR #1635](https://github.com/rqlite/rqlite/pull/1635): Always execute ExecuteRequests locally if possible.
- [PR #1636](https://github.com/rqlite/rqlite/pull/1636): Move to explicit choice of SQLite Checkpointing mode.
- [PR #1637](https://github.com/rqlite/rqlite/pull/1637): Remove unneeded SetFullNeeded post WAL checkpoint failure.

## v8.18.1 (January 26th 2024)
### Implementation changes and bug fixes
- [PR #1633](https://github.com/rqlite/rqlite/pull/1633): Improve error messages for internode communication failures.
- [PR #1634](https://github.com/rqlite/rqlite/pull/1634): FullSnapshot needed if WAL checkpoint fails.

## v8.18.0 (January 25th 2024)
This release upgrades SQLite to 3.45.0, which brings in [JSONB](https://sqlite.org/draft/jsonb.html) support. JSONB is a more efficient way to process JSON data within the SQLite database.
### New features
- [PR #1632](https://github.com/rqlite/rqlite/pull/1632): Upgrade to SQLite 3.45.0.
- [PR #1631](https://github.com/rqlite/rqlite/pull/1631): Allow HTTP clients to control number of retries for internode requests.

### Implementation changes and bug fixes
- [PR #1629](https://github.com/rqlite/rqlite/pull/1629): Set default cluster client retries to 0.

## v8.17.0 (January 22nd 2024)
This release adds the ability to [configure scheduled](https://rqlite.io/docs/guides/performance/#vacuum) [VACUUM](https://www.sqlite.org/lang_vacuum.html) of the SQLite database managed by rqlite. As part of the work for this release, extensive research and testing was performed to confirm that explicitly issuing a `VACUUM` command is also compatible with rqlite. This testing has been made part of the automatic test suite.
### New features
- [PR #1619](https://github.com/rqlite/rqlite/pull/1619), [PR #1622](https://github.com/rqlite/rqlite/pull/1622): Support automatic `VACUUM` of the SQLite database. Fixes [#1609](https://github.com/rqlite/rqlite/issues/1609).

### Implementation changes and bug fixes
- [PR #1623](https://github.com/rqlite/rqlite/pull/1623): Unit tests for Swappable DB.
- [PR #1625](https://github.com/rqlite/rqlite/pull/1625): Count Cluster client retries at operation level.
- [PR #1626](https://github.com/rqlite/rqlite/pull/1626): Unit test explicit VACUUM operation.

## v8.16.8 (January 20th 2024)
### Implementation changes and bug fixes
- [PR #1615](https://github.com/rqlite/rqlite/pull/1615): Add extensive WAL checkpoint test at the database level.
- [PR #1616](https://github.com/rqlite/rqlite/pull/1616): Add time and checksum based change-detection functions to the database level.
- [PR #1617](https://github.com/rqlite/rqlite/pull/1617): Add `VacuumInto` to database layer.
- [PR #1621](https://github.com/rqlite/rqlite/pull/1621): Fix a panic in the rqlite shell by not stomping on an "outer" error.

## v8.16.7 (January 18th 2024)
The releases changes the default logging level for the Raft subsystem from `INFO` to `WARN`. This results is less logging by the Raft subsystem. If you prefer the previous `INFO` level of logging, it can be re-enabled via the command line flag `-raft-log-level=INFO`.
### Implementation changes and bug fixes
- [PR #1607](https://github.com/rqlite/rqlite/pull/1607): Remove use of deprecated `ioutil`.
- [PR #1608](https://github.com/rqlite/rqlite/pull/1608): Always close the FSM Snapshot.
- [PR #1610](https://github.com/rqlite/rqlite/pull/1610): Change Raft default log level to `WARN`.
- [PR #1611](https://github.com/rqlite/rqlite/pull/1611): Don't log incremental Raft snapshots.
- [PR #1612](https://github.com/rqlite/rqlite/pull/1612): `go mod` updates.

## v8.16.6 (January 16th 2024)
### Implementation changes and bug fixes
- [PR #1603](https://github.com/rqlite/rqlite/pull/1603): Standardize logging by Raft module.
- [PR #1604](https://github.com/rqlite/rqlite/pull/1604), [PR #1605](https://github.com/rqlite/rqlite/pull/1605), [PR #1606](https://github.com/rqlite/rqlite/pull/1606): Minor refactor of database code.
- [Commit 2176101](https://github.com/rqlite/rqlite/commit/21761011d45630998ea603576d5c390bafba0afd): Fix rqlite shell help output.

## v8.16.5 (January 14th 2024)
This release further improves _Automatic Backup_ performance, as well as improving test coverage generally.
### Implementation changes and bug fixes
- [PR #1592](https://github.com/rqlite/rqlite/pull/1592): Refactor and enhance upload logging.
- [PR #1593](https://github.com/rqlite/rqlite/pull/1593): Tighten snapshot-join end-to-end testing.
- [PR #1596](https://github.com/rqlite/rqlite/pull/1596): Track Raft logs which change the database.
- [PR #1597](https://github.com/rqlite/rqlite/pull/1597): Clarify end-to-end testing code.
- [PR #1598](https://github.com/rqlite/rqlite/pull/1598): Refactor Store-level index tracking.
- [PR #1599](https://github.com/rqlite/rqlite/pull/1599): Test no upload after Leader change.
- [PR #1600](https://github.com/rqlite/rqlite/pull/1600): Use Raft index for upload checks. Fixes [#1594](https://github.com/rqlite/rqlite/issues/1594).
- [PR #1601](https://github.com/rqlite/rqlite/pull/1601): CREATE TABLE should change DB Applied index.
- [PR #1602](https://github.com/rqlite/rqlite/pull/1602): `go mod` updates.

## v8.16.4 (January 12th 2024)
This release improves _Automatic Backup_ performance, mostly by avoiding unnecessary file copies and uploads.
### Implementation changes and bug fixes
- [PR #1584](https://github.com/rqlite/rqlite/pull/1584): Count Snapshot reaping failures.
- [PR #1585](https://github.com/rqlite/rqlite/pull/1585): Avoid unnecessary auto-backups by storing sha256 sums in S3. Fixes issue [#1565](https://github.com/rqlite/rqlite/issues/1565).
- [PR #1586](https://github.com/rqlite/rqlite/pull/1586): Auto-backups will be in WAL mode going forward, and not in DELETE mode.
- [PR #1587](https://github.com/rqlite/rqlite/pull/1587): Refactor Store Backup Provider to use `io.Writer`.
- [PR #1588](https://github.com/rqlite/rqlite/pull/1588): More consistent use of Sum types in Uploader.
- [PR #1589](https://github.com/rqlite/rqlite/pull/1589): Avoid SQLite file copy during automatic backups.
- [PR #1590](https://github.com/rqlite/rqlite/pull/1590): Fix automatic backup end-to-end tests.

## v8.16.3 (January 9th 2024)
### Implementation changes and bug fixes
- [PR #1582](https://github.com/rqlite/rqlite/pull/1582): Explicitly switch any upgraded v7 Snapshot to WAL mode.
- [PR #1583](https://github.com/rqlite/rqlite/pull/1583): Loading a database invalidates existing snapshots. Fixes [#1583](https://github.com/rqlite/rqlite/issues/1583).

## v8.16.2 (January 9th 2024)
This releases fixes a bug related to Raft snapshot management. While it's an edge case, and can only happen if rqlited is hard-killed at a very specific point, all 8.x users should upgrade to this release.
### Implementation changes and bug fixes
- [PR #1580](https://github.com/rqlite/rqlite/pull/1580): List newest Snapshot, not oldest.

## v8.16.1 (January 8th 2024)
### Implementation changes and bug fixes
- [PR #1574](https://github.com/rqlite/rqlite/pull/1574): Use "GZIP best speed" for internode traffic compression.
- [PR #1575](https://github.com/rqlite/rqlite/pull/1575): Upload Provider uses Snapshot-locking backup.
- [PR #1576](https://github.com/rqlite/rqlite/pull/1576): Add fast path for vacuumed, non-compressed backups.
- [PR #1579](https://github.com/rqlite/rqlite/pull/1579): Only run auto-backups on Leader (as per docs) and improve check efficiency.
- [PR #1578](https://github.com/rqlite/rqlite/pull/1578): Don't require static credentials for S3 access. Thanks @jtackaberry

## v8.16.0 (January 6th 2024)
### New features
- [PR #1563](https://github.com/rqlite/rqlite/pull/1563): Support S3-compatible storage systems for auto-backups and auto-restores. Fixes issue [#1560](https://github.com/rqlite/rqlite/issues/1560). Thanks @jtackaberry
- [PR #1573](https://github.com/rqlite/rqlite/pull/1573): Add support for automatically gzipped-compressed backups.

### Implementation changes and bug fixes
- [PR #1567](https://github.com/rqlite/rqlite/pull/1567): Refactor to make more use of `progress` module.
- [Commit d1cc802](https://github.com/rqlite/rqlite/commit/d1cc80229221ff51cd4741cc7a2e05e87f0337cb): Fix return codes in `HasData()`.
- [PR #1566](https://github.com/rqlite/rqlite/pull/1566): Move some Store state-related functions to own file.
- [PR #1570](https://github.com/rqlite/rqlite/pull/1570): Support compressed backups at the `Store` level.
- [PR #1571](https://github.com/rqlite/rqlite/pull/1571): Stream backups efficiently from remote nodes.
- [PR #1572](https://github.com/rqlite/rqlite/pull/1572): Allow booting with WAL-mode SQLite files.

## v8.15.0 (January 4th 2024)
This release fixes bugs related to auto-restore from S3, improves backup performance, and adds some other minor enhancements.
### New features
- [PR #1550](https://github.com/rqlite/rqlite/pull/1550): CLI command `.nodes` supports showing non-voting nodes.

### Implementation changes and bug fixes
- [PR #1548](https://github.com/rqlite/rqlite/pull/1548): Make system-level test failures easier to understand.
- [PR #1555](https://github.com/rqlite/rqlite/pull/1555): Correct build and import of Protobuf files.
- [PR #1556](https://github.com/rqlite/rqlite/pull/1556): Add fast-path backup.
- [PR #1556](https://github.com/rqlite/rqlite/pull/1556): rqlite CLI streams backup to file.
- [PR #1557](https://github.com/rqlite/rqlite/pull/1557): Remove restriction on restores using SQLite files in WAL mode.
- [PR #1564](https://github.com/rqlite/rqlite/pull/1564): Only auto-restore if the node is "empty". Fixes issue [#1561](https://github.com/rqlite/rqlite/issues/1561). Thanks @jtackaberry

## v8.14.1 (December 31st 2023)
### Implementation changes and bug fixes
- [PR #1546](https://github.com/rqlite/rqlite/pull/1546): Don't hardcode suffrage when joining. Fixes issue [#1545](https://github.com/rqlite/rqlite/issues/1545). Thanks @jtackaberry

## v8.14.0 (December 31st 2023)
This release adds new control over Raft snapshotting, a key part of the Raft consensus protocol. When the WAL file reaches a certain size (4MB by default, which equals the SQLite default), rqlite will trigger a Raft snapshot. In its default setting this change may reduce disk usage, but may also result in more frequent Raft snapshotting. Most users can ignore this change and carry on as before after upgrading to this release.
### New features
- [PR #1530](https://github.com/rqlite/rqlite/pull/1530), [PR #1533](https://github.com/rqlite/rqlite/pull/1533): Support automatically snapshotting when WAL reaches the SQLite default of 4MB.
- [PR #1541](https://github.com/rqlite/rqlite/pull/1541), [PR #1542](https://github.com/rqlite/rqlite/pull/1542): DNS-based autoclustering supports read-only (non-voting) nodes. Fixes issue [#1521](https://github.com/rqlite/rqlite/issues/1521)
- [PR #1544](https://github.com/rqlite/rqlite/pull/1544): Support autoclustering of read-only nodes with Consul and etcd.

### Implementation changes and bug fixes
- [PR #1531](https://github.com/rqlite/rqlite/pull/1531): Check for Raft snapshot condition every 10 seconds by default.
- [PR #1528](https://github.com/rqlite/rqlite/pull/1528): Support setting trailing logs for user-requested snapshot.
- [PR #1529](https://github.com/rqlite/rqlite/pull/1529): Remove obsolete code related to user-triggered snapshots.
- [PR #1536](https://github.com/rqlite/rqlite/pull/1536): Store WAL path in store, to avoid races.
- [PR #1535](https://github.com/rqlite/rqlite/pull/1535): Refactor using CommandProcessor.
- [PR #1539](https://github.com/rqlite/rqlite/pull/1539): `go mod` updates.
- [PR #1540](https://github.com/rqlite/rqlite/pull/1540): Friendlier display of database sizes.
- [PR #1543](https://github.com/rqlite/rqlite/pull/1543): Remove some excessive logging.

## v8.13.5 (December 26th 2023)
### Implementation changes and bug fixes
- [PR #1522](https://github.com/rqlite/rqlite/pull/1522): Minor refactoring of main module.
- [PR #1523](https://github.com/rqlite/rqlite/pull/1523): Move download functionality into _restore_ module.
- [PR #1524](https://github.com/rqlite/rqlite/pull/1524): Disco mode not supported when explicitly joining.
- [PR #1525](https://github.com/rqlite/rqlite/pull/1525): Make Store _Notify_ logic clearer.
- [PR #1526](https://github.com/rqlite/rqlite/pull/1526): Bootstrapper explicitly supports Voting nodes.
- [PR #1527](https://github.com/rqlite/rqlite/pull/1527): More snapshotting instrumentation.

## v8.13.4 (December 23rd 2023)
This release makes sure the version information is correctly recorded in the released binaries. There are no functional changes.
### Implementation changes and bug fixes
- [Commit 03b6db2](https://github.com/rqlite/rqlite/commit/03b6db2e7dd0e6806b1315eb1cd63e04b126a235): Fix build process so versioning information is set correctly.

## v8.13.3 (December 23rd 2023)
### Implementation changes and bug fixes
- [PR #1515](https://github.com/rqlite/rqlite/pull/1515): Fix a log message related to mutual TLS.
- [PR #1516](https://github.com/rqlite/rqlite/pull/1516): Add support to Python end-to-end test helpers for mTLS.
- [PR #1518](https://github.com/rqlite/rqlite/pull/1518): Refactor muxed internode communications.
- [PR #1519](https://github.com/rqlite/rqlite/pull/1519): Refactor TCP TLS configuration control.
- [PR #1520](https://github.com/rqlite/rqlite/pull/1520): End-to-end testing of setting TLS _ServerName_. Confirms that [issue #1507](https://github.com/rqlite/rqlite/issues/1507) is fixed.

## v8.13.2 (December 21st 2023)
### Implementation changes and bug fixes
- [PR #1512](https://github.com/rqlite/rqlite/pull/1512): Fix swapping of CACert and ServerName.

## v8.13.1 (December 21st 2023)
### Implementation changes and bug fixes
- [PR #1510](https://github.com/rqlite/rqlite/pull/1510): Remove obsolete `-http-no-verify` command-line flag.
- [PR #1511](https://github.com/rqlite/rqlite/pull/1511): Bring use of `go mod` into compliance. Fixes [issue #644](https://github.com/rqlite/rqlite/issues/644).

## v8.13.0 (December 21st 2023)
This release supports setting the _Server Name_ a node should expect in any certificate it receives from another node in the cluster.
### New features
- [PR #1509](https://github.com/rqlite/rqlite/pull/1509): Support setting the Server Name for internode certificate verification. Fixes [issue #1507](https://github.com/rqlite/rqlite/issues/1507).

### Implementation changes and bug fixes
- [PR #1503](https://github.com/rqlite/rqlite/pull/1503): Use SQLite-style help in rqlite shell.
- [PR #1505](https://github.com/rqlite/rqlite/pull/1505): Correct handling of IPv6 addresses in rqlite shell.

## v8.12.3 (December 19th 2023)
### Implementation changes and bug fixes
- [PR #1502](https://github.com/rqlite/rqlite/pull/1502): Create temporary SQLite files in same directory as actual SQLite file.

## v8.12.2 (December 19th 2023)
### Implementation changes and bug fixes
- [PR #1498](https://github.com/rqlite/rqlite/pull/1498): rqlite shell `.help` should show commands in alphabetical order.
- [PR #1499](https://github.com/rqlite/rqlite/pull/1499): Bump golang.org/x/crypto from v0.16.0 to v0.17.0.
- [PR #1501](https://github.com/rqlite/rqlite/pull/1501): Upgrade rqlite disco-client to handle IPv6 addresses. Fixes [issue #1500](https://github.com/rqlite/rqlite/issues/1500). Thanks @jtackaberry

## v8.12.1 (December 18th 2023)
### Implementation changes and bug fixes
- [PR #1497](https://github.com/rqlite/rqlite/pull/1497): Don't re-open and close database on shutdown. It's unnecessary.

## v8.12.0 (December 17th 2023)
This version sees the minor version incremented to indicate the importance of this release. Bcrypted passwords were not secure in the Credentials Configuration, as they could also be used directly as passwords. This has been fixed, and bcrypted passwords are no longer supported going forward. **All users using bcrypted hashes in Credential files should upgrade to this release** and migrate to using plaintext passwords in those files.

If you were using bcrypted passwords, **this is probably a breaking change**. You should recreate any Credentials Configuration files to use plaintext passwords instead of bcrypt hashes, and ensure the Credentials Configuration files are secured from unauthorized access.

### Implementation changes and bug fixes
- [PR #1492](https://github.com/rqlite/rqlite/pull/1492): Remove faulty bcrypt hashed password support. Fixes [issue #1488](https://github.com/rqlite/rqlite/issues/1488). Thanks @jtackaberry
- [PR #1494](https://github.com/rqlite/rqlite/pull/1494): Confirm restored data looks like a SQLite file.

## v8.11.1 (December 17th 2023)
### Implementation changes and bug fixes
- [PR #1490](https://github.com/rqlite/rqlite/pull/1490): Guard against `nil` History in rqlite shell. Fixes [issue #1486](https://github.com/rqlite/rqlite/issues/1486).

## v8.11.0 (December 17th 2023)
### New features
- [PR #1489](https://github.com/rqlite/rqlite/pull/1489): Add `.boot` command to rqlite shell, to support _Booting_ nodes.

### Implementation changes and bug fixes
- [PR #1487](https://github.com/rqlite/rqlite/pull/1487): Small improvements to rqlite shell.

## v8.10.0 (December 17th 2023)
This release introduces a new, high-performance, initialize-from-SQLite option. Known as _Boot_ loading, it allows an rqlite node to be seeded with large (multi-GB) datasets, with the time taken to seed the node determined only by your disk performance.

### New features
- [PR #1485](https://github.com/rqlite/rqlite/pull/1485): Add Boot loading.

### Implementation changes and bug fixes
- [PR #1484](https://github.com/rqlite/rqlite/pull/1484): Remove ability to trigger chunked-loading.

## v8.0.6 (December 12th 2023)
Release v8.0.6 protects against a malformed database being loaded as a result of using `/db/load`. **All 8.x users should upgrade to this release**.
### Implementation changes and bug fixes
- [PR #1482](https://github.com/rqlite/rqlite/pull/1482): Don't load an invalid database.

## v8.0.5 (December 12th 2023)
### Implementation changes and bug fixes
- [PR #1481](https://github.com/rqlite/rqlite/pull/1481): Revert to simpler one-shot load for SQLite files.

## v8.0.4 (December 12th 2023)
### Implementation changes and bug fixes
- [PR #1471](https://github.com/rqlite/rqlite/pull/1471), [PR #1472](https://github.com/rqlite/rqlite/pull/1472): Refactor query parameters into own code.
- [PR #1473](https://github.com/rqlite/rqlite/pull/1471): `go mod` updates.
- [PR #1478](https://github.com/rqlite/rqlite/pull/1478): Upgrade Go to 1.21 in `go.mod`. Fixes [issue #1476](https://github.com/rqlite/rqlite/issues/1476).
- [PR #1475](https://github.com/rqlite/rqlite/pull/1475): Minor rqlite CLI improvements.
- [PR #1480](https://github.com/rqlite/rqlite/pull/1480): Don't completely truncate the log, due to apparent unsigned overflow issues in Raft log.

## v8.0.3 (December 11th 2023)
### Implementation changes and bug fixes
- [PR #1466](https://github.com/rqlite/rqlite/pull/1466): Close all dechunkers at Store shutdown.
- [PR #1467](https://github.com/rqlite/rqlite/pull/1467): Introduce explicit FSM type.
- [PR #1468](https://github.com/rqlite/rqlite/pull/1468), [PR #1469](https://github.com/rqlite/rqlite/pull/1469): Fix failure-to-restart issue after chunked loading.

## v8.0.2 (December 10th 2023)
Fix an edge case related to Raft Snapshotting when a chunked load is in progress at the same time.
### Implementation changes and bug fixes
- [PR #1456](https://github.com/rqlite/rqlite/pull/1459): Standardize on chunk size.
- [PR #1456](https://github.com/rqlite/rqlite/pull/1459): Set `TrailingLogs=0` to truncate log during user-initiated Snapshotting.
- [PR #1462](https://github.com/rqlite/rqlite/pull/1462): Refactor redirect logic in HTTP service.
- [PR #1463](https://github.com/rqlite/rqlite/pull/1463): Synchronize Snapshotting and chunked loading.
- [PR #1464](https://github.com/rqlite/rqlite/pull/1464): Handle snapshotting of empty WAL files.
- [PR #1465](https://github.com/rqlite/rqlite/pull/1465): Move uploader goroutine into Uploader.

## v8.0.1 (December 8th 2023)
This release fixes an edge case issue during restore-from-SQLite. It's possible if a rqlite system crashes shortly after restoring from SQLite it may not have loaded the data correctly.

### Implementation changes and bug fixes
- [PR #1456](https://github.com/rqlite/rqlite/pull/1456): Wrap Snapshot Store _FullNeeded_ logic in a function.
- [PR #1457](https://github.com/rqlite/rqlite/pull/1457): Allow FullNeeded to be explicitly set to true.
- [PR #1458](https://github.com/rqlite/rqlite/pull/1458): Perform full snapshot after chunked load.

## v8.0.0 (December 5th 2023)
This release introduces support for much larger data sets. Previously the [Raft snapshotting](https://raft.github.io/) process became more memory intensive and time-consuming as the SQLite database became larger. This set an practical upper limit on the size of the SQLite database. With the 8.0 release rqlite has been fundamentally redesigned such that snapshotting consumes approximately the same amount of resources, regardless of the size of the SQLite database.

This release also eases operations, as well as adding new features and bug fixes.

### Upgrading from the 7.x release

Release 8.0 supports (mostly) seamless upgrades from the 7.x series, and upgrading from 7.x has been tested. However, it is still strongly recommended you backup any production cluster before attempting an upgrade. A more conservative approach would be to create a brand new 8.0 system, and load your backup into that cluster. Then switch production traffic over to the new 8.0 cluster.

8.0 and 7.x nodes should be able to interoperate, so a rolling upgrade should work fine **as long as all nodes are fully caught up with the Leader node**. Note you also cannot join a new 8.x node to a preexisting 7.x cluster. Otherwise upgrade should operate but, again, it is strongly recommended you test this first. It is also not recommended that you run a cluster with a mix of 7.x and 8.0 code for any significant length of time, just the time required for a rolling upgrade.

Important things to note if you decide to upgrade an existing 7.x system:
- Backup your 7.x cluster first.
- it is strongly recommended you upgrade your 7.x cluster to the [7.21.4](https://github.com/rqlite/rqlite/releases/tag/v7.21.4) release before upgrading to the 8.0 series.
- 8.0 always runs with an on-disk database, in-memory databases are no longer supported. Improvements made late in the 7.0 series mean there is little difference in write performance between in-memory and on-disk modes, but supporting both modes just meant confusion and higher development costs. If you were previously running in in-memory mode (the previous default), you don't need to do anything. But if you were previously passing `-on-disk` to `rqlited` so that rqlite ran in on-disk mode, you must now remove that flag.
- When forming a new cluster using 8.0, pass the **Raft** address of the remote node to the `-join` command, not the HTTP API address. If your cluster is already formed, upgrades will work without changing anything (`-join` options are ignored if nodes are already members of a cluster). You may need to change any scripting or automatic-configuration generation however.
- Bcrypted password hashes are no longer supported, due to security flaws in the 7.x release. You should regenerate any [Credentials file](https://rqlite.io/docs/guides/security/), and use plaintext passwords only (and prevent unauthorized access to the Credentials file).
- A few rarely, if ever, used `rqlited` command-line flags have been removed. These flags just added operational overhead, while adding little value.

### New features
- [PR #1362](https://github.com/rqlite/rqlite/pull/1362): Enable SQLite [FTS5](https://www.sqlite.org/fts5.html). Fixes [issue #1361](https://github.com/rqlite/rqlite/issues/1361)
- [PR #1405](https://github.com/rqlite/rqlite/pull/1405): Support a configurable HTTP connection timeout in the rqlite CLI. Thanks @jtarchie
- [PR #1418](https://github.com/rqlite/rqlite/pull/1418): Add basic CORS support. Fixes [issue #687](https://github.com/rqlite/rqlite/issues/687). Thanks @kkoreilly
- [PR #1422](https://github.com/rqlite/rqlite/pull/1422): Add mTLS support to rqlite CLI. Fixes [issue #1421](https://github.com/rqlite/rqlite/issues/1421)
- [PR #1427](https://github.com/rqlite/rqlite/pull/1427): Upgrade to SQLite 3.44.0.
- [PR #1433](https://github.com/rqlite/rqlite/pull/1433): Support an optional better form for the `nodes/` output. Fixes [issue #1415](https://github.com/rqlite/rqlite/issues/1415)
- [PR #1447](https://github.com/rqlite/rqlite/pull/1447): Remove-on-shutdown now supports authentication.
- [PR #1451](https://github.com/rqlite/rqlite/pull/1451): Support optional `VACUUM` of SQLite database file before upload to Cloud storage.
- [PR #1452](https://github.com/rqlite/rqlite/pull/1452): Support optional `VACUUM` of requested backup SQLite file.
  
### Implementation changes and bug fixes
- [PR #1368](https://github.com/rqlite/rqlite/pull/1374): Switch to always-on expvar and pprof.
- [PR #1337](https://github.com/rqlite/rqlite/pull/1337): Store can now load from an io.Reader.
- [PR #1339](https://github.com/rqlite/rqlite/pull/1339), [PR #1340](https://github.com/rqlite/rqlite/pull/1340), [PR #1341](https://github.com/rqlite/rqlite/pull/1341): Add `LoadRequest` chunker/dechunker.
- [PR #1343](https://github.com/rqlite/rqlite/pull/1343): Remove previously-obsoleted supported command-line options.
- [PR #1342](https://github.com/rqlite/rqlite/pull/1342): Integrate chunked-loading, applying to auto-restore from the Cloud.
- [PR #1347](https://github.com/rqlite/rqlite/pull/1347): Migrate HTTP layer to chunked loading.
- [PR #1355](https://github.com/rqlite/rqlite/pull/1355): Database layer can run an integrity check.
- [PR #1385](https://github.com/rqlite/rqlite/pull/1358): Remove support for in-memory databases.
- [PR #1360](https://github.com/rqlite/rqlite/pull/1360): 'go mod' updates, and move to go 1.21.
- [PR #1369](https://github.com/rqlite/rqlite/pull/1369), [PR #1370](https://github.com/rqlite/rqlite/pull/1370): Use singleton, sync'ed, random source.
- [PR #1367](https://github.com/rqlite/rqlite/pull/1367): Move to a WAL-based Snapshot store, which unlocks support for much larger data set support.
- [PR #1373](https://github.com/rqlite/rqlite/pull/1373): Remove compression-control command-line options.
- [PR #1377](https://github.com/rqlite/rqlite/pull/1377): Automatically upgrade 7.x snapshots.
- [PR #1380](https://github.com/rqlite/rqlite/pull/1380): Compress snapshots when transmitting over the network.
- [PR #1382](https://github.com/rqlite/rqlite/pull/1382), [PR #1383](https://github.com/rqlite/rqlite/pull/1383): Add basic stats for Snapshot store.
- [PR #1384](https://github.com/rqlite/rqlite/pull/1384): Use less-racy function to retrieve Leader Address and ID.
- [PR #1386](https://github.com/rqlite/rqlite/pull/1386): Ensure full sync'ing and closing of files during WAL replay.
- [PR #1388](https://github.com/rqlite/rqlite/pull/1388): Ensure databases open with WAL checkpoint disabled. Thanks @benbjohnson.
- [PR #1390](https://github.com/rqlite/rqlite/pull/1390): Add Restore functions to Snapshot Store.
- [PR #1394](https://github.com/rqlite/rqlite/pull/1394): Use only one RW database connection.
- [PR #1395](https://github.com/rqlite/rqlite/pull/1395): More DB-level and Snapshotting statistics.
- [PR #1399](https://github.com/rqlite/rqlite/pull/1399): Better trailing flags error message.
- [PR #1404](https://github.com/rqlite/rqlite/pull/1404): Add an interface between Store and Snapshot Store.
- [PR #1410](https://github.com/rqlite/rqlite/pull/1410), [PR #1412](https://github.com/rqlite/rqlite/pull/1412): Implement simpler WAL-based snapshotting.
- [PR #1413](https://github.com/rqlite/rqlite/pull/1413): Remove `-raft-no-freelist-sync` command line flag.
- [PR #1420](https://github.com/rqlite/rqlite/pull/1420), [PR #1431](https://github.com/rqlite/rqlite/pull/1431): Nodes join a cluster using the Raft address, not the HTTP API.
- [PR #1426](https://github.com/rqlite/rqlite/pull/1426): 'go mod' updates, including moving to Raft 1.6.
- [PR #1430](https://github.com/rqlite/rqlite/pull/1430): Check that any supplied Join addresses are not HTTP servers.
- [PR #1437](https://github.com/rqlite/rqlite/pull/1437), [PR #1438](https://github.com/rqlite/rqlite/pull/1438), [PR #1439](https://github.com/rqlite/rqlite/pull/1439): Actually timeout if needed during `nodes/` access. Fixes [issue #1435](https://github.com/rqlite/rqlite/issues/1435). Thanks @dwco-z
- [PR #1440](https://github.com/rqlite/rqlite/pull/1440): Add a Compacting WAL rewriter. Thanks @benbjohnson.
- [PR #1441](https://github.com/rqlite/rqlite/pull/1441), [PR #1443](https://github.com/rqlite/rqlite/pull/1443): Integrate Compacting WAL writer
- [PR #1444](https://github.com/rqlite/rqlite/pull/1444): Trivial clean-ups related to backups.
- [PR #1445](https://github.com/rqlite/rqlite/pull/1445): Count Snapshot upgrades.

## v7.21.4 (July 8th 2023)
### Implementation changes and bug fixes
- [PR #1336](https://github.com/rqlite/rqlite/pull/1336): Remove on-disk-startup control. It's no longer needed as on-disk performance is now very close to in-memory performance, thanks to the switch to _synchronous off_ mode and the use of the SQLite WAL.

## v7.21.3 (July 7th 2023)
### Implementation changes and bug fixes
- [PR #1329](https://github.com/rqlite/rqlite/pull/1329): Try a different version of V2 Snapshot codec.
- [PR #1332](https://github.com/rqlite/rqlite/pull/1332): Upgrade dependencies.
- [PR #1333](https://github.com/rqlite/rqlite/pull/1333): Set "types" for expressions e.g. `COUNT`. Fixes [issue #1330](https://github.com/rqlite/rqlite/issues/1330)

## v7.21.2 (July 1st 2023)
### Implementation changes and bug fixes
- [PR #1321](https://github.com/rqlite/rqlite/pull/1321): Check for errors in responses during load testing.
- [PR #1323](https://github.com/rqlite/rqlite/pull/1323): Add codec for v2 snapshots.
- [PR #1324](https://github.com/rqlite/rqlite/pull/1324): Close Snapshot after we're finished restoring from it.
- [PR #1325](https://github.com/rqlite/rqlite/pull/1325): Handle getting an error when asking for database stats.

## v7.21.1 (June 26th 2023)
This release changes the mode of SQLite, when rqlite is running in _on-disk_ mode. SQLite now runs in WAL mode, when previously it was in DELETE mode. Testing shows this results in a ~30% increase in write-performance.

### Implementation changes and bug fixes
- [PR #1314](https://github.com/rqlite/rqlite/pull/1314): More preparations for WAL mode when running on-disk.
- [PR #1315](https://github.com/rqlite/rqlite/pull/1315), [PR #1316](https://github.com/rqlite/rqlite/pull/1316): Enable WAL when running in on-disk mode.
- [PR #1317](https://github.com/rqlite/rqlite/pull/1317): DB-layer now supports WAL replay.
- [PR #1318](https://github.com/rqlite/rqlite/pull/1318): Periodically record actual applied index. Addresses a possible edge case with on-disk startup.
  
## v7.21.0 (June 20th 2023)
### New features
- [PR #1311](https://github.com/rqlite/rqlite/pull/1311): Support 'key' param on the `/status` HTTP endpoint.
- [PR #1313](https://github.com/rqlite/rqlite/pull/1313): Sysdump now retrieves data from all nodes if possible.

### Implementation changes and bug fixes
- [PR #1309](https://github.com/rqlite/rqlite/pull/1309): Factor Snapshot creation into own module.

## v7.20.6 (June 16th 2023)
### Implementation changes and bug fixes
- [PR #1305](https://github.com/rqlite/rqlite/pull/1305): Upgrade dependencies via `go get`.
- [PR #1306](https://github.com/rqlite/rqlite/pull/1306): Add some (currently unused) WAL control code.
- [PR #1307](https://github.com/rqlite/rqlite/pull/1307), [PR #1308](https://github.com/rqlite/rqlite/pull/1308): Add full WAL-support to database layer. Not yet enabled by full application.

## v7.20.5 (June 14th 2023)
### Implementation changes and bug fixes
- [PR #1302](https://github.com/rqlite/rqlite/pull/1302): Add some important PRAGMA state to database-level status reporting.
- [PR #1303](https://github.com/rqlite/rqlite/pull/1303): Reduce disk space usage by retaining only a single Raft SQLite snapshot.

## v7.20.4 (June 13th 2023)
This release changes the "syncing" mode SQLite uses to _OFF_ when rqlite runs in "on-disk" mode. The [SQLite docs](https://www.sqlite.org/pragma.html#pragma_synchronous) state that this risks database corruption in the event of a crash, but that's a non-issue for rqlite, as rqlite always deletes any SQLite database on startup and rebuilds it from the Raft log. Testing shows this change results in (at least) a 3x speed-up in write performance when operating in "on-disk" mode.

### Implementation changes and bug fixes
- [PR #1301](https://github.com/rqlite/rqlite/pull/1301): Set synchronous mode to `OFF` for SQLite on-disk files.

## v7.20.3 (June 12th 2023)
### Implementation changes and bug fixes
- [PR #1298](https://github.com/rqlite/rqlite/pull/1298): Move FSMSnapshot to own source file.
- [PR #1300](https://github.com/rqlite/rqlite/pull/1300): Check for WAL-enabled SQLite files during load and restore.

## v7.20.2 (June 9th 2023)
### Implementation changes and bug fixes
- [PR #1296](https://github.com/rqlite/rqlite/pull/1296): Use correct connection when checking a SQL statement for "read-only" status, otherwise "database locked" could result. Also refactors much of the DB-level unit tests.

## v7.20.1 (June 1st 2023)
### Implementation changes and bug fixes
- [PR #1291](https://github.com/rqlite/rqlite/pull/1291): Allow bootstrap-join even with preexisting state. Fixes [issue #1290](https://github.com/rqlite/rqlite/issues/1290) 

## v7.20.0 (June 1st 2023)
### New features
- [PR #1288](https://github.com/rqlite/rqlite/pull/1288): Upgrade to SQLite 3.42.0.

### Implementation changes and bug fixes
- [PR #1286](https://github.com/rqlite/rqlite/pull/1286): More validation of passed-in network addresses.

## v7.19.0 (May 23rd 2023)
### New features
- [PR #1278](https://github.com/rqlite/rqlite/pull/1278): Enable support for more CPU architectures. Fixes [issue #901](https://github.com/rqlite/rqlite/issues/901)

### Implementation changes and bug fixes
- [PR #1275](https://github.com/rqlite/rqlite/pull/1275): Node-removal performs retries.
- [PR #1277](https://github.com/rqlite/rqlite/pull/1277): Upgrade dependencies.
- [PR #1279](https://github.com/rqlite/rqlite/pull/1279): Move to custom image to speed up testing on CircleCI.

## v7.18.2 (May 22nd 2023)
### Implementation changes and bug fixes
- [PR #1269](https://github.com/rqlite/rqlite/pull/1269): Add WaitForRemoval() to Store.
- [PR #1270](https://github.com/rqlite/rqlite/pull/1270): Confirm self-removal changes cluster config.
- [PR #1272](https://github.com/rqlite/rqlite/pull/1272): Refactor node self-removal on shutdown.
- [PR #1273](https://github.com/rqlite/rqlite/pull/1273): Make WaitForLeader() more consistent.
- [PR #1274](https://github.com/rqlite/rqlite/pull/1274): Do DNS bootstrapping even if there is preexisting state. Fixes [issue #1247](https://github.com/rqlite/rqlite/issues/1247)

## v7.18.1 (May 20th 2023)
This release also includes some small logging improvements, related to node-shutdown.

### Implementation changes and bug fixes
- [PR #1266](https://github.com/rqlite/rqlite/pull/1266), [PR #1268](https://github.com/rqlite/rqlite/pull/1268): Add network information to `/status`.
- [PR #1267](https://github.com/rqlite/rqlite/pull/1267): Reduce self-remove timeout to 5 seconds.

## v7.18.0 (May 18th 2023)
This release adds a new HTTP endpoint, located at `/db/request`. This endpoint accepts both read and write requests, including mixing both together in a single request. When requests are sent to this endpoint, rqlite will automatically perform the correct operation for each SQL statement in the request. This endpoint may be more convenient for some use cases, and means that client code doesn't have to decide on whether it should send requests to `/db/execute` or `/db/query`. Many thanks to [VOXO](https://voxo.co/) for funding this development.

7.18.0 also includes some small improvements to [diagnostics and instrumentation](https://rqlite.io/docs/guides/monitoring-rqlite/).

### New features
- [PR #1256](https://github.com/rqlite/rqlite/pull/1256), [PR #1258](https://github.com/rqlite/rqlite/pull/1258), [PR #1260](https://github.com/rqlite/rqlite/pull/1260), [PR #1261](https://github.com/rqlite/rqlite/pull/1261), [PR #1265](https://github.com/rqlite/rqlite/pull/1265): Support a _Unified Endpoint_, which can accept both read and write requests. Fixes [issue #263](https://github.com/rqlite/rqlite/issues/263).

## v7.17.0 (May 9th 2023)
### New features
- [PR #1253](https://github.com/rqlite/rqlite/pull/1253): Node optionally removes itself from the cluster automatically when gracefully shutting down. See the [documentation](https://rqlite.io/docs/clustering/general-guidelines/#removing-a-node-automatically-on-shutdown) for full details.

### Implementation changes and bug fixes
- [PR #1252](https://github.com/rqlite/rqlite/pull/1252): Stop the HTTP server first on shutdown.

## v7.16.0 (May 5th 2023)
This release introduces the ability for a node to automatically recover from a backup in AWS S3. See the [documentation](https://rqlite.io/docs/guides/backup/#restoring-from-cloud-storage) for full details.
### New features
- [PR #1243](https://github.com/rqlite/rqlite/pull/1243): Support automatically restoring from AWS S3. Thanks to [VOXO](https://voxo.co/) for funding this development.
- [PR #1244](https://github.com/rqlite/rqlite/pull/1244): Disco configs now support Environment variable expansion.
- [PR #1245](https://github.com/rqlite/rqlite/pull/1245): Support continuing on failure to download from AWS S3.
- [PR #1246](https://github.com/rqlite/rqlite/pull/1246): Add support for custom S3 endpoint.

### Implementation changes and bug fixes
- [PR #1239](https://github.com/rqlite/rqlite/pull/1239): Remove erroneous scaling factor from etcd and Consul reporting service.
- [PR #1240](https://github.com/rqlite/rqlite/pull/1240): Add support for controlling and reading Store readiness.
- [PR #1241](https://github.com/rqlite/rqlite/pull/1241): Check Store is ready in key places.
- [PR #1248](https://github.com/rqlite/rqlite/pull/1248): Refactor autobackup and autorestore.
- [PR #1249](https://github.com/rqlite/rqlite/pull/1249): Retry certain cluster-client operations.

## v7.15.1 (April 29th 2023)
### Implementation changes and bug fixes
- [PR #1233](https://github.com/rqlite/rqlite/pull/1233): Close file handle after upload.

## v7.15.0 (April 28th 2023)
### New features
- [PR #1229](https://github.com/rqlite/rqlite/pull/1229), [PR #1232](https://github.com/rqlite/rqlite/pull/1232): Add support for automatic backups to AWS S3. Many thanks to [VOXO](https://voxo.co/) for funding this development.

## v7.14.3 (April 25th 2023)
### Implementation changes and bug fixes
- [PR #1218](https://github.com/rqlite/rqlite/pull/1218): Check for more possible errors in peers.json. Thanks @Tjstretchalot
- [PR #1220](https://github.com/rqlite/rqlite/pull/1220): Support Notify over Raft connection.
- [PR #1221](https://github.com/rqlite/rqlite/pull/1221): Support Join over Raft connection.
- [PR #1222](https://github.com/rqlite/rqlite/pull/1222): Joiner expands all targets to include protocols.
- [PR #1224](https://github.com/rqlite/rqlite/pull/1224): Fix credentials load error checking. Thanks @phmx
- [PR #1227](https://github.com/rqlite/rqlite/pull/1227): Upgrade dependencies, including moving to [Hashicorp Raft 1.5](https://github.com/hashicorp/raft/pull/541).

## v7.14.2 (April 7th 2023)
This release is the first to includes various bug fixes and optimizations thanks to running much of the code through [Chat GPT-4](https://openai.com/product/gpt-4), most of which are not explicitly listed in the [CHANGELOG](https://github.com/rqlite/rqlite/edit/master/CHANGELOG.md), but you can check the commit history for details. Future releases of rqlite will probably include more such changes.
### Implementation changes and bug fixes
- [PR #1179](https://github.com/rqlite/rqlite/pull/1179): go mod updates.
- [PR #1180](https://github.com/rqlite/rqlite/pull/1180): Support large numbers in requests.
- [PR #1186](https://github.com/rqlite/rqlite/pull/1186): Improve read-only (non-voting) node management. Fixes [issue #1182](https://github.com/rqlite/rqlite/issues/1182).
- [PR #1189](https://github.com/rqlite/rqlite/pull/1189): Migrate to a Protobuf data model for Join Requests.
- [PR #1190](https://github.com/rqlite/rqlite/pull/1190): Migrate to a Protobuf data model for Notify Requests.
- [PR #1207](https://github.com/rqlite/rqlite/pull/1207): Decompose end-to-end testing into distinct CircleCI jobs.
- [PR #1218](https://github.com/rqlite/rqlite/pull/1218): Check for more possible errors in peers.json. Thanks @Tjstretchalot

## v7.14.1 (March 17th 2023)
### Implementation changes and bug fixes
- [PR #1174](https://github.com/rqlite/rqlite/pull/1174): Fix command-line help for x509 resources.
- [PR #1178](https://github.com/rqlite/rqlite/pull/1178): Fix parsing of Named Parameters with `NULL` as value. Fixes [issue #1177](https://github.com/rqlite/rqlite/issues/1177). Thanks @wellescastro

## v7.14.0 (March 8th 2023)
This release sees the addition of mutual TLS support, and corrects some other issues related to the use of TLS and Certificate Authority configuration.

### New features
- [PR #1171](https://github.com/rqlite/rqlite/pull/1171): Support mutual TLS for both HTTP connections and inter-node traffic. See [issue #1167](https://github.com/rqlite/rqlite/issues/1167). Thanks @otto-dev

### Implementation changes and bug fixes
- [PR #1173](https://github.com/rqlite/rqlite/pull/1173): go mod updates.

## v7.13.2 (February 23rd 2023)
### Implementation changes and bug fixes
- [PR #1156](https://github.com/rqlite/rqlite/pull/1156): Better error message when rqlite shell can't connect to a node.
- [PR #1162](https://github.com/rqlite/rqlite/pull/1162): Fix Consul-based discovery issue when using TLS.
- [PR #1163](https://github.com/rqlite/rqlite/pull/1163): go mod updates.

## v7.13.1 (January 6th 2023)
### Implementation changes and bug fixes
- [PR #1146](https://github.com/rqlite/rqlite/pull/1146): Delete history file if `RQLITE_HISTFILESIZE` environment variable is zero. Fixes [issue #1145](https://github.com/rqlite/rqlite/issues/1145). Thanks @jamielinux
- [PR #1148](https://github.com/rqlite/rqlite/pull/1148): go mod updates.

## v7.13.0 (December 15th 2022)
### New features
- [PR #1141](https://github.com/rqlite/rqlite/pull/1141): Store and load CLI history across sessions.

## v7.12.1 (December 7th 2022)
### Implementation changes and bug fixes
- [PR #1135](https://github.com/rqlite/rqlite/pull/1135): Silently ignore self-joins if nothing has changed on the joining node.
- [PR #1136](https://github.com/rqlite/rqlite/pull/1136): Stop HTTP server gracefully on node shutdown.
- [f6c4b17](https://github.com/rqlite/rqlite/commit/f6c4b17a727809696f952a018b2262681932f521): By default, Leader node will stepdown if that node is shutting down.
- [PR #1139](https://github.com/rqlite/rqlite/pull/1139): Cache hashed passwords. Fixes [issue #1138](https://github.com/rqlite/rqlite/issues/1138).
- [PR #1140](https://github.com/rqlite/rqlite/pull/1140): Use SQLite with corrected in-memory database locking ([SQLite forum post](https://sqlite.org/forum/forumpost/d443fb0730)). Fixes [issue #1103](https://github.com/rqlite/rqlite/issues/1103).

## v7.12.0 (December 1st 2022)
### New features
- [PR #1121](https://github.com/rqlite/rqlite/pull/1121): Transparently forward node-removal requests to Leader.
- [PR #1125](https://github.com/rqlite/rqlite/pull/1125): Support fetching a subset of expvar information.
- [PR #1134](https://github.com/rqlite/rqlite/pull/1134): Support stepping down as Leader before shutting down.

### Implementation changes and bug fixes
- [PR #1120](https://github.com/rqlite/rqlite/pull/1120): go mod updates.
- [PR #1126](https://github.com/rqlite/rqlite/pull/1126): Add Queue instrumentation.
- [PR #1127](https://github.com/rqlite/rqlite/pull/1127): Clearer Queued Writes loop logic.
- [PR #1128](https://github.com/rqlite/rqlite/pull/1128): Add ResetStats to some modules.

## v7.11.0 (November 15th 2022)
### New features
- [PR #1114](https://github.com/rqlite/rqlite/pull/1114), [PR #1118](https://github.com/rqlite/rqlite/pull/1118): Support automatically removing non-reachable nodes after a configurable period. Fixes [issue #728](https://github.com/rqlite/rqlite/issues/728).
- [PR #1116](https://github.com/rqlite/rqlite/pull/1116), [PR #1117](https://github.com/rqlite/rqlite/pull/1117): Support associative form for query responses. Fixes [issue #1115](https://github.com/rqlite/rqlite/issues/1115).

## v7.10.1 (November 11th 2022)

### Implementation changes and bug fixes
- [PR #1097](https://github.com/rqlite/rqlite/pull/1097), [PR #1110](https://github.com/rqlite/rqlite/pull/1100): Start HTTP server as soon as possible after launch.
- [PR #1098](https://github.com/rqlite/rqlite/pull/1098): Bootstrapper doesn't need to know the bootstrap-expect value.
- [PR #1099](https://github.com/rqlite/rqlite/pull/1099): Add explicit `.exit` option to CLI.
- [PR #1102](https://github.com/rqlite/rqlite/pull/1102): Use BasicAuth redaction functionality from the standard library.
- [PR #1108](https://github.com/rqlite/rqlite/pull/1108): Add more upgrade testing.
- [PR #1109](https://github.com/rqlite/rqlite/pull/1109): Higher Queued Writes defaults
- [PR #1113](https://github.com/rqlite/rqlite/pull/1113): go mod updates

## v7.10.0 (October 26th 2022)
### New features
- [PR #1096](https://github.com/rqlite/rqlite/pull/1096): Upgrade to SQLite 3.39.4.

### Implementation changes and bug fixes
- [PR #1094](https://github.com/rqlite/rqlite/pull/1094): Update packages to resolve CVE-2022-32149 and CVE-2022-27664. Thanks @sgalsaleh
- [PR #1095](https://github.com/rqlite/rqlite/pull/1095): Log, and add to version output, the SQLite release.
- [PR #1096](https://github.com/rqlite/rqlite/pull/1096): go mod updates.

## v7.9.2 (October 24th 2022)
This release addresses a shortcoming in inter-node communications. Nodes now consistently encode the length of those communications using 8-byte values. **If any node in a cluster is upgraded to this release, then all nodes in that cluster should be**. 

### Implementation changes and bug fixes
- [PR #1089](https://github.com/rqlite/rqlite/pull/1089): Move to 8-byte Protobuf lengths for cluster communications. Fixes [issue #1088](https://github.com/rqlite/rqlite/issues/1088).
- [PR #1090](https://github.com/rqlite/rqlite/pull/1090): Correct error handling for remote load and backup failures.

## v7.9.1 (October 23rd 2022)
### Implementation changes and bug fixes
- [PR #1086](https://github.com/rqlite/rqlite/pull/1086): Restoring via follower should have same HTTP response body.
- [PR #1087](https://github.com/rqlite/rqlite/pull/1087): Notified and joined node checks address resolution.

## v7.9.0 (October 22nd 2022)
This release makes it more convenient to load SQLite files directly into rqlite, as any node can now process the request. For this to work however, all nodes in your cluster must be running v7.9.0 (or later). Otherwise v7.9.0 is fully compatible with earlier release, so a rolling upgrade process is an option.

### New features
- [PR #1084](https://github.com/rqlite/rqlite/pull/1084): Transparently forward SQLite data Restore requests to Leaders.

### Implementation changes and bug fixes
- [PR #1085](https://github.com/rqlite/rqlite/pull/1085): Improved logs during joining.

## v7.8.0 (October 20th 2022)
This release makes it more convenient to retrieve a backup. Now any node can provide a backup of the underlying SQLite database. For this to work however, all nodes in your cluster must be running v7.8.0 (or later). Otherwise v7.8.0 is fully compatible with earlier release, so a rolling upgrade process is an option.

### New features
- [PR #1081](https://github.com/rqlite/rqlite/pull/1081): Transparently forward Backup requests to Leaders.

### Implementation changes and bug fixes
- [PR #1079](https://github.com/rqlite/rqlite/pull/1079): Use a Protobuf model for Backup requests.
- [PR #1078](https://github.com/rqlite/rqlite/pull/1078): Decrease bootstrap polling interval from 5 seconds to 2 seconds.
- [PR #1082](https://github.com/rqlite/rqlite/pull/1082): Small refactor of backup code.

## v7.7.2 (October 14th 2022)
### Implementation changes and bug fixes
- [PR #1075](https://github.com/rqlite/rqlite/pull/1075): Upgrade to latest SQL parser. Fixes [issue #1072](https://github.com/rqlite/rqlite/issues/1072)

## v7.7.1 (October 13th 2022)
### Implementation changes and bug fixes
- [PR #1074](https://github.com/rqlite/rqlite/pull/1074): Support `NULL` as a parameterized value. Fixes [issue #1073](https://github.com/rqlite/rqlite/issues/1073)

## v7.7.0 (September 28th 2022)
This release adds support for SQLite [`RANDOM()`](https://www.sqlite.org/deterministic.html), the first such [support for non-deterministic functions](https://github.com/rqlite/rqlite/blob/master/DOC/NON_DETERMINISTIC_FUNCTIONS.md). It does this via statement-rewriting.

### New features
- [PR #1046](https://github.com/rqlite/rqlite/pull/1046): Add rewriting of SQLite `RANDOM()` so statements with this function are safe to use.

### Implementation changes and bug fixes
- [PR #1064](https://github.com/rqlite/rqlite/pull/1064): Upgrade dependencies, and move to requiring Go 1.18 (or later) for building.

## v7.6.1 (August 7th 2022)

### Implementation changes and bug fixes
- [PR #1058](https://github.com/rqlite/rqlite/pull/1058): `rqlited` terminates if passed unroutable advertised Raft or HTTP addresses.
- [PR #1057](https://github.com/rqlite/rqlite/pull/1057), [PR #1059](https://github.com/rqlite/rqlite/pull/1059): Perform credential checking with intra-cluster communications. Fixes [issue #1051](https://github.com/rqlite/rqlite/issues/1051). Thanks @ngharrington

## v7.6.0 (July 19th 2022)
### New features
- [PR #1055](https://github.com/rqlite/rqlite/pull/1055): Add new `join-read-only` permission.

### Implementation changes and bug fixes
- [PR #1049](https://github.com/rqlite/rqlite/pull/1049): Ignore freshness when serving queries on Leader. Fixes [issue #1048](https://github.com/rqlite/rqlite/issues/1048). Thanks to @Tjstretchalot for the bug report.

## v7.5.1 (June 13th 2022)
### Implementation changes and bug fixes
- [PR #1043](https://github.com/rqlite/rqlite/pull/1043): Allow cluster-connect timeout to be configurable. Fixes [issue #1042](https://github.com/rqlite/rqlite/issues/1042).

## v7.5.0 (May 26th 2022)
This release adds a new, higher-performance, option for writing to the database, known as Queued Writes. This allows users to trade off durability for high-performance writes to the database. See the [documentation](https://github.com/rqlite/rqlite/blob/master/DOC/QUEUED_WRITES.md) for full details.

### New features
- [PR #1019](https://github.com/rqlite/rqlite/pull/1019): CLI supports restoring from SQLite database files.
- [PR #1024](https://github.com/rqlite/rqlite/pull/1024), [PR #1025](https://github.com/rqlite/rqlite/pull/1025), [PR #1031](https://github.com/rqlite/rqlite/pull/1031), [PR #1033](https://github.com/rqlite/rqlite/pull/1033): Add support for Queued Writes. Fixes [issue #1020](https://github.com/rqlite/rqlite/issues/1020).
- [PR #1036](https://github.com/rqlite/rqlite/pull/1036): rqbench supports queued writes.

### Implementation changes and bug fixes
- [PR #1027](https://github.com/rqlite/rqlite/pull/1027): go mod (dependencies) updates, including upgrading SQLite to v3.38.5.
- [PR #1030](https://github.com/rqlite/rqlite/pull/1030), [PR #1032](https://github.com/rqlite/rqlite/pull/1032): Handle more connection errors. Fixes [issue #1029](https://github.com/rqlite/rqlite/issues/1029).

## v7.4.0 (May 10th 2022)
With this release rqlite supports restoring a node from an actual SQLite file, which is very much faster than restoring using the SQL dump representation of the same SQLite database.
### New features
- [PR #1017](https://github.com/rqlite/rqlite/pull/1017), [PR #1018](https://github.com/rqlite/rqlite/pull/1018): Support restoring from SQLite data files. Fixes [issue #1005](https://github.com/rqlite/rqlite/issues/1016).
### Implementation changes and bug fixes
- [PR #1015](https://github.com/rqlite/rqlite/pull/1015): go mod (dependencies) updates.

## v7.3.2 (March 1st 2022)
### Implementation changes and bug fixes
- [PR #999](https://github.com/rqlite/rqlite/pull/999): Add end-to-end encrypted node test.
- [PR #1008](https://github.com/rqlite/rqlite/pull/1008): Upgrade to SQLite 3.38.0. Fixes [issue #1005](https://github.com/rqlite/rqlite/issues/1005).
- [PR #1009](https://github.com/rqlite/rqlite/pull/1009): Don't HTML escape JSON output.

## v7.3.1 (February 6th 2022)
Fixes an issue in the v7.3.0 release that prevented clusters, which used TLS for internode communications, from operating correctly. All deployments using TLS should be upgraded to this version.
### Implementation changes and bug fixes
- [PR #998](https://github.com/rqlite/rqlite/pull/998): Node TLS mux needs to use advertised Raft address. Thanks to [Nathan Ferch](https://github.com/nferch) for the bug report.

## v7.3.0 (February 5th 2022)
With this release rqlite networking is based on whatever network identifiers are passed in at launch. If hostnames are passed they are no longer resolved into IP addresses internally by rqlite, and only the low-level networking layers will do so. This allows rqlite to operate correctly even when cluster node IP addresses change, as long as the hostnames remain the same. This is common in deployment environments such as Kubernetes, particularly when using [StatefulSets](https://kubernetes.io/docs/concepts/workloads/controllers/statefulset/).

Upgrading an earlier cluster to this release is possible, simply by explicitly setting the IP address of each node at the command line. Alternatively, simply [backup your previous node](https://github.com/rqlite/rqlite/blob/master/DOC/BACKUPS.md) and [restore it](https://github.com/rqlite/rqlite/blob/master/DOC/RESTORE_FROM_SQLITE.md) into a new v7.3.0 node. **In any event, backing up your data is always recommended before any upgrade takes place.**

### New features
- [PR #993](https://github.com/rqlite/rqlite/pull/993): Support IP addresses changing by not explicitly resolving network addresses. Fixes [issue #695](https://github.com/rqlite/rqlite/issues/695), [issue #774](https://github.com/rqlite/rqlite/issues/744), and [issue #991](https://github.com/rqlite/rqlite/issues/991). Thanks to @git001 for help testing this change. 

## v7.2.0 (February 1st 2022)
This release introduces supported for [DNS-based](https://www.cloudflare.com/learning/dns/what-is-dns/) and [DNS SRV -based](https://www.cloudflare.com/learning/dns/dns-records/dns-srv-record/) autoclustering. rqlite can now lookup a DNS record for specified host, and use the network addresses returned to bootstrap the cluster. This can make it much easier to create rqlite clusters using the kinds of Service-Discovery mechanisms you find on Consul and Kubernetes, which are often based on DNS. See the [documentation](https://github.com/rqlite/rqlite/blob/master/DOC/AUTO_CLUSTERING.md) for full details on using DNS-based autoclustering.

### New features
- [PR #979](https://github.com/rqlite/rqlite/pull/979): Add support for DNS-based autoclustering. Fixes [issue #554](https://github.com/rqlite/rqlite/issues/554)
- [PR #985](https://github.com/rqlite/rqlite/pull/985): Add support for DNS SRV -based autoclustering. Fixes [issue #554](https://github.com/rqlite/rqlite/issues/554)

### Implementation changes and bug fixes
- [PR #976](https://github.com/rqlite/rqlite/pull/976): Improve `/readyz` response.
- [PR #978](https://github.com/rqlite/rqlite/pull/978): Return error on join request if node ID is the same as receiving node.
- [PR #980](https://github.com/rqlite/rqlite/pull/980): Move config validation to Config type.
- [PR #981](https://github.com/rqlite/rqlite/pull/981): Add current time to node `/status` output.
- [PR #982](https://github.com/rqlite/rqlite/pull/982): `/readyz` can skip leader check via `noleader` query param.
- [PR #984](https://github.com/rqlite/rqlite/pull/984): Count number of `/status` and `/readyz` requests via expvar.
- [PR #986](https://github.com/rqlite/rqlite/pull/986): Refactor join code with new Joiner type.
- [PR #987](https://github.com/rqlite/rqlite/pull/987): Upgrade to SQLite 3.37.0.

## v7.1.0 (January 28th 2022)
This release introduces a new automatic clustering approach, known as _Bootstrapping_, which allows rqlite clusters to form without assistance from an external system such as Consul. This can be very useful for certain deployment scenarios. See the [documentation](https://github.com/rqlite/rqlite/blob/master/DOC/AUTO_CLUSTERING.md) for full details on using the new Bootstrapping mode. Special thanks to [Nathan Ferch](https://github.com/nferch) for his advice regarding the design and development of this feature.

### New features
- [PR #974](https://github.com/rqlite/rqlite/pull/974): Add support for automatically bootstrapping clusters from just rqlite nodes.

## v7.0.1 (January 26th 2022)
### Implementation changes and bug fixes
- [PR #957](https://github.com/rqlite/rqlite/pull/971): Correct rqlite command line options in log message.
- [PR #973](https://github.com/rqlite/rqlite/pull/973): Use correct JSON field name for Consul disco scheme

## v7.0.0 (January 25th 2022)
This release introduces new node-discovery integration with [Consul](https://www.consul.io/) and [etcd](https://etcd.io/). By using one of those systems with rqlite, automatic clustering of rqlite is much easier. The [legacy Discovery mode](https://github.com/rqlite/rqlite/blob/master/DOC/DISCOVERY.md) is not supported by release 7.0, but may be supported in a future release. So, for now, if you wish to continue using legacy Discovery, you will need to run rqlite 6.x, or earlier.

See the [new documentation](https://github.com/rqlite/rqlite/blob/master/DOC/AUTO_CLUSTERING.md) for full details on using Consul and etcd.

### Upgrading
This release uses a new database for the Raft system, which should be compatible with earlier releases. However it is strongly recommended you [backup any existing Leader nodes](https://github.com/rqlite/rqlite/blob/master/DOC/BACKUPS.md) before you run 7.0, in the event there are any issues.

There are also some breaking changes in release 7.0, related to command-line arguments:
- The disco-related command-line arguments have changed to support Consul and etcd. If you wish to continue to use legacy Discovery, you can't upgrade to 7.0 -- or consider using Consul or etcd for node-discovery.
- The command-line argument `-RaftWaitForLeader` has been removed. If you need to wait for a node to have a Leader, you should poll the `/readyz` endpoint.

### New features
- [PR #957](https://github.com/rqlite/rqlite/pull/957): Support autoclustering via use [Consul](https://www.consul.io/) and [etcd](https://etcd.io/) KV stores.
- [PR #947](https://github.com/rqlite/rqlite/pull/947): CLI takes list of hosts, so it can try another node if first node is unresponsive. Fixes [issue #157](https://github.com/rqlite/rqlite/issues/157). Thanks @chermehdi

### Implementation changes and bug fixes
- [PR #957](https://github.com/rqlite/rqlite/pull/957): Refactor `rqlited` command-line argument code.
- [PR #965](https://github.com/rqlite/rqlite/pull/965): Stop using deprecated protobuf package.
- [PR #967](https://github.com/rqlite/rqlite/pull/967): Replace BoltDB with etcd's fork, [bbolt](https://pkg.go.dev/go.etcd.io/bbolt).
- [PR #968](https://github.com/rqlite/rqlite/pull/968): Control whether bbolt syncs freelist to disk.

## v6.10.2 (January 13th 2022)
### Implementation changes and bug fixes
- [PR #959](https://github.com/rqlite/rqlite/pull/959): Return clearer error if no database results set.

## v6.10.1 (January 13th 2022)
### Implementation changes and bug fixes
- [PR #945](https://github.com/rqlite/rqlite/pull/945): Minor refactor of Store creation.
- [PR #946](https://github.com/rqlite/rqlite/pull/946): Use actual duration types for duration `rqlited` command line flags.
- [PR #944](https://github.com/rqlite/rqlite/pull/944): Refactor how nodes bootstrap.
- [PR #954](https://github.com/rqlite/rqlite/pull/954): Much better random file names.
- [PR #956](https://github.com/rqlite/rqlite/pull/956): Actually return errors from command marshaling code.

## v6.10.0 (January 7th 2022)
This release enhances the authentication and authorization system, making it more convenient to use. It also fixes some minor bugs, and migrates the end-to-end test suite to Python 3.

### New features
- [PR #940](https://github.com/rqlite/rqlite/pull/940): Support specifying the user to join a cluster with, via `-join-as`.
- [PR #940](https://github.com/rqlite/rqlite/pull/940): Add support for pseudo username `*` to authentication configuration, providing more control over access.

### Implementation changes and bug fixes
- [PR #934](https://github.com/rqlite/rqlite/pull/934): Use correct MIME media type for JSON text. Fixes [issue #933](https://github.com/rqlite/rqlite/issues/933).
- [PR #939](https://github.com/rqlite/rqlite/pull/939): Migrate end-to-end testing to Python 3.
- [PR #941](https://github.com/rqlite/rqlite/pull/941): Upgrade go mod dependencies.

## v6.9.0 (December 31st 2021)
### New features
- [PR #932](https://github.com/rqlite/rqlite/pull/932): Add support for named parameters. Fixes [issue #675](https://github.com/rqlite/rqlite/issues/675).

## v6.8.2 (December 2nd 2021)
### Implementation changes and bug fixes
- [PR #929](https://github.com/rqlite/rqlite/pull/929): Support disabling in-memory initialization of on-disk databases. Fixes [issue #928](https://github.com/rqlite/rqlite/issues/928).

## v6.8.1 (November 13th 2021)
### Implementation changes and bug fixes
- [Fix URL](https://github.com/rqlite/rqlite/commit/d8e915e0be589b5cf1d593b80985e8247ba5f3d9) for `.ready` CLI command.
- [PR #925](https://github.com/rqlite/rqlite/pull/925): Ignore disco ID if there is preexisting state. Fixes [issue #347](https://github.com/rqlite/rqlite/issues/347).
- [PR #926](https://github.com/rqlite/rqlite/pull/926): Ignore own join address if passed. Fixes [issue #713](https://github.com/rqlite/rqlite/issues/713).

## v6.8.0 (November 9th 2021)
### New features
- [PR #921](https://github.com/rqlite/rqlite/pull/921): Support fetching `/readyz` via CLI.

### Implementation changes and bug fixes
- [PR #920](https://github.com/rqlite/rqlite/pull/920): Minor log message fixes.
- [PR #922](https://github.com/rqlite/rqlite/pull/922), [PR #924](https://github.com/rqlite/rqlite/pull/924): Fix display of numbers during JSON deserialization. Thanks @tiswong 

## v6.7.0 (October 22nd 2021)
### New features
- [PR #918](https://github.com/rqlite/rqlite/pull/918): Add support for timestamp column types.

### Implementation changes and bug fixes
- [PR #917](https://github.com/rqlite/rqlite/pull/917): Redirect HTTP `/` to `/status`.
- [PR #918](https://github.com/rqlite/rqlite/pull/918): Explicitly handle `nil` type in database layer.

## v6.6.5 (October 21st 2021)
### Implementation changes and bug fixes
- [PR #916](https://github.com/rqlite/rqlite/pull/916): More helpful log messages on start-up.

## v6.6.4 (October 21st 2021)
### Implementation changes and bug fixes
- [PR #915](https://github.com/rqlite/rqlite/pull/915): Record compiler in logs and status output.

## v6.6.3 (October 20th 2021)
This release is the first to statically link `libc` for the Linux version of rqlite. While this does increase the size of binary, one of the main goals of rqlite is ease of deployment. With fully static linking, official releases will run on an even wider range of distributions.

### Implementation changes and bug fixes
- [PR #911](https://github.com/rqlite/rqlite/pull/911): Statically link all requirements, including `libc`, for rqlite on Linux. macOS retains dynamically linking.

## v6.6.2 (October 20th 2021)
### Implementation changes and bug fixes
- [PR #909](https://github.com/rqlite/rqlite/pull/909): Support intra-cluster responses up to 4MB in size. Fixes [issue #908](https://github.com/rqlite/rqlite/issues/908).

## v6.6.1 (October 19th 2021)
### Implementation changes and bug fixes
- [PR #907](https://github.com/rqlite/rqlite/pull/907): Make it clearer when writes are sent to the wrong endpoint. See [issue #903](https://github.com/rqlite/rqlite/issues/903).

## v6.6.0 (September 21st 2021)
### New features
- [PR #898](https://github.com/rqlite/rqlite/pull/898): Support recovering clusters that have permanently lost quorum. Fixes [issue #897](https://github.com/rqlite/rqlite/issues/897).

## v6.5.0 (September 12th 2021)
### New features
- [PR #896](https://github.com/rqlite/rqlite/pull/896): Add `/readyz` endpoint for easy ready-to-respond checks.

### Implementation changes and bug fixes
- [PR #885](https://github.com/rqlite/rqlite/pull/885): Improved responses on HTTP 500.
- [PR #888](https://github.com/rqlite/rqlite/pull/888): Expose stats about BoltDB on the `status/` endpoint.
- [PR #889](https://github.com/rqlite/rqlite/pull/889): Add OS-level information to `status/` output.
- [PR #892](https://github.com/rqlite/rqlite/pull/892): More Snapshot metrics.
- [PR #894](https://github.com/rqlite/rqlite/pull/894): Support timeout on `nodes/` endpoint.
- [PR #895](https://github.com/rqlite/rqlite/pull/895): Start HTTP service before attempting any join operation.

## v6.4.3 (September 8th 2021)
### Implementation changes and bug fixes
- [PR #882](https://github.com/rqlite/rqlite/pull/882): Some minor improvements related to on-disk SQLite use.
- [PR #883](https://github.com/rqlite/rqlite/pull/883): Add missing returns after HTTP errors.
- [PR #884](https://github.com/rqlite/rqlite/pull/884): Serialize on-disk databases by simply reading SQLite file.

## v6.4.2 (September 1st 2021)
### Implementation changes and bug fixes
- [PR #880](https://github.com/rqlite/rqlite/pull/880): Increase maximum in-memory database size to 2GiB, via upgraded dependencies.

## v6.4.1 (August 31st 2021)
### Implementation changes and bug fixes
- [PR #879](https://github.com/rqlite/rqlite/pull/879): Set timeout when fetching node API address.

## v6.4.0 (August 31st 2021)
### New features
- [PR #878](https://github.com/rqlite/rqlite/pull/878): CLI supports setting read consistency level.

### Implementation changes and bug fixes
- [PR #876](https://github.com/rqlite/rqlite/pull/876): Add round-trip time to each node to `nodes/` endpoint output.
- [PR #877](https://github.com/rqlite/rqlite/pull/877): Add Error information to `nodes/` endpoint output.

## v6.3.0 (August 28th 2021)
This release introduces transparent request forwarding, which simplifies interacting with rqlite clusters. Client requests that must be served by the leader will no longer return HTTP 301, and will be forwarded transparently to the leader if necessary. Client software does not need to change to take advantage of this new functionality.

Systems running earlier 6.x software can be upgraded to this release without doing any special, but all nodes in the new cluster must be running this release. This release cannot communicate with nodes running earlier 6.x software.

### New features
- [PR #859](https://github.com/rqlite/rqlite/pull/859): Support transparent Execute and Query request forwarding. Fixes [issue #330](https://github.com/rqlite/rqlite/issues/330).
- [PR #873](https://github.com/rqlite/rqlite/pull/873): Support explicitly specifying SQLite on-disk file path.

### Implementation changes and bug fixes
- [PR #863](https://github.com/rqlite/rqlite/pull/863): Add gauge-like metric for Snapshot timings.
- [PR #854](https://github.com/rqlite/rqlite/pull/864): Use a connection pool for internode communications.
- [PR #867](https://github.com/rqlite/rqlite/pull/867): Add cluster status to Status output.
- [PR #869](https://github.com/rqlite/rqlite/pull/869): Cluster client uses resolved address, and improved status output.

## v6.2.0 (August 18th 2021)
### New features
- [PR #851](https://github.com/rqlite/rqlite/pull/851), [PR #855](https://github.com/rqlite/rqlite/pull/855): rqlite CLI properly supports PRAGMA directives.
- [PR #853](https://github.com/rqlite/rqlite/pull/853): Support enabling Foreign Key constraints via command-line options.

### Implementation changes and bug fixes
- [PR #857](https://github.com/rqlite/rqlite/pull/857): Use Protobufs as core data model.
- [PR #858](https://github.com/rqlite/rqlite/pull/858): Create dedicated client for talking to a cluster service.
- [PR #862](https://github.com/rqlite/rqlite/pull/862): Add detailed SQLite memory statistics to status output.

## v6.1.0 (August 5th 2021)
This release makes significant changes to SQLite database connection handling, resulting in proper support for high-performance concurrent reads of in-memory databases (an in-memory SQLite database is the default option for rqlite). 

### New features
- [PR #848](https://github.com/rqlite/rqlite/pull/848): Enable [DBSTAT](https://www.sqlite.org/dbstat.html) table and [JSON1](https://www.sqlite.org/json1.html) support. Fixes [issue #843](https://github.com/rqlite/rqlite/issues/843).

### Implementation changes and bug fixes
- [PR #841](https://github.com/rqlite/rqlite/pull/841): Remove support for specifying SQLite DSN.
- [PR #842](https://github.com/rqlite/rqlite/pull/842): Use `vfs=memdb` allowing proper concurrent reads of in-memory databases. Special thanks to [@rittneje](https://github.com/rittneje).
- [PR #842](https://github.com/rqlite/rqlite/pull/842): Use read-only database connections for read queries, ensuring write SQL commands are not executed on the wrong endpoint.
- [PR #842](https://github.com/rqlite/rqlite/pull/842): Remove explicit support for Foreign Key constraint control and journal mode. Those controls are best left to the rqlite system now.
- [PR #845](https://github.com/rqlite/rqlite/pull/845): Add SQLite compile-time options to status output.
- [PR #846](https://github.com/rqlite/rqlite/pull/846): New DB and FSM indexes to track state.

## v6.0.2 (July 31st 2021)
This release addresses a significant issue related to SQLite connection handling and multithreading. All users should upgrade to this version.

### Implementation changes and bug fixes
- [PR #827](https://github.com/rqlite/rqlite/pull/827): Upgrade dependencies, including SQLite to 3.36.
- [PR #835](https://github.com/rqlite/rqlite/pull/835): Use Go standard library sql/database abstraction. Fixes [issue #830](https://github.com/rqlite/rqlite/issues/830).
- [PR #835](https://github.com/rqlite/rqlite/pull/835): Use SQLite connection pool and add pool statistics to status output.
- [PR #836](https://github.com/rqlite/rqlite/pull/836): Add current SQLite journal mode to status output.
- [PR #839](https://github.com/rqlite/rqlite/pull/839): Limit in-memory connection pool to 1 connection.
- [PR #840](https://github.com/rqlite/rqlite/pull/840): Upgrade to rqlite/go-sqlite3 v1.20.4. See [this issue](https://github.com/mattn/go-sqlite3/issues/963).

## v6.0.1 (June 28th 2021)
### Implementation changes and bug fixes
- [PR #822](https://github.com/rqlite/rqlite/pull/822): Don't ignore `-join` even if previous state exists. Fixes [issue #818](https://github.com/rqlite/rqlite/issues/818).

## v6.0.0 (June 8th 2021)
This release implements a significant design change, which improves rqlite cluster reliability. With this change a rqlite node can more reliably direct read and write requests to the correct node.

In the 5.0 series, _Follower_ nodes learned the HTTP API address of the cluster Leader via information - known as _Metadata_ - that each node wrote to the Raft log. This Metadata was then available to each node in the cluster, if that node needed to redirect queries to the cluster Leader (assuming that node wasn't the Leader at that time). However that design was somewhat complex, and required the tracking of extra state, in addition to the SQLite database. It also meant that if the Metadata got out of sync with the Raft state, the cluster could be in a degraded state.

In this new design, a node now queries the Leader as needed, when that node needs to learn the Leader's HTTP API address. As a result, the Metadata component has been removed from rqlite, since it is no longer needed. And without any possibility of discrepancy between Metadata and Raft state, a whole class of potential bugs is removed. Any request for the Leader HTTP API address means the requesting node connects to a TCP port already open on the Leader for Raft connections, so does not introduce any new failure modes. This multiplexing of the Raft TCP port is performed via the `mux` package.

This new design does mean that nodes running earlier software cannot communicate with 6.0 nodes, as 6.0 software no longer performs Metadata updates. As a result, **rqlite clusters running 5.x software or earlier must be explicitly upgraded**. To upgrade from an earlier version to this release you should [backup your Leader node](https://github.com/rqlite/rqlite/blob/master/DOC/BACKUPS.md), and [restore the database dump](https://github.com/rqlite/rqlite/blob/master/DOC/RESTORE_FROM_SQLITE.md) into a new 6.0 cluster.

The data API and cluster-management API remain unchanged however, so client code that communicates with rqlite should not need any changes.

### New features
- [PR #796](https://github.com/rqlite/rqlite/pull/796): `nodes/` API reports real-time status of other nodes in cluster. Fixes [issue #768](https://github.com/rqlite/rqlite/issues/768).
- [PR #802](https://github.com/rqlite/rqlite/pull/802): Add `.sysdump` command to rqlite CLI.
- [PR #807](https://github.com/rqlite/rqlite/pull/807): rqlite CLI displays build information. Fixes [issue #768](https://github.com/rqlite/rqlite/issues/806).

### Implementation changes and bug fixes
 - [PR #792](https://github.com/rqlite/rqlite/pull/792): Fetch leader HTTP API addresses on demand.
 - [PR #797](https://github.com/rqlite/rqlite/pull/797): Remove `redirect` key from HTTP status output.

## v5.12.1 (April 29th 2021)

### Implementation changes and bug fixes
 - [PR #791](https://github.com/rqlite/rqlite/pull/791): Reinstate node CA cert support which was erroneously removed in an earlier change.

## v5.12.0 (April 24th 2021)
### New features
 - [PR #788](https://github.com/rqlite/rqlite/pull/788): Upgrade to SQLite 3.35.4.

### Implementation changes and bug fixes
 - [PR #790](https://github.com/rqlite/rqlite/pull/790): Upgrade dependencies, including Hashicorp Raft to v1.3.0.

## v5.11.1 (April 13th 2021)
### Implementation changes and bug fixes
- [PR #783](https://github.com/rqlite/rqlite/pull/783): Create GZIP writer for every compression request. Fixes [issue #781](https://github.com/rqlite/rqlite/issues/781).

## v5.11.0 (April 12th 2021)
### New features
- [PR #776](https://github.com/rqlite/rqlite/pull/776), [PR #777](https://github.com/rqlite/rqlite/pull/777): Support specifying Dialer's local address when performing Join request. Fixes [issue #774](https://github.com/rqlite/rqlite/issues/774). Thanks @osxlinux

### Implementation changes and bug fixes
- [PR #782](https://github.com/rqlite/rqlite/pull/782): Better error messages for command unmarshaling.

## v5.10.2 (February 19th 2021)
### Implementation changes and bug fixes
- [PR #772](https://github.com/rqlite/rqlite/pull/772): Log launch command.

## v5.10.1 (February 8th 2021)
### Implementation changes and bug fixes
- [PR #769](https://github.com/rqlite/rqlite/pull/769): Upgrade to rqlite/go-sqlite3 v1.20.1, to address [a significant memory leak](https://www.philipotoole.com/plugging-a-memory-leak-in-rqlite/).

## v5.10.0 (February 7th 2021)
### New features
- [PR #742](https://github.com/rqlite/rqlite/pull/742): Add one-shot option to rqbench.
- [PR #745](https://github.com/rqlite/rqlite/pull/745): TLS version 1.0 and 1.1 disabled by default, but can be re-enabled at the command line. Fixes [issue #743](https://github.com/rqlite/rqlite/issues/743).

### Implementation changes and bug fixes
- [PR #738](https://github.com/rqlite/rqlite/pull/738): Don't use temp file when snapshotting database.
- [PR #739](https://github.com/rqlite/rqlite/pull/739): Don't use temp file when restoring an in-memory database.
- [PR #738](https://github.com/rqlite/rqlite/pull/738): Switch to rqlite fork of mattn/go-sqlite3. The SQLite C code remains unchanged.
- [PR #741](https://github.com/rqlite/rqlite/pull/741): Tighten up Store-level locking.
- [PR #747](https://github.com/rqlite/rqlite/pull/747): Time snapshot, restore, and startup times.
- [PR #750](https://github.com/rqlite/rqlite/pull/750): Build on-disk databases in-memory first. Fixes [issue #731](https://github.com/rqlite/rqlite/issues/731).
- [PR #754](https://github.com/rqlite/rqlite/pull/754): Support Noop commands in Raft Log.
- [PR #759](https://github.com/rqlite/rqlite/pull/759), [PR #760](https://github.com/rqlite/rqlite/pull/760): Close BoltDB on Store close.
- [PR #757](https://github.com/rqlite/rqlite/pull/757): More extensive system-level testing of Snapshot and Restore.
- [PR #762](https://github.com/rqlite/rqlite/pull/762): Convert Raft stats to numbers where possible. Fixes [issue #763](https://github.com/rqlite/rqlite/issues/763).
- [PR #764](https://github.com/rqlite/rqlite/pull/764): Add total Raft directory size to Store stats.
- [PR #764](https://github.com/rqlite/rqlite/pull/764): Close SQLite database only after Raft has been shut down.
- [PR #765](https://github.com/rqlite/rqlite/pull/765): Add auth-ok and auth-fail events to stats.

## v5.9.0 (January 24th 2021)
### New features
- [PR #734](https://github.com/rqlite/rqlite/pull/734): Better control over waiting for Leader at startup, via command line options.

### Implementation changes and bug fixes
- [PR #724](https://github.com/rqlite/rqlite/pull/724): rqlite CLI displays node version at startup.
- [PR #726](https://github.com/rqlite/rqlite/pull/726): Count number of legacy commands unmarshaled.
- [PR #733](https://github.com/rqlite/rqlite/pull/733): Clearer Raft log status during startup.
- [PR #735](https://github.com/rqlite/rqlite/pull/735): Implement policy over trailing Raft logs.

## v5.8.0 (December 28th 2020)

### New features
- [PR #716](https://github.com/rqlite/rqlite/pull/716): Support HTTP/2 protocol over TLS. Fixes [issue #516](https://github.com/rqlite/rqlite/issues/516).

### Implementation changes and bug fixes
- [PR #711](https://github.com/rqlite/rqlite/pull/711), [PR# 712](https://github.com/rqlite/rqlite/pull/712): Ignore join addresses if node already part of cluster. Fixes [issue #710](https://github.com/rqlite/rqlite/issues/710).
- [PR #715](https://github.com/rqlite/rqlite/pull/715): Compress SQLite database in Raft snapshot.
- [PR #717](https://github.com/rqlite/rqlite/pull/717): Add SQLite database page-centric size to status output.
- [PR #719](https://github.com/rqlite/rqlite/pull/719): Exit if any arguments passed at command line after data directory. Fixes [issue #718](https://github.com/rqlite/rqlite/issues/718).

## v5.7.0 (December 23rd 2020)

### New features
- [PR #696](https://github.com/rqlite/rqlite/pull/696): Benchmarking tool now supports query testing.

### Implementation changes and bug fixes
- [PR #694](https://github.com/rqlite/rqlite/pull/694): Display, in the CLI, the HTTP response body on HTTP status 503.
- [PR #703](https://github.com/rqlite/rqlite/pull/703): Fix potential panic during request parsing.
- [PR #705](https://github.com/rqlite/rqlite/pull/705): Use Protobuf for encoding Raft Log commands.

## v5.6.0 (November 17th 2020)

### New features
- [PR #692](https://github.com/rqlite/rqlite/pull/692): Support setting Raft leader lease timeout.

### Implementation changes and bug fixes
- [PR #693](https://github.com/rqlite/rqlite/pull/693): Upgrade Go mod dependencies, including upgrading Hashicorp Raft to v1.2.0.

## v5.5.1 (October 27th 2020)

- [PR #680](https://github.com/rqlite/rqlite/pull/680), [PR #681](https://github.com/rqlite/rqlite/pull/681): Add missing calls to set BasicAuth in CLI. Fixes [issue #678](https://github.com/rqlite/rqlite/issues/678).
- [PR #682](https://github.com/rqlite/rqlite/pull/682): Explicitly handle "no leader" during backup, and return redirect if necessary.
- [PR #683](https://github.com/rqlite/rqlite/pull/683): Restore request should re-read file every attempt.

## v5.5.0 (September 27th 2020)

### New features
- [PR #673](https://github.com/rqlite/rqlite/pull/673): Support parameterized statements. Fixes [issue #140](https://github.com/rqlite/rqlite/issues/140).

## v5.4.2 (September 25th 2020)

### Implementation changes and bug fixes
- [PR #672](https://github.com/rqlite/rqlite/pull/672): Fix issue causing HTTPS-only redirects.

## v5.4.1 (September 24th 2020)
_This release should not be used, due to a HTTP redirection bug._

### Implementation changes and bug fixes
- [PR #660](https://github.com/rqlite/rqlite/pull/660): Raft log size on disk now reported via status endpoint.
- [PR #670](https://github.com/rqlite/rqlite/pull/670): Add utilities for testing encrypted nodes.
- [PR #671](https://github.com/rqlite/rqlite/pull/671): Set Location for HTTP redirect properly for secure nodes.

## v5.4.0 (June 14th 2020)

### New features
- [PR #654](https://github.com/rqlite/rqlite/pull/654): Allow number of Join attempts and Join interval to be specified at startup. Fixes [issue #653](https://github.com/rqlite/rqlite/issues/653).

## v5.3.0 (May 13th 2020)

### New features
- [PR #641](https://github.com/rqlite/rqlite/pull/641): rqlite CLI now supports node removal.

## v5.2.0 (April 11th 2020)
This release fixes a very significant bug, whereby snapshotting was never occurring due to a zero snapshot-interval being passed to the Raft subsystem. This meant that the Raft log would grow without bound, and could result in very long start-up times if the Raft log was very large.

### New features
- [PR #637](https://github.com/rqlite/rqlite/pull/637): Allow the Raft snapshotting check interval to be set at launch time.

### Implementation changes and bug fixes
- [PR #637](https://github.com/rqlite/rqlite/pull/637): Set the Raft snapshot check interval to 30 seconds by default.

## v5.1.1 (March 28th 2020)
### Implementation changes and bug fixes
- [PR #636](https://github.com/rqlite/rqlite/pull/636): Check consistency level before freshness check. Thanks @wangfenjin

## v5.1.0 (January 10th 2020)

### New features
- [PR #613](https://github.com/rqlite/rqlite/pull/613): Support read-only, non-voting nodes. These provide read scalability for the system.
- [PR #614](https://github.com/rqlite/rqlite/pull/614): Support specifying minimum leader freshness with _None_ consistency queries.
- [PR #620](https://github.com/rqlite/rqlite/pull/620): Log level can be specified for Raft module.

## v5.0.0 (December 30th 2019)
This release uses a new Raft consensus version, with the move to Hashicorp Raft v1. As a result **the Raft system in 5.0 is not compatible with the 4.0 series**. To upgrade from an earlier version to this release you should backup your 4.0 leader node, and restore the database dump into a new 5.0 cluster.

The rqlite server also supports explicitly setting the node ID. While it's not required to set this, it's recommended for production clusters. See the [cluster documentation](https://github.com/rqlite/rqlite/blob/master/DOC/CLUSTER_MGMT.md) for more details.

The HTTP Query and Insert API remains unchanged in the 5.0 series relative to the 4.0 series.

### New features
- [PR #595](https://github.com/rqlite/rqlite/pull/595): rqlite CLI prints Welcome message on startup.
- [PR #608](https://github.com/rqlite/rqlite/pull/608): Add features list to status output.

### Implementation changes and bug fixes
- [PR #597](https://github.com/rqlite/rqlite/pull/597): Don't ignore any Join error, instead return it.
- [PR #598](https://github.com/rqlite/rqlite/pull/598): Ensure backup is correctly closed.
- [PR #600](https://github.com/rqlite/rqlite/pull/600): Move to Hashicorp Raft v1.1.1.
- [PR #601](https://github.com/rqlite/rqlite/pull/601): By default use Raft network address as node ID.
- [PR #602](https://github.com/rqlite/rqlite/pull/602): Add method to Store that returns leader ID.
- [PR #603](https://github.com/rqlite/rqlite/pull/603): Fix up status key name style.
- [PR #604](https://github.com/rqlite/rqlite/pull/604): JSON types are also text.
- [PR #605](https://github.com/rqlite/rqlite/pull/605): Broadcast Store meta via consensus.
- [PR #607](https://github.com/rqlite/rqlite/pull/607): Various Redirect fixes.
- [PR #609](https://github.com/rqlite/rqlite/pull/609): Simplify rqlite implementation.
- [PR #610](https://github.com/rqlite/rqlite/pull/610): Write node backup directly to HTTP response writer. Thanks @sum12.
- [PR #611](https://github.com/rqlite/rqlite/pull/611): Add variadic perm check functions to auth store.

## v4.6.0 (November 29th 2019)
_This release adds significant new functionality to the command-line tool, including much more control over backup and restore of the database. [Visit the Releases page](https://github.com/rqlite/rqlite/releases/tag/v4.6.0) to download this release._

### New features
- [PR #592](https://github.com/rqlite/rqlite/pull/592): Add _dump database_ command (to SQL text file) to CLI.
- [PR #585](https://github.com/rqlite/rqlite/pull/585): Add _backup_ command (to SQLite file) to CLI: Thanks @eariassoto.
- [PR #589](https://github.com/rqlite/rqlite/pull/589): Add _restore_ command (from SQLite file) to CLI. Thanks @eariassoto.
- [PR #584](https://github.com/rqlite/rqlite/pull/584): Support showing query timings in the CLI. Thanks @joaodrp.
- [PR #586](https://github.com/rqlite/rqlite/pull/586): rqlite CLI now supports command-recall via cursor key. Thanks @rhnvrm.
- [PR #564](https://github.com/rqlite/rqlite/pull/564): rqlite server supports specifying trusted root CA certificate. Thanks @zmedico.
- [PR #593](https://github.com/rqlite/rqlite/pull/593): rqlite CLI now supports [HTTP proxy (via Environment)](https://golang.org/pkg/net/http/#ProxyFromEnvironment). Thanks @paulstuart
- [PR #587](https://github.com/rqlite/rqlite/pull/587): Add [expvar](https://golang.org/pkg/expvar/) statistics to store.

### Implementation changes and bug fixes
- [PR #591](https://github.com/rqlite/rqlite/pull/591): Store layer supports generating SQL format backups.
- [PR #590](https://github.com/rqlite/rqlite/pull/590): DB layer supports generating SQL format backups.
- [PR #588](https://github.com/rqlite/rqlite/pull/588): Abort transaction if _load from backup_ operation fails.
- If joining a cluster via HTTP fails, try HTTPS. Fixes [issue #577](https://github.com/rqlite/rqlite/issues/577).

## v4.5.0 (April 24th 2019)
- [PR #551](https://github.com/rqlite/rqlite/pull/551): rqlite CLI supports specifying trusted root CA certificate. Thanks @zmedico.

## v4.4.0 (January 3rd 2019)
- Allow the Raft election timeout [to be set](https://github.com/rqlite/rqlite/commit/2e91858e1ee0feee19f4c20c6f56a21261bcd44a). 
 
## v4.3.1 (October 10th 2018)
- Allow a node to be re-added with same IP address and port, even though it was previously removed. Fixes [issue #534](https://github.com/rqlite/rqlite/issues/534).

## v4.3.0 (March 18th 2018)
- [PR #397](https://github.com/rqlite/rqlite/pull/397), [PR #399](https://github.com/rqlite/rqlite/pull/399): Support hashed passwords. Fixes [issue #395](https://github.com/rqlite/rqlite/issues/395). Thanks @sum12.

## v4.2.3 (February 21st 2018)
- [PR #389](https://github.com/rqlite/rqlite/pull/389): Log Store directory path on startup.
- [PR #392](https://github.com/rqlite/rqlite/pull/392): Return redirect if node removal attempted on follower. Fixes [issue #391](https://github.com/rqlite/rqlite/issues/391).

## v4.2.2 (December 7th 2017)
- [PR #383](https://github.com/rqlite/rqlite/pull/383): Fix unit tests after underlying SQLite master table changes.
- [PR #384](https://github.com/rqlite/rqlite/pull/384): "status" perm required to access Go runtime information.

## v4.2.1 (November 10th 2017)
- [PR #367](https://github.com/rqlite/rqlite/pull/367): Remove superfluous leading space at CLI prompt.
- [PR #368](https://github.com/rqlite/rqlite/pull/368): CLI displays clear error message when not authorized.
- [PR #370](https://github.com/rqlite/rqlite/pull/370): CLI does not need to indent JSON when making requests.
- [PR #373](https://github.com/rqlite/rqlite/pull/373), [PR #374](https://github.com/rqlite/rqlite/pull/374): Add simple INSERT-only benchmarking tool.

## v4.2.0 (October 19th 2017)
- [PR #354](https://github.com/rqlite/rqlite/pull/354): Vendor Raft.
- [PR #354](https://github.com/rqlite/rqlite/pull/354): Move to Go 1.9.1.

## v4.1.0 (September 3rd 2017)
- [PR #342](https://github.com/rqlite/rqlite/pull/342): Add missing Store parameters to diagnostic output.
- [PR #343](https://github.com/rqlite/rqlite/pull/343): Support fetching [expvar](https://golang.org/pkg/expvar/) information via CLI.
- [PR #344](https://github.com/rqlite/rqlite/pull/344): Make read-consistency query param value case-insensitive.
- [PR #345](https://github.com/rqlite/rqlite/pull/345): Add unit test coverage for status and expvar endpoints.

## v4.0.2 (August 8th 2017)
- [PR #337](https://github.com/rqlite/rqlite/pull/337): Include any query params with 301 redirect URL.

## v4.0.1 (August 4th 2017)
- [PR #316](https://github.com/rqlite/rqlite/pull/316): CLI doesn't need pretty nor timed responses from node.
- [PR #334](https://github.com/rqlite/rqlite/pull/334): Set Content-Type to "application/octet-stream" for backup endpoint. Fixes [issue #333](https://github.com/rqlite/rqlite/issues/333).

## v4.0.0 (June 18th 2017)
**The 4.0 release has renamed command-line options relative to earlier releases.** This means that previous commands used to launch rqlited will not work. However the command-line changes are cosmetic, and each previous option maps 1-to-1 to a renamed option. Otherwise deployments of earlier releases can be upgraded to the 4.0 series without any other work.

- [PR #309](https://github.com/rqlite/rqlite/pull/309): Tweak start-up logo.
- [PR #308](https://github.com/rqlite/rqlite/pull/308): Move to clearer command-line options.
- [PR #307](https://github.com/rqlite/rqlite/pull/307): Support node-to-node encryption. Fixes [issue #93](https://github.com/rqlite/rqlite/issues/93).
- [PR #310](https://github.com/rqlite/rqlite/pull/310): HTTP service supports registration of Status providers; Mux is first client.
- [PR #315](https://github.com/rqlite/rqlite/pull/315): Add status and help commands to CLI.

## v3.14.0 (May 4th 2017)
- [PR #304](https://github.com/rqlite/rqlite/pull/304): Switch to Go 1.8.1.

## v3.13.0 (April 3rd 2017)
- [PR #296](https://github.com/rqlite/rqlite/pull/296): Log Go version at startup.
- [PR #294](https://github.com/rqlite/rqlite/pull/294): Support multiple explicit join addresses.
- [PR #297](https://github.com/rqlite/rqlite/pull/297): CLI should explicitly handle redirects due to Go1.8. Fixes [issue #295](https://github.com/rqlite/rqlite/issues/295).

## v3.12.1 (March 2nd 2017)
- [PR #291](https://github.com/rqlite/rqlite/pull/291): Don't access Discovery Service if node already part of cluster.

## v3.12.0 (March 1st 2017)
- [PR #286](https://github.com/rqlite/rqlite/pull/286): Tweak help output.
- [PR #283](https://github.com/rqlite/rqlite/pull/283): Main code should log to stderr.
- [PR #280](https://github.com/rqlite/rqlite/pull/280), [PR #281](https://github.com/rqlite/rqlite/pull/281): Integrate with new Discovery Service.
- [PR #282](https://github.com/rqlite/rqlite/pull/282): Retry cluster-join attempts on failure.
- [PR #289](https://github.com/rqlite/rqlite/pull/289): rqlite HTTP clients should not automatically follow redirects.

## v3.11.0 (February 12th 2017)
- [PR #268](https://github.com/rqlite/rqlite/pull/268): Allow Store to wait for application of initial logs. Fixes [issue #260](https://github.com/rqlite/rqlite/issues/260).
- [PR #272](https://github.com/rqlite/rqlite/pull/272): Add commit, branch, GOOS, and GOARCH, to output of `--version`.
- [PR #274](https://github.com/rqlite/rqlite/pull/274): Use Hashicorp function to read peers. Thanks @WanliTian
- [PR #278](https://github.com/rqlite/rqlite/pull/278): Add support for dot-commands `.tables` and `.schema` to rqlite CLI. Fixes [issue #277](https://github.com/rqlite/rqlite/issues/277).

## v3.10.0 (January 29th 2017)
- [PR #261](https://github.com/rqlite/rqlite/pull/261): Allow Raft Apply timeout to be configurable.
- [PR #262](https://github.com/rqlite/rqlite/pull/262): Log GOOS and GOARCH at startup.

## v3.9.2 (January 14th 2017)
- [PR #253](https://github.com/rqlite/rqlite/pull/254): Handle nil row returned by SQL execer. Fixes [issue #253](https://github.com/rqlite/rqlite/issues/253).
- [PR #258](https://github.com/rqlite/rqlite/pull/258): Remove check that all queries begin with SELECT. Fixes [issue #255](https://github.com/rqlite/rqlite/issues/255).

## v3.9.1 (December 29th 2016)
- [PR #247](https://github.com/rqlite/rqlite/pull/247): Simplify loading of SQLite dump files via single command execution. Fixes [issue #246](https://github.com/rqlite/rqlite/issues/246).
- [PR #247](https://github.com/rqlite/rqlite/pull/247): Correct SQLite dump load authentication check.

## v3.9.0 (December 24th 2016)
- [PR #239](https://github.com/rqlite/rqlite/pull/239): Add an API to the `Store` layer for custom peers storage and logging. Thanks @tych0
- [PR #221](https://github.com/rqlite/rqlite/pull/221): Start full support for various SQLite text types. Fix [issue #240](https://github.com/rqlite/rqlite/issues/240).
- [PR #242](https://github.com/rqlite/rqlite/pull/242): Support direct copying of the database via the Store. Thanks @tych0.
- [PR #243](https://github.com/rqlite/rqlite/pull/243): Use Store logging everywhere in the Store package.

## v3.8.0 (December 15th 2016)
- [PR #230](https://github.com/rqlite/rqlite/pull/230): Move Chinook test data to idiomatic testdata directory.
- [PR #232](https://github.com/rqlite/rqlite/pull/232), [PR #233](https://github.com/rqlite/rqlite/pull/233): rqlite CLI now supports accessing secured rqlited nodes. Thanks @tych0.
- [PR #235](https://github.com/rqlite/rqlite/pull/235): Return correct error, if one occurs, during backup. Thanks @tych0.
- [PR #237](https://github.com/rqlite/rqlite/pull/237), [PR #238](https://github.com/rqlite/rqlite/pull/238): Support observing Raft changes. Thanks @tych0

## v3.7.0 (November 24th 2016)
- With this release rqlite is moving to Go 1.7.
- [PR #206](https://github.com/rqlite/rqlite/pull/206), [#217](https://github.com/rqlite/rqlite/pull/217): Support loading data directly from SQLite dump files.
- [PR #209](https://github.com/rqlite/rqlite/pull/209): Tweak help output.
- [PR #229](https://github.com/rqlite/rqlite/pull/229): Remove explicit control of foreign key constraints.
- [PR #207](https://github.com/rqlite/rqlite/pull/207): Database supports returning foreign key constraint status.
- [PR #211](https://github.com/rqlite/rqlite/pull/211): Diagnostics show actual foreign key constraint state.
- [PR #212](https://github.com/rqlite/rqlite/pull/212): Add database configuration to diagnostics output.
- [PR #224](https://github.com/rqlite/rqlite/pull/224), [PR #225](https://github.com/rqlite/rqlite/pull/225): Add low-level database layer expvar stats.

## v3.6.0 (October 1st 2016)
- [PR #195](https://github.com/rqlite/rqlite/pull/195): Set Content-type "application/json" on all HTTP responses.
- [PR #193](https://github.com/rqlite/rqlite/pull/193): Allow joining a cluster through any node, not just the leader.
- [PR #187](https://github.com/rqlite/rqlite/pull/187): Support memory profiling.
- Go cyclo complexity changes.
- With this release Windows compatibility is checked with every build.

## v3.5.0 (September 5th 2016)
- [PR #185](https://github.com/rqlite/rqlite/pull/185): Enable foreign key constraints by default.

## v3.4.1 (September 1st 2016)
- [PR #175](https://github.com/rqlite/rqlite/pull/175): Simplify error handling of Update Peers API.
- [PR #170](https://github.com/rqlite/rqlite/pull/170): Log any failure to call `Serve()` on HTTP service.
- Go lint fixes.
- Go cyclo complexity changes.

## v3.4.0 (July 7th 2016)
- [PR #159](https://github.com/rqlite/rqlite/pull/159): All HTTP responses set X-RQLITE-VERSION.

## v3.3.0 (June 1st 2016)
- [PR #151](https://github.com/rqlite/rqlite/pull/151): Support configurable Raft heartbeat timeout.
- [PR #149](https://github.com/rqlite/rqlite/pull/149): Support configurable Raft snapshot thresholds.
- [PR #148](https://github.com/rqlite/rqlite/pull/148): Support pprof information over HTTP.
- [PR #154](https://github.com/rqlite/rqlite/pull/154): CLI now redirects to leader if necessary.
- [PR #155](https://github.com/rqlite/rqlite/pull/155): CLI now handles "no rows" correctly.

## v3.2.1 (May 22nd 2016)
- [PR #143](https://github.com/rqlite/rqlite/pull/143): Use DELETE as HTTP method to remove nodes.

## v3.2.0 (May 21st 2016)
- [PR #142](https://github.com/rqlite/rqlite/pull/142): Use correct HTTP methods on all endpoints.
- [PR #137](https://github.com/rqlite/rqlite/pull/137): Use resolved version of joining node's address.
- [PR #136](https://github.com/rqlite/rqlite/pull/136): Better errors on join failures.
- [PR #133](https://github.com/rqlite/rqlite/pull/133): Add Peers to status output.
- [PR #132](https://github.com/rqlite/rqlite/pull/132): Support removing a node from a cluster.
- [PR #131](https://github.com/rqlite/rqlite/pull/131): Only convert []byte from database to string if "text". Thanks @bkeroackdsc
- [PR #129](https://github.com/rqlite/rqlite/pull/129): Verify all statements sent to query endpoint begin with "SELECT".
- [PR #141](https://github.com/rqlite/rqlite/pull/141): Store methods to expose node Raft state. Thanks @bkeroack

## v3.1.0 (May 4th 2016)
- [PR #118](https://github.com/rqlite/rqlite/pull/118): New rqlite CLI. Thanks @mkideal
- [PR #125](https://github.com/rqlite/rqlite/pull/125): Add Go runtime details to status endpoint.

## v3.0.1 (May 1st 2016)
- [PR #117](https://github.com/rqlite/rqlite/pull/117): Use Raft advertise address, if exists, during join.

## v3.0.0 (May 1st 2016)
**The Raft log format in 3.0 is not compatible with the 2.0 series**. To upgrade from an earlier version to this release you should backup your 2.0 leader node, and replay the database dump into a new 3.0 cluster. The HTTP API remains unchanged however.

- [PR #116](https://github.com/rqlite/rqlite/pull/116): Allow HTTP advertise address to be set.
- [PR #115](https://github.com/rqlite/rqlite/pull/115): Support advertising address different than Raft bind address.
- [PR #113](https://github.com/rqlite/rqlite/pull/113): Switch to in-memory SQLite databases by default.
- [PR #109](https://github.com/rqlite/rqlite/pull/109): Nodes broadcast meta to cluster via Raft.
- [PR #109](https://github.com/rqlite/rqlite/pull/109), [PR #111](https://github.com/rqlite/rqlite/pull/111): Leader redirection
- [PR #104](https://github.com/rqlite/rqlite/pull/104): Handle the `-join` option sensibly when already member of cluster.

## v2.2.2 (April 24th 2016)
- [PR #96](https://github.com/rqlite/rqlite/pull/96): Add build time to status output.
- [PR #101](https://github.com/rqlite/rqlite/pull/101): Fix restore to in-memory databases.

## v2.2.1 (April 19th 2016)
- [PR #95](https://github.com/rqlite/rqlite/pull/95): Correctly set HTTP authentication.

## v2.2.0 (April 18th 2016)
- [PR #84](https://github.com/rqlite/rqlite/pull/84): Encrypted API (HTTPS) now supported.
- [PR #85](https://github.com/rqlite/rqlite/pull/85): BasicAuth support.
- [PR #85](https://github.com/rqlite/rqlite/pull/85): User-level permissions support.
- Print rqlited logo on start-up.
- End-to-end single-node and multi-node unit tests.

## 2.1 (April 9th 2016)
- [PR #76](https://github.com/rqlite/rqlite/pull/76): Obey timing information display at database level.
- [PR #77](https://github.com/rqlite/rqlite/pull/77): Add version information to binary.

## 2.0 (April 5th 2016)
- `timings` URL param to control presence of timing information in response.
- [PR #74](https://github.com/rqlite/rqlite/pull/74): Use SQLite connection directly. Thanks @zmedico.
- Update operations return last-inserted ID.
- Column-oriented API responses.
- Types in API response body.
- Query times in addition to sum of query times.
- New Raft consensus module, built on Hashicorp's implementation.
- Hot backup support.
- Selectable read-consistency levels of none, weak, and strong.
- SQLite file size added to HTTP API status endpoint.
- expvar support added to HTTP server.

## 1.0 (June 23rd 2015)
_This version is a retagged version of code moved from a personal repository. The original code was first tagged in mid-2015._

Check out [this tag](https://github.com/rqlite/rqlite/releases/tag/v1.0) for full details.
<|MERGE_RESOLUTION|>--- conflicted
+++ resolved
@@ -1,13 +1,9 @@
-<<<<<<< HEAD
-
 ## v9.3.0 (unreleased)
 ### New features
 - [PR #2385](https://github.com/rqlite/rqlite/pull/2385): CLI supports forcing all statements to be sent to `/db/execute` HTTP API.
-=======
-## v9.2.4 (unreleased)
+
 ### Implementation changes and bug fixes
 - [PR #2384](https://github.com/rqlite/rqlite/pull/2384): Don't attempt stepdown if single node cluster.
->>>>>>> 6a85ba5b
 
 ## v9.2.3 (November 7th 2025)
 There are no changes in v9.2.3 relative to v9.2.2 in terms of rqlite functionality. This release simply [fixes](https://github.com/rqlite/rqlite/commit/0907fd93e6f459ad8f6b305a1eb9e1dce43e9ff0) an `arm/v6` and `arm/v7` Docker packaging issue.
