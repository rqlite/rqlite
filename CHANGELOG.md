<<<<<<< HEAD
## 7.0.0 (unreleased)
- new autoclustering service, high-level description how to use it.
- Disco-related command line options have changed. Old options no longer valid.
- legacy discovery is now not supported by 7.0.0. If you need it, use older software. Legacy disco might be put back in though.
- no special upgrading needed, unless you used disco service before.

### New features
- [PR #957](https://github.com/rqlite/rqlite/pull/957): Support autoclustering via [Consul](https://www.consul.io/) and [etcd](https://etcd.io/).
=======
## 6.10.2 (January 13th 2022)
### Implementation changes and bug fixes
- [PR #959](https://github.com/rqlite/rqlite/pull/959): Return clearer error if no database results set.
>>>>>>> a8d0da1d

## 6.10.1 (January 13th 2022)
### Implementation changes and bug fixes
- [PR #945](https://github.com/rqlite/rqlite/pull/945): Minor refactor of Store creation.
- [PR #946](https://github.com/rqlite/rqlite/pull/946): Use actual duration types for duration `rqlited` command line flags.
- [PR #944](https://github.com/rqlite/rqlite/pull/944): Refactor how nodes bootstrap.
- [PR #954](https://github.com/rqlite/rqlite/pull/954): Much better random file names.
- [PR #956](https://github.com/rqlite/rqlite/pull/956): Actually return errors from command marshaling code.

## 6.10.0 (January 7th 2022)
This release enhances the authentication and authorization system, making it more convenient to use. It also fixes some minor bugs, and migrates the end-to-end test suite to Python 3.

### New features
- [PR #940](https://github.com/rqlite/rqlite/pull/940): Support specifying the user to join a cluster with, via `-join-as`.
- [PR #940](https://github.com/rqlite/rqlite/pull/940): Add support for pseudo username `*` to authentication configuration, providing more control over access.

### Implementation changes and bug fixes
- [PR #934](https://github.com/rqlite/rqlite/pull/934): Use correct MIME media type for JSON text. Fixes [issue #933](https://github.com/rqlite/rqlite/issues/933).
- [PR #939](https://github.com/rqlite/rqlite/pull/939): Migrate end-to-end testing to Python 3.
- [PR #941](https://github.com/rqlite/rqlite/pull/941): Upgrade go mod dependencies.

## 6.9.0 (December 31st 2021)
### New features
- [PR #932](https://github.com/rqlite/rqlite/pull/932): Add support for named parameters. Fixes [issue #675](https://github.com/rqlite/rqlite/issues/675).

## 6.8.2 (December 2nd 2021)
### Implementation changes and bug fixes
- [PR #929](https://github.com/rqlite/rqlite/pull/929): Support disabling in-memory initialization of on-disk databases. Fixes [issue #928](https://github.com/rqlite/rqlite/issues/928).

## 6.8.1 (November 13th 2021)
### Implementation changes and bug fixes
- [Fix URL](https://github.com/rqlite/rqlite/commit/d8e915e0be589b5cf1d593b80985e8247ba5f3d9) for `.ready` CLI command.
- [PR #925](https://github.com/rqlite/rqlite/pull/925): Ignore disco ID if there is preexisting state. Fixes [issue #347](https://github.com/rqlite/rqlite/issues/347).
- [PR #926](https://github.com/rqlite/rqlite/pull/926): Ignore own join address if passed. Fixes [issue #713](https://github.com/rqlite/rqlite/issues/713).

## 6.8.0 (November 9th 2021)
### New features
- [PR #921](https://github.com/rqlite/rqlite/pull/921): Support fetching `/readyz` via CLI.

### Implementation changes and bug fixes
- [PR #920](https://github.com/rqlite/rqlite/pull/920): Minor log message fixes.
- [PR #922](https://github.com/rqlite/rqlite/pull/922), [PR #924](https://github.com/rqlite/rqlite/pull/924): Fix display of numbers during JSON deserialization. Thanks @tiswong 

## 6.7.0 (October 22nd 2021)
### New features
- [PR #918](https://github.com/rqlite/rqlite/pull/918): Add support for timestamp column types.

### Implementation changes and bug fixes
- [PR #917](https://github.com/rqlite/rqlite/pull/917): Redirect HTTP `/` to `/status`.
- [PR #918](https://github.com/rqlite/rqlite/pull/918): Explicitly handle `nil` type in database layer.

## 6.6.5 (October 21st 2021)
### Implementation changes and bug fixes
- [PR #916](https://github.com/rqlite/rqlite/pull/916): More helpful log messages on start-up.

## 6.6.4 (October 21st 2021)
### Implementation changes and bug fixes
- [PR #915](https://github.com/rqlite/rqlite/pull/915): Record compiler in logs and status output.

## 6.6.3 (October 20th 2021)
This release is the first to statically link `libc` for the Linux version of rqlite. While this does increase the size of binary, one of the main goals of rqlite is ease of deployment. With fully static linking, official releases will run on an even wider range of distributions.

### Implementation changes and bug fixes
- [PR #911](https://github.com/rqlite/rqlite/pull/911): Statically link all requirements, including `libc`, for rqlite on Linux. macOS retains dynamically linking.

## 6.6.2 (October 20th 2021)
### Implementation changes and bug fixes
- [PR #909](https://github.com/rqlite/rqlite/pull/909): Support intra-cluster responses up to 4MB in size. Fixes [issue #908](https://github.com/rqlite/rqlite/issues/908).

## 6.6.1 (October 19th 2021)
### Implementation changes and bug fixes
- [PR #907](https://github.com/rqlite/rqlite/pull/907): Make it clearer when writes are sent to the wrong endpoint. See [issue #903](https://github.com/rqlite/rqlite/issues/903).

## 6.6.0 (September 21st 2021)
### New features
- [PR #898](https://github.com/rqlite/rqlite/pull/898): Support recovering clusters that have permanently lost quorum. Fixes [issue #897](https://github.com/rqlite/rqlite/issues/897).

## 6.5.0 (September 12th 2021)
### New features
- [PR #896](https://github.com/rqlite/rqlite/pull/896): Add `/readyz` endpoint for easy ready-to-respond checks.

### Implementation changes and bug fixes
- [PR #885](https://github.com/rqlite/rqlite/pull/885): Improved responses on HTTP 500.
- [PR #888](https://github.com/rqlite/rqlite/pull/888): Expose stats about BoltDB on the `status/` endpoint.
- [PR #889](https://github.com/rqlite/rqlite/pull/889): Add OS-level information to `status/` output.
- [PR #892](https://github.com/rqlite/rqlite/pull/892): More Snapshot metrics.
- [PR #894](https://github.com/rqlite/rqlite/pull/894): Support timeout on `nodes/` endpoint.
- [PR #895](https://github.com/rqlite/rqlite/pull/895): Start HTTP service before attempting any join operation.

## 6.4.3 (September 8th 2021)
### Implementation changes and bug fixes
- [PR #882](https://github.com/rqlite/rqlite/pull/882): Some minor improvements related to on-disk SQLite use.
- [PR #883](https://github.com/rqlite/rqlite/pull/883): Add missing returns after HTTP errors.
- [PR #884](https://github.com/rqlite/rqlite/pull/884): Serialize on-disk databases by simply reading SQLite file.

## 6.4.2 (September 1st 2021)
### Implementation changes and bug fixes
- [PR #880](https://github.com/rqlite/rqlite/pull/880): Increase maximum in-memory database size to 2GiB, via upgraded dependencies.

## 6.4.1 (August 31st 2021)
### Implementation changes and bug fixes
- [PR #879](https://github.com/rqlite/rqlite/pull/879): Set timeout when fetching node API address.

## 6.4.0 (August 31st 2021)
### New features
- [PR #878](https://github.com/rqlite/rqlite/pull/878): CLI supports setting read consistency level.

### Implementation changes and bug fixes
- [PR #876](https://github.com/rqlite/rqlite/pull/876): Add round-trip time to each node to `nodes/` endpoint output.
- [PR #877](https://github.com/rqlite/rqlite/pull/877): Add Error information to `nodes/` endpoint output.

## 6.3.0 (August 28th 2021)
This release introduces transparent request forwarding, which simplifies interacting with rqlite clusters. Client requests that must be served by the leader will no longer return HTTP 301, and will be forwarded transparently to the leader if necessary. Client software does not need to change to take advantage of this new functionality.

Systems running earlier 6.x software can be upgraded to this release without doing any special, but all nodes in the new cluster must be running this release. This release cannot communicate with nodes running earlier 6.x software.

### New features
- [PR #859](https://github.com/rqlite/rqlite/pull/859): Support transparent Execute and Query request forwarding. Fixes [issue #330](https://github.com/rqlite/rqlite/issues/330).
- [PR #873](https://github.com/rqlite/rqlite/pull/873): Support explicitly specifying SQLite on-disk file path.

### Implementation changes and bug fixes
- [PR #863](https://github.com/rqlite/rqlite/pull/863): Add gauge-like metric for Snapshot timings.
- [PR #854](https://github.com/rqlite/rqlite/pull/864): Use a connection pool for internode communications.
- [PR #867](https://github.com/rqlite/rqlite/pull/867): Add cluster status to Status output.
- [PR #869](https://github.com/rqlite/rqlite/pull/869): Cluster client uses resolved address, and improved status output.

## 6.2.0 (August 18th 2021)
### New features
- [PR #851](https://github.com/rqlite/rqlite/pull/851), [PR #855](https://github.com/rqlite/rqlite/pull/855): rqlite CLI properly supports PRAGMA directives.
- [PR #853](https://github.com/rqlite/rqlite/pull/853): Support enabling Foreign Key constraints via command-line options.

### Implementation changes and bug fixes
- [PR #857](https://github.com/rqlite/rqlite/pull/857): Use Protobufs as core data model.
- [PR #858](https://github.com/rqlite/rqlite/pull/858): Create dedicated client for talking to a cluster service.
- [PR #862](https://github.com/rqlite/rqlite/pull/862): Add detailed SQLite memory statistics to status output.

## 6.1.0 (August 5th 2021)
This release makes significant changes to SQLite database connection handling, resulting in proper support for high-performance concurrent reads of in-memory databases (an in-memory SQLite database is the default option for rqlite). 

### New features
- [PR #848](https://github.com/rqlite/rqlite/pull/848): Enable [DBSTAT](https://www.sqlite.org/dbstat.html) table and [JSON1](https://www.sqlite.org/json1.html) support. Fixes [issue #843](https://github.com/rqlite/rqlite/issues/843).

### Implementation changes and bug fixes
- [PR #841](https://github.com/rqlite/rqlite/pull/841): Remove support for specifying SQLite DSN.
- [PR #842](https://github.com/rqlite/rqlite/pull/842): Use `vfs=memdb` allowing proper concurrent reads of in-memory databases. Special thanks to [@rittneje](https://github.com/rittneje).
- [PR #842](https://github.com/rqlite/rqlite/pull/842): Use read-only database connections for read queries, ensuring write SQL commands are not executed on the wrong endpoint.
- [PR #842](https://github.com/rqlite/rqlite/pull/842): Remove explicit support for Foreign Key constraint control and journal mode. Those controls are best left to the rqlite system now.
- [PR #845](https://github.com/rqlite/rqlite/pull/845): Add SQLite compile-time options to status output.
- [PR #846](https://github.com/rqlite/rqlite/pull/846): New DB and FSM indexes to track state.

## 6.0.2 (July 31st 2021)
This release addresses a significant issue related to SQLite connection handling and multithreading. All users should upgrade to this version.

### Implementation changes and bug fixes
- [PR #827](https://github.com/rqlite/rqlite/pull/827): Upgrade dependencies, including SQLite to 3.36.
- [PR #835](https://github.com/rqlite/rqlite/pull/835): Use Go standard libary sql/database abstraction. Fixes [issue #830](https://github.com/rqlite/rqlite/issues/830).
- [PR #835](https://github.com/rqlite/rqlite/pull/835): Use SQLite connection pool and add pool statistics to status output.
- [PR #836](https://github.com/rqlite/rqlite/pull/836): Add current SQLite journal mode to status output.
- [PR #839](https://github.com/rqlite/rqlite/pull/839): Limit in-memory connection pool to 1 connection.
- [PR #840](https://github.com/rqlite/rqlite/pull/840): Upgrade to rqlite/go-sqlite3 v1.20.4. See [this issue](https://github.com/mattn/go-sqlite3/issues/963).

## 6.0.1 (June 28th 2021)
### Implementation changes and bug fixes
- [PR #822](https://github.com/rqlite/rqlite/pull/822): Don't ignore `-join` even if previous state exists. Fixes [issue #818](https://github.com/rqlite/rqlite/issues/818).

## 6.0.0 (June 8th 2021)
This release implements a significant design change, which improves rqlite cluster reliability. With this change a rqlite node can more reliably direct read and write requests to the correct node.

In the 5.0 series, _Follower_ nodes learned the HTTP API address of the cluster Leader via information - known as _Metadata_ - that each node wrote to the Raft log. This Metadata was then available to each node in the cluster, if that node needed to redirect queries to the cluster Leader (assuming that node wasn't the Leader at that time). However that design was somewhat complex, and required the tracking of extra state, in addition to the SQLite database. It also meant that if the Metadata got out of sync with the Raft state, the cluster could be in a degraded state.

In this new design, a node now queries the Leader as needed, when that node needs to learn the Leader's HTTP API address. As a result, the Metadata component has been removed from rqlite, since it is no longer needed. And without any possibility of discrepancy between Metadata and Raft state, a whole class of potential bugs is removed. Any request for the Leader HTTP API address means the requesting node node connects to a TCP port already open on the Leader for Raft connections, so does not introduce any new failure modes. This multiplexing of the Raft TCP port is performed via the `mux` package.

This new design does mean that nodes running earlier software cannot communicate with 6.0 nodes, as 6.0 software no longer performs Metadata updates. As a result, **rqlite clusters running 5.x software or earlier must be explicitly upgraded**. To upgrade from an earlier version to this release you should [backup your Leader node](https://github.com/rqlite/rqlite/blob/master/DOC/BACKUPS.md), and [restore the database dump](https://github.com/rqlite/rqlite/blob/master/DOC/RESTORE_FROM_SQLITE.md) into a new 6.0 cluster.

The data API and cluster-management API remain unchanged however, so client code that communicates with rqlite should not need any changes.

### New features
- [PR #796](https://github.com/rqlite/rqlite/pull/796): `nodes/` API reports real-time status of other nodes in cluster. Fixes [issue #768](https://github.com/rqlite/rqlite/issues/768).
- [PR #802](https://github.com/rqlite/rqlite/pull/802): Add `.sysdump` command to rqlite CLI.
- [PR #807](https://github.com/rqlite/rqlite/pull/807): rqlite CLI displays build information. Fixes [issue #768](https://github.com/rqlite/rqlite/issues/806).

### Implementation changes and bug fixes
 - [PR #792](https://github.com/rqlite/rqlite/pull/792): Fetch leader HTTP API addresses on demand.
 - [PR #797](https://github.com/rqlite/rqlite/pull/797): Remove `redirect` key from HTTP status output.

## 5.12.1 (April 29th 2021)

### Implementation changes and bug fixes
 - [PR #791](https://github.com/rqlite/rqlite/pull/791): Reinstate node CA cert support which was erroneously removed in an earlier change.

## 5.12.0 (April 24th 2021)
### New features
 - [PR #788](https://github.com/rqlite/rqlite/pull/788): Upgrade to SQLite 3.35.4.

### Implementation changes and bug fixes
 - [PR #790](https://github.com/rqlite/rqlite/pull/790): Upgrade dependencies, including Hashicorp Raft to v1.3.0.

## 5.11.1 (April 13th 2021)
### Implementation changes and bug fixes
- [PR #783](https://github.com/rqlite/rqlite/pull/783): Create GZIP writer for every compression request. Fixes [issue #781](https://github.com/rqlite/rqlite/issues/781).

## 5.11.0 (April 12th 2021)
### New features
- [PR #776](https://github.com/rqlite/rqlite/pull/776), [PR #777](https://github.com/rqlite/rqlite/pull/777): Support specifying Dialer's local address when performing Join request. Fixes [issue #774](https://github.com/rqlite/rqlite/issues/774). Thanks @osxlinux

### Implementation changes and bug fixes
- [PR #782](https://github.com/rqlite/rqlite/pull/782): Better error messages for command unmarshaling.

## 5.10.2 (February 19th 2021)
### Implementation changes and bug fixes
- [PR #772](https://github.com/rqlite/rqlite/pull/772): Log launch command.

## 5.10.1 (February 8th 2021)
### Implementation changes and bug fixes
- [PR #769](https://github.com/rqlite/rqlite/pull/769): Upgrade to rqlite/go-sqlite3 1.20.1, to address [a significant memory leak](https://www.philipotoole.com/plugging-a-memory-leak-in-rqlite/).

## 5.10.0 (February 7th 2021)
### New features
- [PR #742](https://github.com/rqlite/rqlite/pull/742): Add one-shot option to rqbench.
- [PR #745](https://github.com/rqlite/rqlite/pull/745): TLS version 1.0 and 1.1 disabled by default, but can be re-enabled at the command line. Fixes [issue #743](https://github.com/rqlite/rqlite/issues/743).

### Implementation changes and bug fixes
- [PR #738](https://github.com/rqlite/rqlite/pull/738): Don't use temp file when snapshotting database.
- [PR #739](https://github.com/rqlite/rqlite/pull/739): Don't use temp file when restoring an in-memory database.
- [PR #738](https://github.com/rqlite/rqlite/pull/738): Switch to rqlite fork of mattn/go-sqlite3. The SQLite C code remains unchanged.
- [PR #741](https://github.com/rqlite/rqlite/pull/741): Tighten up Store-level locking.
- [PR #747](https://github.com/rqlite/rqlite/pull/747): Time snapshot, restore, and startup times.
- [PR #750](https://github.com/rqlite/rqlite/pull/750): Build on-disk databases in-memory first. Fixes [issue #731](https://github.com/rqlite/rqlite/issues/731).
- [PR #754](https://github.com/rqlite/rqlite/pull/754): Support Noop commands in Raft Log.
- [PR #759](https://github.com/rqlite/rqlite/pull/759), [PR #760](https://github.com/rqlite/rqlite/pull/760): Close BoltDB on Store close.
- [PR #757](https://github.com/rqlite/rqlite/pull/757): More extensive system-level testing of Snapshot and Restore.
- [PR #762](https://github.com/rqlite/rqlite/pull/762): Convert Raft stats to numbers where possible. Fixes [issue #763](https://github.com/rqlite/rqlite/issues/763).
- [PR #764](https://github.com/rqlite/rqlite/pull/764): Add total Raft directory size to Store stats.
- [PR #764](https://github.com/rqlite/rqlite/pull/764): Close SQLite database only after Raft has been shut down.
- [PR #765](https://github.com/rqlite/rqlite/pull/765): Add auth-ok and auth-fail events to stats.

## 5.9.0 (January 24th 2021)
### New features
- [PR #734](https://github.com/rqlite/rqlite/pull/734): Better control over waiting for Leader at startup, via command line options.

### Implementation changes and bug fixes
- [PR #724](https://github.com/rqlite/rqlite/pull/724): rqlite CLI displays node version at startup.
- [PR #726](https://github.com/rqlite/rqlite/pull/726): Count number of legacy commands unmarshaled.
- [PR #733](https://github.com/rqlite/rqlite/pull/733): Clearer Raft log status during startup.
- [PR #735](https://github.com/rqlite/rqlite/pull/735): Implement policy over trailing Raft logs.

## 5.8.0 (December 28th 2020)

### New features
- [PR #716](https://github.com/rqlite/rqlite/pull/716): Support HTTP/2 protocol over TLS. Fixes [issue #516](https://github.com/rqlite/rqlite/issues/516).

### Implementation changes and bug fixes
- [PR #711](https://github.com/rqlite/rqlite/pull/711), [PR# 712](https://github.com/rqlite/rqlite/pull/712): Ignore join addresses if node already part of cluster. Fixes [issue #710](https://github.com/rqlite/rqlite/issues/710).
- [PR #715](https://github.com/rqlite/rqlite/pull/715): Compress SQLite database in Raft snapshot.
- [PR #717](https://github.com/rqlite/rqlite/pull/717): Add SQLite database page-centric size to status output.
- [PR #719](https://github.com/rqlite/rqlite/pull/719): Exit if any arguments passed at command line after data directory. Fixes [issue #718](https://github.com/rqlite/rqlite/issues/718).

## 5.7.0 (December 23rd 2020)

### New features
- [PR #696](https://github.com/rqlite/rqlite/pull/696): Benchmarking tool now supports query testing.

### Implementation changes and bug fixes
- [PR #694](https://github.com/rqlite/rqlite/pull/694): Display, in the CLI, the HTTP response body on HTTP status 503.
- [PR #703](https://github.com/rqlite/rqlite/pull/703): Fix potential panic during request parsing.
- [PR #705](https://github.com/rqlite/rqlite/pull/705): Use Protobuf for encoding Raft Log commands.

## 5.6.0 (November 17th 2020)

### New features
- [PR #692](https://github.com/rqlite/rqlite/pull/692): Support setting Raft leader lease timeout.

### Implementation changes and bug fixes
- [PR #693](https://github.com/rqlite/rqlite/pull/693): Upgrade Go mod dependencies, including upgrading Hashicorp Raft to v1.2.0.

## 5.5.1 (October 27th 2020)

- [PR #680](https://github.com/rqlite/rqlite/pull/680), [PR #681](https://github.com/rqlite/rqlite/pull/681): Add missing calls to set BasicAuth in CLI. Fixes [issue #678](https://github.com/rqlite/rqlite/issues/678).
- [PR #682](https://github.com/rqlite/rqlite/pull/682): Explicitly handle "no leader" during backup, and return redirect if necessary.
- [PR #683](https://github.com/rqlite/rqlite/pull/683): Restore request should re-read file every attempt.

## 5.5.0 (September 27th 2020)

### New features
- [PR #673](https://github.com/rqlite/rqlite/pull/673): Support parameterized statements. Fixes [issue #140](https://github.com/rqlite/rqlite/issues/140).

## 5.4.2 (September 25th 2020)

### Implementation changes and bug fixes
- [PR #672](https://github.com/rqlite/rqlite/pull/672): Fix issue causing HTTPS-only redirects.

## 5.4.1 (September 24th 2020)
_This release should not be used, due to a HTTP redirection bug._

### Implementation changes and bug fixes
- [PR #660](https://github.com/rqlite/rqlite/pull/660): Raft log size on disk now reported via status endpoint.
- [PR #670](https://github.com/rqlite/rqlite/pull/670): Add utilities for testing encrypted nodes.
- [PR #671](https://github.com/rqlite/rqlite/pull/671): Set Location for HTTP redirect properly for secure nodes.

## 5.4.0 (June 14th 2020)

### New features
- [PR #654](https://github.com/rqlite/rqlite/pull/654): Allow number of Join attempts and Join interval to be specified at startup. Fixes [issue #653](https://github.com/rqlite/rqlite/issues/653).

## 5.3.0 (May 13th 2020)

### New features
- [PR #641](https://github.com/rqlite/rqlite/pull/641): rqlite CLI now supports node removal.

## 5.2.0 (April 11th 2020)
This release fixes a very significant bug, whereby snapshotting was never occuring due to a zero snapshot-interval being passed to the Raft subsystem. This meant that the Raft log would grow without bound, and could result in very long start-up times if the Raft log was very large.

### New features
- [PR #637](https://github.com/rqlite/rqlite/pull/637): Allow the Raft snapshotting check interval to be set at launch time.

### Implementation changes and bug fixes
- [PR #637](https://github.com/rqlite/rqlite/pull/637): Set the Raft snapshot check interval to 30 seconds by default.

## 5.1.1 (March 28th 2020)
### Implementation changes and bug fixes
- [PR #636](https://github.com/rqlite/rqlite/pull/636): Check consistency level before freshness check. Thanks @wangfenjin

## 5.1.0 (January 10th 2020)

### New features
- [PR #613](https://github.com/rqlite/rqlite/pull/613): Support read-only, non-voting nodes. These provide read scalability for the system.
- [PR #614](https://github.com/rqlite/rqlite/pull/614): Support specifying minimum leader freshness with _None_ consistency queries.
- [PR #620](https://github.com/rqlite/rqlite/pull/620): Log level can be specified for Raft module.

## 5.0.0 (December 30th 2019)
This release uses a new Raft consensus version, with the move to Hashicorp Raft v1. As a result **the Raft system in 5.0 is not compatible with the 4.0 series**. To upgrade from an earlier version to this release you should backup your 4.0 leader node, and restore the database dump into a new 5.0 cluster.

The rqlite server also supports explicitly setting the node ID. While it's not required to set this, it's recommended for production clusters. See the [cluster documentation](https://github.com/rqlite/rqlite/blob/master/DOC/CLUSTER_MGMT.md) for more details.

The HTTP Query and Insert API remains unchanged in the 5.0 series relative to the 4.0 series.

### New features
- [PR #595](https://github.com/rqlite/rqlite/pull/595): rqlite CLI prints Welcome message on startup.
- [PR #608](https://github.com/rqlite/rqlite/pull/608): Add features list to status output.

### Implementation changes and bug fixes
- [PR #597](https://github.com/rqlite/rqlite/pull/597): Don't ignore any Join error, instead return it.
- [PR #598](https://github.com/rqlite/rqlite/pull/598): Ensure backup is correctly closed.
- [PR #600](https://github.com/rqlite/rqlite/pull/600): Move to Hashicorp Raft v1.1.1.
- [PR #601](https://github.com/rqlite/rqlite/pull/601): By default use Raft network address as node ID.
- [PR #602](https://github.com/rqlite/rqlite/pull/602): Add method to Store that returns leader ID.
- [PR #603](https://github.com/rqlite/rqlite/pull/603): Fix up status key name style.
- [PR #604](https://github.com/rqlite/rqlite/pull/604): JSON types are also text.
- [PR #605](https://github.com/rqlite/rqlite/pull/605): Broadcast Store meta via consensus.
- [PR #607](https://github.com/rqlite/rqlite/pull/607): Various Redirect fixes.
- [PR #609](https://github.com/rqlite/rqlite/pull/609): Simplify rqlite implementation.
- [PR #610](https://github.com/rqlite/rqlite/pull/610): Write node backup directly to HTTP response writer. Thanks @sum12.
- [PR #611](https://github.com/rqlite/rqlite/pull/611): Add varadic perm check functions to auth store.

## 4.6.0 (November 29th 2019)
_This release adds significant new functionality to the command-line tool, including much more control over backup and restore of the database. [Visit the Releases page](https://github.com/rqlite/rqlite/releases/tag/v4.6.0) to download this release._

### New features
- [PR #592](https://github.com/rqlite/rqlite/pull/592): Add _dump database_ command (to SQL text file) to CLI.
- [PR #585](https://github.com/rqlite/rqlite/pull/585): Add _backup_ command (to SQLite file) to CLI: Thanks @eariassoto.
- [PR #589](https://github.com/rqlite/rqlite/pull/589): Add _restore_ command (from SQLite file) to CLI. Thanks @eariassoto.
- [PR #584](https://github.com/rqlite/rqlite/pull/584): Support showing query timings in the CLI. Thanks @joaodrp.
- [PR #586](https://github.com/rqlite/rqlite/pull/586): rqlite CLI now supports command-recall via cursor key. Thanks @rhnvrm.
- [PR #564](https://github.com/rqlite/rqlite/pull/564): rqlite server supports specifying trusted root CA certificate. Thanks @zmedico.
- [PR #593](https://github.com/rqlite/rqlite/pull/593): rqlite CLI now supports [HTTP proxy (via Environment)](https://golang.org/pkg/net/http/#ProxyFromEnvironment). Thanks @paulstuart
- [PR #587](https://github.com/rqlite/rqlite/pull/587): Add [expvar](https://golang.org/pkg/expvar/) statistics to store.

### Implementation changes and bug fixes
- [PR #591](https://github.com/rqlite/rqlite/pull/591): Store layer supports generating SQL format backups.
- [PR #590](https://github.com/rqlite/rqlite/pull/590): DB layer supports generating SQL format backups.
- [PR #588](https://github.com/rqlite/rqlite/pull/588): Abort transaction if _load from backup_ operation fails.
- If joining a cluster via HTTP fails, try HTTPS. Fixes [issue #577](https://github.com/rqlite/rqlite/issues/577).

## 4.5.0 (April 24th 2019)
- [PR #551](https://github.com/rqlite/rqlite/pull/551): rqlite CLI supports specifying trusted root CA certificate. Thanks @zmedico.

## 4.4.0 (January 3rd 2019)
- Allow the Raft election timeout [to be set](https://github.com/rqlite/rqlite/commit/2e91858e1ee0feee19f4c20c6f56a21261bcd44a). 
 
## 4.3.1 (October 10th 2018)
- Allow a node to be re-added with same IP address and port, even though it was previously removed. Fixes [issue #534](https://github.com/rqlite/rqlite/issues/534).

## 4.3.0 (March 18th 2018)
- [PR #397](https://github.com/rqlite/rqlite/pull/397), [PR #399](https://github.com/rqlite/rqlite/pull/399): Support hashed passwords. Fixes [issue #395](https://github.com/rqlite/rqlite/issues/395). Thanks @sum12.

## 4.2.3 (February 21st 2018)
- [PR #389](https://github.com/rqlite/rqlite/pull/389): Log Store directory path on startup.
- [PR #392](https://github.com/rqlite/rqlite/pull/392): Return redirect if node removal attempted on follower. Fixes [issue #391](https://github.com/rqlite/rqlite/issues/391).

## 4.2.2 (December 7th 2017)
- [PR #383](https://github.com/rqlite/rqlite/pull/383): Fix unit tests after underlying SQLite master table changes.
- [PR #384](https://github.com/rqlite/rqlite/pull/384): "status" perm required to access Go runtime information.

## 4.2.1 (November 10th 2017)
- [PR #367](https://github.com/rqlite/rqlite/pull/367): Remove superflous leading space at CLI prompt.
- [PR #368](https://github.com/rqlite/rqlite/pull/368): CLI displays clear error message when not authorized.
- [PR #370](https://github.com/rqlite/rqlite/pull/370): CLI does not need to indent JSON when making requests.
- [PR #373](https://github.com/rqlite/rqlite/pull/373), [PR #374](https://github.com/rqlite/rqlite/pull/374): Add simple INSERT-only benchmarking tool.

## 4.2.0 (October 19th 2017)
- [PR #354](https://github.com/rqlite/rqlite/pull/354): Vendor Raft.
- [PR #354](https://github.com/rqlite/rqlite/pull/354): Move to Go 1.9.1.

## 4.1.0 (September 3rd 2017)
- [PR #342](https://github.com/rqlite/rqlite/pull/342): Add missing Store parameters to diagnostic output.
- [PR #343](https://github.com/rqlite/rqlite/pull/343): Support fetching [expvar](https://golang.org/pkg/expvar/) information via CLI.
- [PR #344](https://github.com/rqlite/rqlite/pull/344): Make read-consistency query param value case-insensitive.
- [PR #345](https://github.com/rqlite/rqlite/pull/345): Add unit test coverage for status and expvar endpoints.

## 4.0.2 (August 8th 2017)
- [PR #337](https://github.com/rqlite/rqlite/pull/337): Include any query params with 301 redirect URL.

## 4.0.1 (August 4th 2017)
- [PR #316](https://github.com/rqlite/rqlite/pull/316): CLI doesn't need pretty nor timed responses from node.
- [PR #334](https://github.com/rqlite/rqlite/pull/334): Set Content-Type to "application/octet-stream" for backup endpoint. Fixes [issue #333](https://github.com/rqlite/rqlite/issues/333).

## 4.0.0 (June 18th 2017)
**The 4.0 release has renamed command-line options relative to earlier releases.** This means that previous commands used to launch rqlited will not work. However the command-line changes are cosmetic, and each previous option maps 1-to-1 to a renamed option. Otherwise deployments of earlier releases can be upgraded to the 4.0 series without any other work.

- [PR #309](https://github.com/rqlite/rqlite/pull/309): Tweak start-up logo.
- [PR #308](https://github.com/rqlite/rqlite/pull/308): Move to clearer command-line options.
- [PR #307](https://github.com/rqlite/rqlite/pull/307): Support node-to-node encryption. Fixes [issue #93](https://github.com/rqlite/rqlite/issues/93).
- [PR #310](https://github.com/rqlite/rqlite/pull/310): HTTP service supports registration of Status providers; Mux is first client.
- [PR #315](https://github.com/rqlite/rqlite/pull/315): Add status and help commands to CLI.

## 3.14.0 (May 4th 2017)
- [PR #304](https://github.com/rqlite/rqlite/pull/304): Switch to Go 1.8.1.

## 3.13.0 (April 3rd 2017)
- [PR #296](https://github.com/rqlite/rqlite/pull/296): Log Go version at startup.
- [PR #294](https://github.com/rqlite/rqlite/pull/294): Support multiple explicit join addresses.
- [PR #297](https://github.com/rqlite/rqlite/pull/297): CLI should explicitly handle redirects due to Go1.8. Fixes [issue #295](https://github.com/rqlite/rqlite/issues/295).

## 3.12.1 (March 2nd 2017)
- [PR #291](https://github.com/rqlite/rqlite/pull/291): Don't access Discovery Service if node already part of cluster.

## 3.12.0 (March 1st 2017)
- [PR #286](https://github.com/rqlite/rqlite/pull/286): Tweak help output.
- [PR #283](https://github.com/rqlite/rqlite/pull/283): Main code should log to stderr.
- [PR #280](https://github.com/rqlite/rqlite/pull/280), [PR #281](https://github.com/rqlite/rqlite/pull/281): Integrate with new Discovery Service.
- [PR #282](https://github.com/rqlite/rqlite/pull/282): Retry cluster-join attempts on failure.
- [PR #289](https://github.com/rqlite/rqlite/pull/289): rqlite HTTP clients should not automatically follow redirects.

## 3.11.0 (February 12th 2017)
- [PR #268](https://github.com/rqlite/rqlite/pull/268): Allow Store to wait for application of initial logs. Fixes [issue #260](https://github.com/rqlite/rqlite/issues/260).
- [PR #272](https://github.com/rqlite/rqlite/pull/272): Add commit, branch, GOOS, and GOARCH, to output of `--version`.
- [PR #274](https://github.com/rqlite/rqlite/pull/274): Use Hashicorp function to read peers. Thanks @WanliTian
- [PR #278](https://github.com/rqlite/rqlite/pull/278): Add support for dot-commands `.tables` and `.schema` to rqlite CLI. Fixes [issue #277](https://github.com/rqlite/rqlite/issues/277).

## 3.10.0 (January 29th 2017)
- [PR #261](https://github.com/rqlite/rqlite/pull/261): Allow Raft Apply timeout to be configurable.
- [PR #262](https://github.com/rqlite/rqlite/pull/262): Log GOOS and GOARCH at startup.

## 3.9.2 (January 14th 2017)
- [PR #253](https://github.com/rqlite/rqlite/pull/254): Handle nil row returned by SQL execer. Fixes [issue #253](https://github.com/rqlite/rqlite/issues/253).
- [PR #258](https://github.com/rqlite/rqlite/pull/258): Remove check that all queries begin with SELECT. Fixes [issue #255](https://github.com/rqlite/rqlite/issues/255).

## 3.9.1 (December 29th 2016)
- [PR #247](https://github.com/rqlite/rqlite/pull/247): Simplify loading of SQLite dump files via single command execution. Fixes [issue #246](https://github.com/rqlite/rqlite/issues/246).
- [PR #247](https://github.com/rqlite/rqlite/pull/247): Correct SQLite dump load authentication check.

## 3.9.0 (December 24th 2016)
- [PR #239](https://github.com/rqlite/rqlite/pull/239): Add an API to the `Store` layer for custom peers storage and logging. Thanks @tych0
- [PR #221](https://github.com/rqlite/rqlite/pull/221): Start full support for various SQLite text types. Fix [issue #240](https://github.com/rqlite/rqlite/issues/240).
- [PR #242](https://github.com/rqlite/rqlite/pull/242): Support direct copying of the database via the Store. Thanks @tych0.
- [PR #243](https://github.com/rqlite/rqlite/pull/243): Use Store logging everywhere in the Store package.

## 3.8.0 (December 15th 2016)
- [PR #230](https://github.com/rqlite/rqlite/pull/230): Move Chinook test data to idiomatic testdata directory.
- [PR #232](https://github.com/rqlite/rqlite/pull/232), [PR #233](https://github.com/rqlite/rqlite/pull/233): rqlite CLI now supports accessing secured rqlited nodes. Thanks @tych0.
- [PR #235](https://github.com/rqlite/rqlite/pull/235): Return correct error, if one occurs, during backup. Thanks @tych0.
- [PR #237](https://github.com/rqlite/rqlite/pull/237), [PR #238](https://github.com/rqlite/rqlite/pull/238): Support observing Raft changes. Thanks @tych0

## 3.7.0 (November 24th 2016)
- With this release rqlite is moving to Go 1.7.
- [PR #206](https://github.com/rqlite/rqlite/pull/206), [#217](https://github.com/rqlite/rqlite/pull/217): Support loading data directly from SQLite dump files.
- [PR #209](https://github.com/rqlite/rqlite/pull/209): Tweak help output.
- [PR #229](https://github.com/rqlite/rqlite/pull/229): Remove explicit control of foreign key constraints.
- [PR #207](https://github.com/rqlite/rqlite/pull/207): Database supports returning foreign key constraint status.
- [PR #211](https://github.com/rqlite/rqlite/pull/211): Diagnostics show actual foreign key constraint state.
- [PR #212](https://github.com/rqlite/rqlite/pull/212): Add database configuration to diagnostics output.
- [PR #224](https://github.com/rqlite/rqlite/pull/224), [PR #225](https://github.com/rqlite/rqlite/pull/225): Add low-level database layer expvar stats.

## 3.6.0 (October 1st 2016)
- [PR #195](https://github.com/rqlite/rqlite/pull/195): Set Content-type "application/json" on all HTTP responses.
- [PR #193](https://github.com/rqlite/rqlite/pull/193): Allow joining a cluster through any node, not just the leader.
- [PR #187](https://github.com/rqlite/rqlite/pull/187): Support memory profiling.
- Go cyclo complexity changes.
- With this release Windows compatibility is checked with every build.

## 3.5.0 (September 5th 2016)
- [PR #185](https://github.com/rqlite/rqlite/pull/185): Enable foreign key constraints by default.

## 3.4.1 (September 1st 2016)
- [PR #175](https://github.com/rqlite/rqlite/pull/175): Simplify error handling of Update Peers API.
- [PR #170](https://github.com/rqlite/rqlite/pull/170): Log any failure to call `Serve()` on HTTP service.
- Go lint fixes.
- Go cyclo complexity changes.

## 3.4.0 (July 7th 2016)
- [PR #159](https://github.com/rqlite/rqlite/pull/159): All HTTP responses set X-RQLITE-VERSION.

## 3.3.0 (June 1st 2016)
- [PR #151](https://github.com/rqlite/rqlite/pull/151): Support configurable Raft heartbeat timeout.
- [PR #149](https://github.com/rqlite/rqlite/pull/149): Support configurable Raft snapshot thresholds.
- [PR #148](https://github.com/rqlite/rqlite/pull/148): Support pprof information over HTTP.
- [PR #154](https://github.com/rqlite/rqlite/pull/154): CLI now redirects to leader if necessary.
- [PR #155](https://github.com/rqlite/rqlite/pull/155): CLI now handles "no rows" correctly.

## 3.2.1 (May 22nd 2016)
- [PR #143](https://github.com/rqlite/rqlite/pull/143): Use DELETE as HTTP method to remove nodes.

## 3.2.0 (May 21st 2016)
- [PR #142](https://github.com/rqlite/rqlite/pull/142): Use correct HTTP methods on all endpoints.
- [PR #137](https://github.com/rqlite/rqlite/pull/137): Use resolved version of joining node's address.
- [PR #136](https://github.com/rqlite/rqlite/pull/136): Better errors on join failures.
- [PR #133](https://github.com/rqlite/rqlite/pull/133): Add Peers to status output.
- [PR #132](https://github.com/rqlite/rqlite/pull/132): Support removing a node from a cluster.
- [PR #131](https://github.com/rqlite/rqlite/pull/131): Only convert []byte from database to string if "text". Thanks @bkeroackdsc
- [PR #129](https://github.com/rqlite/rqlite/pull/129): Verify all statements sent to query endpoint begin with "SELECT".
- [PR #141](https://github.com/rqlite/rqlite/pull/141): Store methods to expose node Raft state. Thanks @bkeroack

## 3.1.0 (May 4th 2016)
- [PR #118](https://github.com/rqlite/rqlite/pull/118): New rqlite CLI. Thanks @mkideal
- [PR #125](https://github.com/rqlite/rqlite/pull/125): Add Go runtime details to status endpoint.

## 3.0.1 (May 1st 2016)
- [PR #117](https://github.com/rqlite/rqlite/pull/117): Use Raft advertise address, if exists, during join.

## 3.0.0 (May 1st 2016)
**The Raft log format in 3.0 is not compatible with the 2.0 series**. To upgrade from an earlier version to this release you should backup your 2.0 leader node, and replay the database dump into a new 3.0 cluster. The HTTP API remains unchanged however.

- [PR #116](https://github.com/rqlite/rqlite/pull/116): Allow HTTP advertise address to be set.
- [PR #115](https://github.com/rqlite/rqlite/pull/115): Support advertising address different than Raft bind address.
- [PR #113](https://github.com/rqlite/rqlite/pull/113): Switch to in-memory SQLite databases by default.
- [PR #109](https://github.com/rqlite/rqlite/pull/109): Nodes broadcast meta to cluster via Raft.
- [PR #109](https://github.com/rqlite/rqlite/pull/109), [PR #111](https://github.com/rqlite/rqlite/pull/111): Leader redirection
- [PR #104](https://github.com/rqlite/rqlite/pull/104): Handle the `-join` option sensibly when already member of cluster.

## 2.2.2 (April 24th 2016)
- [PR #96](https://github.com/rqlite/rqlite/pull/96): Add build time to status output.
- [PR #101](https://github.com/rqlite/rqlite/pull/101): Fix restore to in-memory databases.

## 2.2.1 (April 19th 2016)
- [PR #95](https://github.com/rqlite/rqlite/pull/95): Correctly set HTTP authentication.

## 2.2.0 (April 18th 2016)
- [PR #84](https://github.com/rqlite/rqlite/pull/84): Encrypted API (HTTPS) now supported.
- [PR #85](https://github.com/rqlite/rqlite/pull/85): BasicAuth support.
- [PR #85](https://github.com/rqlite/rqlite/pull/85): User-level permissions support.
- Print rqlited logo on start-up.
- End-to-end single-node and multi-node unit tests.

## 2.1 (April 9th 2016)
- [PR #76](https://github.com/rqlite/rqlite/pull/76): Obey timing information display at database level.
- [PR #77](https://github.com/rqlite/rqlite/pull/77): Add version information to binary.

## 2.0 (April 5th 2016)
- `timings` URL param to control presence of timing information in response.
- [PR #74](https://github.com/rqlite/rqlite/pull/74): Use SQLite connection directly. Thanks @zmedico.
- Update operations return last-inserted ID.
- Column-oriented API responses.
- Types in API response body.
- Query times in addition to sum of query times.
- New Raft consensus module, built on Hashicorp's implementation.
- Hot backup support.
- Selectable read-consistency levels of none, weak, and strong.
- SQLite file size added to HTTP API status endpoint.
- expvar support added to HTTP server.

## 1.0 (June 23rd 2015)
Check out [this tag](https://github.com/rqlite/rqlite/releases/tag/v1.0) for full details.
<|MERGE_RESOLUTION|>--- conflicted
+++ resolved
@@ -1,4 +1,3 @@
-<<<<<<< HEAD
 ## 7.0.0 (unreleased)
 - new autoclustering service, high-level description how to use it.
 - Disco-related command line options have changed. Old options no longer valid.
@@ -7,11 +6,10 @@
 
 ### New features
 - [PR #957](https://github.com/rqlite/rqlite/pull/957): Support autoclustering via [Consul](https://www.consul.io/) and [etcd](https://etcd.io/).
-=======
+
 ## 6.10.2 (January 13th 2022)
 ### Implementation changes and bug fixes
 - [PR #959](https://github.com/rqlite/rqlite/pull/959): Return clearer error if no database results set.
->>>>>>> a8d0da1d
 
 ## 6.10.1 (January 13th 2022)
 ### Implementation changes and bug fixes
