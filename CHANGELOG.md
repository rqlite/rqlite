## v8.30.1 (unreleased)
### Implementation changes and bug fixes
<<<<<<< HEAD
- [PR #1877](https://github.com/rqlite/rqlite/pull/1875): Move to no-checkpoint-on-database-close.
=======
- [PR #1880](https://github.com/rqlite/rqlite/pull/1880): Improve DB mode checks.
>>>>>>> fb17cbd7

## v8.30.0 (September 5th 2024)
### New features
- [PR #1879](https://github.com/rqlite/rqlite/pull/1879): Add support for automatic [`PRAGMA optimize`](https://www.sqlite.org/pragma.html#pragma_optimize) of the SQLite database. Fixes issue [#1831](https://github.com/rqlite/rqlite/issues/1831).

## v8.29.5 (September 4th 2024)
### Implementation changes and bug fixes
- [PR #1878](https://github.com/rqlite/rqlite/pull/1878): Upgrade SQLite to 3.46.1.
- [PR #1875](https://github.com/rqlite/rqlite/pull/1875): Add `UPSERT` unit test.

## v8.29.4 (August 31st 2024)
### Implementation changes and bug fixes
- Correct parallel multi-platform Docker release process.

## v8.29.3 (August 31st 2024)
### Implementation changes and bug fixes
- [PR #1872](https://github.com/rqlite/rqlite/pull/1872): Upgrade Hashicorp Raft to v1.7.1.
- [PR #1873](https://github.com/rqlite/rqlite/pull/1873): Upgrade to AWS SDK v2. Fixes issue [#1655](https://github.com/rqlite/rqlite/issues/1655).

## v8.29.2 (August 26th 2024)
There are no functional changes to rqlite in this release, but it does improve the rqlite Docker images.
### Implementation changes and bug fixes
- Store SQLite extensions as Zip archives in rqlite Docker image.
- Simplify Docker build and scripts.

## v8.29.1 (August 23rd 2024)
### Implementation changes and bug fixes
- [PR #1869](https://github.com/rqlite/rqlite/pull/1869): Remove `vfsstat.c` from _misc_ extensions as it's causing a panic.
- [PR #1870](https://github.com/rqlite/rqlite/pull/1870): End-to-end node test with misc. extensions loaded.

## v8.29.0 (August 23rd 2024)
This release adds more extensions to the Docker image, as well as improving management of those extensions.
### New features
- [PR #1859](https://github.com/rqlite/rqlite/pull/1859), [PR #1860](https://github.com/rqlite/rqlite/pull/1864), [PR #1860](https://github.com/rqlite/rqlite/pull/1864): `-extensions-path` supports multiple comma-delimited paths.
- [PR #1868](https://github.com/rqlite/rqlite/pull/1868): Support `CUSTOM_SQLITE_EXTENSIONS_PATH` in Docker image.

### Implementation changes and bug fixes
- [PR #1863](https://github.com/rqlite/rqlite/pull/1863), [PR #1865](https://github.com/rqlite/rqlite/pull/1865), [PR #1867](https://github.com/rqlite/rqlite/pull/1867): Add miscellaneous extensions from SQLite source to Docker image.
- [PR #1861](https://github.com/rqlite/rqlite/pull/1861): Remove differences between CircleCI and release build `go install` flags.
- [PR #1862](https://github.com/rqlite/rqlite/pull/1862): `go mod` updates.
- [7f36802](https://github.com/rqlite/rqlite/commit/7f368026afcfac4ae09a505206de9c1759d7dbaa): Docker image actually only needs the single-file SQLean bundle.

## v8.28.4 (August 16th 2024)
There are no functional changes in this release to rqlite itself.
### Implementation changes and bug fixes
- Add the [SQLite ICU extension](https://sqlite.org/src/dir/ext/icu) to the Docker image.

## v8.28.3 (August 15th 2024)
### Implementation changes and bug fixes
- [PR #1857](https://github.com/rqlite/rqlite/pull/1857): rqlite shell supports listing loaded SQLite extensions.

## v8.28.2 (August 14th 2024)
This release adds the [Sqlean](https://github.com/nalgeon/sqlean) and [sqlite-vec](https://github.com/asg017/sqlite-vec/tree/main) SQLite extensions to the Docker image, allowing them to be loaded at launch-time.
### Implementation changes and bug fixes
- [PR #1856](https://github.com/rqlite/rqlite/pull/1856): Add Sqlean and sqlite-vec to the Docker image.

## v8.28.1 (August 13th 2024)
This release builds the Docker image so that it can load SQLite extensions. It also places precompiled [SQLean extensions](https://github.com/nalgeon/sqlean) in `/opt/extensions` ready for loading.
### Implementation changes and bug fixes
- [PR #1854](https://github.com/rqlite/rqlite/pull/1854): More test coverage of SQLite Extensions support.
- [PR #1855](https://github.com/rqlite/rqlite/pull/1855): Generate protobuf code using latest protoc

## v8.28.0 (August 10th 2024)
### New features
- [PR #1853](https://github.com/rqlite/rqlite/pull/1853): Support loading a single SQLite extension from a file.

## v8.27.0 (August 9th 2024)
This release adds support for loading SQLite extensions when rqlite launches. Check out [the docs](https://rqlite.io/docs/guides/extensions/) for full details.
### New features
- [PR #1844](https://github.com/rqlite/rqlite/pull/1844), [PR #1848](https://github.com/rqlite/rqlite/pull/1848), [PR #1849](https://github.com/rqlite/rqlite/pull/1849): Support loading SQLite extensions at launch time.
- [PR #1852](https://github.com/rqlite/rqlite/pull/1852): Support loading SQLite extensions as Gzipped tarballs.

### Implementation changes and bug fixes
- [PR #1845](https://github.com/rqlite/rqlite/pull/1845): Don't disable SQLite extension loading in the build.

## v8.26.9 (August 7th 2024)
### Implementation changes and bug fixes
- [PR #1842](https://github.com/rqlite/rqlite/pull/1842): Move to "named" registration of the SQLite3 driver.
- [PR #1843](https://github.com/rqlite/rqlite/pull/1843): `go mod` updates.

## v8.26.8 (July 28th 2024)
This release blocks execution of `PRAGMA` statements which will break rqlite.
### Implementation changes and bug fixes
- [PR #1836](https://github.com/rqlite/rqlite/pull/1836): Don't perform a consistency check of empty Snapshot stores.
- [PR #1838](https://github.com/rqlite/rqlite/pull/1838): Prevent execution of PRAGMAs which will break rqlite.

## v8.26.7 (July 12th 2024)
### Implementation changes and bug fixes
- [PR #1834](https://github.com/rqlite/rqlite/pull/1834): Fix timestamped uploads so they actually use current timestamp. Fixes issue [#1833](https://github.com/rqlite/rqlite/issues/1833). Thanks @alexgreendesign

## v8.26.6 (July 4th 2024)
### Implementation changes and bug fixes
- [PR #1830](https://github.com/rqlite/rqlite/pull/1830): Support upgrading 7.x snapshots that contain no data.

## v8.26.5 (July 4th 2024)
There are no changes in this release relative to v8.26.4, but now the [Linux release binaries dynamically link](https://github.com/rqlite/rqlite/commit/2c56d16791e2729673c36dce19e1de3de6df572e) [glibc](https://www.gnu.org/software/libc/).

## v8.26.4 (July 3rd 2024)
### Implementation changes and bug fixes
- [PR #1826](https://github.com/rqlite/rqlite/pull/1826): Simplify CAS implementation.
- [PR #1827](https://github.com/rqlite/rqlite/pull/1826): Add more 7.x-to-8.x upgrade logging.
- [PR #1828](https://github.com/rqlite/rqlite/pull/1828): Perform more cleanup if upgrade from 7.x fails.

## v8.26.3 (July 1st 2024)
### Implementation changes and bug fixes
- [PR #1814](https://github.com/rqlite/rqlite/pull/1814): Use enum for SQLite synchronous mode.
- [PR #1815](https://github.com/rqlite/rqlite/pull/1815): Track latest Raft Term in FSM.
- [PR #1816](https://github.com/rqlite/rqlite/pull/1816): Support `SetSynchronousMode` on `SwappableDB`.
- [PR #1824](https://github.com/rqlite/rqlite/pull/1824): More CAS logging.
- [PR #1825](https://github.com/rqlite/rqlite/pull/1825): `go mod` updates.

## v8.26.2 (June 20th 2024)
### Implementation changes and bug fixes
- [PR #1809](https://github.com/rqlite/rqlite/pull/1809): rqlite shell supports triggering Raft snapshots.
- [PR #1811](https://github.com/rqlite/rqlite/pull/1811): Log failed user-requested snapshots.

## v8.26.1 (June 19th 2024)
### Implementation changes and bug fixes
- [PR #1808](https://github.com/rqlite/rqlite/pull/1808): Associate "owners" with Check-and-Sets. See issue [#1807](https://github.com/rqlite/rqlite/issues/1807).

## v8.26.0 (June 14th 2024)
This release sees the addition of a new API, which allows users to trigger a Raft snapshot and Log Truncation (see the [Raft paper](https://raft.github.io/raft.pdf) for an explanation). This is mostly useful for test purposes, but may have operational value occassionally.

### New features
- [PR #1804](https://github.com/rqlite/rqlite/pull/1804): Raft snapshots can now be triggered via a HTTP API request.

### Implementation changes and bug fixes
- [PR #1800](https://github.com/rqlite/rqlite/pull/1800): Close network resources before closing the Store.
- [PR #1801](https://github.com/rqlite/rqlite/pull/1801): Upgrade to rqlite/go-sqlite3 v1.33.0.

## v8.25.1 (June 10th 2024)
### Implementation changes and bug fixes
- [PR #1797](https://github.com/rqlite/rqlite/pull/1797): Upgrade Hashicorp Raft to v1.7.0.

## v8.25.0 (June 8th 2024)
### New features
- [PR #1796](https://github.com/rqlite/rqlite/pull/1796): Add new read-consistency level "auto".

## v8.24.11 (June 5th 2024)
### Implementation changes and bug fixes
- [PR #1790](https://github.com/rqlite/rqlite/pull/1790): Register Mux Stats.
- [PR #1792](https://github.com/rqlite/rqlite/pull/1792): Check some unchecked errors, fixing a small bug in the process.

## v8.24.10 (June 1st 2024)
### Implementation changes and bug fixes
- [PR #1789](https://github.com/rqlite/rqlite/pull/1789): `go mod` updates.

## v8.24.9 (May 31st 2024)
This is the first release for which there are [multi-platform Docker images](https://hub.docker.com/r/rqlite/rqlite) available.
### Implementation changes and bug fixes
- [PR #1788](https://github.com/rqlite/rqlite/pull/1788): Add support for Trace profiling.

## v8.24.8 (May 28th 2024)
This releases improves memory usage during HTTP request processing by decoding any JSON requests bodies using streaming reads, as opposed to reading the entire request into memory first.
### Implementation changes and bug fixes
- [PR #1783](https://github.com/rqlite/rqlite/pull/1783): Minor improvements to Queue handling.
- [PR #1786](https://github.com/rqlite/rqlite/pull/1786): Streaming JSON decoding during request parsing.
- [PR #1787](https://github.com/rqlite/rqlite/pull/1787): HTTP Request Parser now takes a Reader, not a byte slice.

## v8.24.7 (May 10th 2024)
Build release assets on [ubuntu-20.04](https://github.com/rqlite/rqlite/commit/0c7fd1c8cb7deae4055102233ff3e9c0bb3369fd).

## v8.24.6 (May 10th 2024)
Reinstates static linking for amd64 builds on Linux during the official release process.

### Implementation changes and bug fixes
- [PR #1779](https://github.com/rqlite/rqlite/pull/1779): Log more information about compilation.

## v8.24.5 (May 10th 2024)
There are no changes in this release relative to v8.24.2. However this release remove static linking for all architecture types, since it can be problematic in the long run.

## v8.24.4 (May 10th 2024)
### Implementation changes and bug fixes
- [PR #1778](https://github.com/rqlite/rqlite/pull/1778): `go mod` updates.

## v8.24.3 (May 10th 2024)
There are no changes in this release relative to v8.24.2. This release simply moves rqlite to a GitHub-actions build-and-release process.

## v8.24.2 (May 4th 2024)
### Implementation changes and bug fixes
- [PR #1776](https://github.com/rqlite/rqlite/pull/1776): Allow multiple Snapshots to be read concurrently from the Snapshot Store.
- [PR #1777](https://github.com/rqlite/rqlite/pull/1777): `go mod` updates.

## v8.24.1 (May 3rd 2024)
### Implementation changes and bug fixes
- [PR #1775](https://github.com/rqlite/rqlite/pull/1775): Synchronize opening Snapshot Store and Snapshotting. Fixes issue [#1774](https://github.com/rqlite/rqlite/issues/1774).

## v8.24.0 (May 3rd 2024)
This release supports optionally adding a timestamp to the name of any auto-uploaded backup. This allows you to automatically upload point-in-time backups.
### New features
- [PR #1773](https://github.com/rqlite/rqlite/pull/1773): Support timestamp auto-uploaded backups. Fixes issue [#1771](https://github.com/rqlite/rqlite/issues/1771).

### Implementation changes and bug fixes
- [PR #1765](https://github.com/rqlite/rqlite/pull/1765): Synchronize accesses to HTTP Server's AllowOrigin value. Fixes issue [#1764](https://github.com/rqlite/rqlite/issues/1764).
- [PR #1768](https://github.com/rqlite/rqlite/pull/1768): Improve backup-related instrumentation.
- [PR #1769](https://github.com/rqlite/rqlite/pull/1769): Run end-to-end testing with INFO-level logging.
- [PR #1772](https://github.com/rqlite/rqlite/pull/1772): Remove unused `compress` flag in auto-upload code.

## v8.23.4 (April 26th 2024)
### Implementation changes and bug fixes
- [PR #1760](https://github.com/rqlite/rqlite/pull/1760): More use of `atomic` integers.
- [PR #1762](https://github.com/rqlite/rqlite/pull/1762): Boot and Join should be cancelable. Fixes issue [#1746](https://github.com/rqlite/rqlite/issues/1746).

## v8.23.3 (April 23rd 2024)
### Implementation changes and bug fixes
- [PR #1754](https://github.com/rqlite/rqlite/pull/1754): Minor improvements to TCP module code.
- [PR #1755](https://github.com/rqlite/rqlite/pull/1755): `go mod` updates.
- [PR #1757](https://github.com/rqlite/rqlite/pull/1757): Zero retries (by default) for internode communications.
- [PR #1758](https://github.com/rqlite/rqlite/pull/1758): Internode retry count settable by requests. Fixes issue [#1756](https://github.com/rqlite/rqlite/issues/1756).
- [PR #1759](https://github.com/rqlite/rqlite/pull/1759): Improve lock handing in connection pool.

## v8.23.2 (April 22nd 2024)
This release fixes an issue where an uncontactable node could result in delayed requests when communicating with contactable nodes.
### Implementation changes and bug fixes
- [PR #1749](https://github.com/rqlite/rqlite/pull/1749): Load _Queued Writes_ sequence numbers using `atomic`. Thanks @arturmelanchyk
- [PR #1753](https://github.com/rqlite/rqlite/pull/1753): Don't attempt to dial nodes while holding onto Pools lock.

## v8.23.1 (April 5th 2024)
### Implementation changes and bug fixes
- [PR #1732](https://github.com/rqlite/rqlite/pull/1732): Queue now uses generic types.
- [PR #1742](https://github.com/rqlite/rqlite/pull/1742): Log HTTP writer failures.
- [PR #1743](https://github.com/rqlite/rqlite/pull/1743): Move to explicit flag set for command-line parsing.
- [PR #1745](https://github.com/rqlite/rqlite/pull/1745): go mod updates.
- [PR #1682](https://github.com/rqlite/rqlite/pull/1682), [PR #1683](https://github.com/rqlite/rqlite/pull/1683): Move to Go 1.22.

## v8.23.0 (March 14th 2024)
Upgrading to this release can be performed via a rolling restart if necessary. However, until all nodes in a cluster are running v8.23.0, writes to that cluster **might** return an error. Queries should operate without issue during any rolling restart.
### New features
- [PR #1722](https://github.com/rqlite/rqlite/pull/1722), [PR #1727](https://github.com/rqlite/rqlite/pull/1727): Support SQLite `RETURNING` keyword. Fixes issue [#1157](https://github.com/rqlite/rqlite/issues/1157).

### Implementation changes and bug fixes
- [PR #1725](https://github.com/rqlite/rqlite/pull/1725): `go mod` updates.
- [PR #1724](https://github.com/rqlite/rqlite/pull/1724): Allow all SQL parsing to be disabled on a per-request basis.
- [PR #1716](https://github.com/rqlite/rqlite/pull/1716): Miscellaneous code clean-ups.
- [PR #1718](https://github.com/rqlite/rqlite/pull/1718): Support INFO-level logging of Snapshot reaping.
- [PR #1719](https://github.com/rqlite/rqlite/pull/1719): Check if incoming snapshot is later than existing.
- [PR #1720](https://github.com/rqlite/rqlite/pull/1720): Some `RETURNING`-related unit tests.
- [PR #1721](https://github.com/rqlite/rqlite/pull/1721), [PR #1723](https://github.com/rqlite/rqlite/pull/1723): Upgrade SQL parser to bring in `RETURNING` support.

## v8.22.2 (March 2nd 2024)
### Implementation changes and bug fixes
- [PR #1708](https://github.com/rqlite/rqlite/pull/1708): Some more HTTP-level unit tests.
- [PR #1709](https://github.com/rqlite/rqlite/pull/1709): Unit test SQLite keyword `STRICT`.
- [PR #1710](https://github.com/rqlite/rqlite/pull/1710): Unit test querying a hex value. See issue [#1532](https://github.com/rqlite/rqlite/issues/1532).
- [PR #1714](https://github.com/rqlite/rqlite/pull/1714): Don't double-reap Snapshots. Fixes issue [#1711](https://github.com/rqlite/rqlite/issues/1711).
- [PR #1715](https://github.com/rqlite/rqlite/pull/1715): `go mod` updates.

## v8.22.1 (February 27th 2024)
### Implementation changes and bug fixes
- [PR #1706](https://github.com/rqlite/rqlite/pull/1706): Remove obsolete Raft log-related code. Fixes issue [#1705](https://github.com/rqlite/rqlite/issues/1705).

## v8.22.0 (February 26th 2024)
This release adds new support for handling BLOB data. Check out the [documentation](https://rqlite.io/docs/api/api/#blob-data) for more details.
### New features
- [PR #1703](https://github.com/rqlite/rqlite/pull/1703): Support JSON marshaling byte slices as arrays of integers. Fixes issue [#1691](https://github.com/rqlite/rqlite/issues/1691) and [#1345](https://github.com/rqlite/rqlite/issues/1345).
- [PR #1704](https://github.com/rqlite/rqlite/pull/1704): Add rqlite shell support for displaying BLOB data as byte arrays.

### Implementation changes and bug fixes
- [PR #1702](https://github.com/rqlite/rqlite/pull/1702): Add basic BLOB unit testing to DB layer.

## v8.21.3 (February 24th 2024)
### Implementation changes and bug fixes
- [PR #1700](https://github.com/rqlite/rqlite/pull/1700): Accessing non-open Store shouldn't panic. Fixes issue [#1698](https://github.com/rqlite/rqlite/issues/1698).

## v8.21.2 (February 23rd 2024)
### Implementation changes and bug fixes
- [PR #1697](https://github.com/rqlite/rqlite/pull/1697): Use consistent file perms post Boot.

## v8.21.1 (February 21st 2024)
### Implementation changes and bug fixes
- [PR #1693](https://github.com/rqlite/rqlite/pull/1693): Use built-in `max` function for Commit Index _sync_ check.
- [PR #1694](https://github.com/rqlite/rqlite/pull/1694): Correct output of `/readyz` when using _sync_ flag.

## v8.21.0 (February 21st 2024)
This release enhances the `/readyz` check, giving you more information about node readiness. See [the documentation](https://rqlite.io/docs/guides/monitoring-rqlite/#readiness-checks) for more details.
### New features
- [PR #1689](https://github.com/rqlite/rqlite/pull/1689): `/readyz` can wait for Commit Index, via `sync` flag.

### Implementation changes and bug fixes
- [PR #1692](https://github.com/rqlite/rqlite/pull/1692): `go mod` updates.

## v8.20.3 (February 17th 2024)
### Implementation changes and bug fixes
- [PR #1690](https://github.com/rqlite/rqlite/pull/1690): Check for `isTextType` in panic-proof way.

## v8.20.2 (February 16th 2024)
### Implementation changes and bug fixes
- [PR #1685](https://github.com/rqlite/rqlite/pull/1685): Rename a Proto (but not its fields).
- [PR #1686](https://github.com/rqlite/rqlite/pull/1686): Node returns _Meta_, not just Address.
- [PR #1688](https://github.com/rqlite/rqlite/pull/1688): Expose Leader Commit Index, as read from latest AppendEntries RPC.
- [Commit 40e3098](https://github.com/rqlite/rqlite/commit/40e3098e3c7ab1512a6436adac32a7017d24dc4c): Seeing some boot failures locally, revert to default GZIP compression. `git bisect` shows this issue was introduced with [this change](https://github.com/rqlite/rqlite/pull/1574/files#diff-e3c4101b534a442b6f05bbaa9c1c2b9e2f459e92d865ae6654a6ae3d532a7a49).

## v8.20.1 (February 13th 2024)
### Implementation changes and bug fixes
- [PR #1684](https://github.com/rqlite/rqlite/pull/1684): Improvements to strict _Stale Read_ checks.

## v8.20.0 (February 12th 2024)
### New features
- [PR #1681](https://github.com/rqlite/rqlite/pull/1681): Add `freshness_strict` flag, which checks for _Stale Reads_ using Leader time. Thanks @aderouineau

### Implementation changes and bug fixes
- [PR #1670](https://github.com/rqlite/rqlite/pull/1670): Improve error message when query on remote node fails.
- [PR #1671](https://github.com/rqlite/rqlite/pull/1670): Minor optimizations to Unified Request processing.
- [PR #1674](https://github.com/rqlite/rqlite/pull/1674): Small refactor of _Stale Reads_ check.
- [PR #1675](https://github.com/rqlite/rqlite/pull/1675): Use `atomic.Uint64` instead of Mutexes for Store indexes.

## v8.19.0 (February 3rd 2024)
This release allows you to set a maximum amount of a time a query will run. If the query does not complete within the set time, an error will be returned.
### New features
- [PR #1666](https://github.com/rqlite/rqlite/pull/1667), [PR #1667](https://github.com/rqlite/rqlite/pull/1667), [PR #1669](https://github.com/rqlite/rqlite/pull/1669): Support timing out if query doesn't finish within specified interval. Fixes issue [#1657](https://github.com/rqlite/rqlite/issues/1657). Thanks @mauri870

### Implementation changes and bug fixes
- [PR #1665](https://github.com/rqlite/rqlite/pull/1665): Minor improvements to `random` module.

## v8.18.7 (February 1st 2024)
### Implementation changes and bug fixes
- [PR #1663](https://github.com/rqlite/rqlite/pull/1663): Remove unnecessary WAL-close during Raft snapshotting.

## v8.18.6 (January 31st 2024)
### Implementation changes and bug fixes
- [PR #1656](https://github.com/rqlite/rqlite/pull/1656): Add low-level WAL compaction timings and metrics.
- [PR #1660](https://github.com/rqlite/rqlite/pull/1660): Upgrade to SQLite 3.45.1.
- [PR #1659](https://github.com/rqlite/rqlite/pull/1659): Use `go generate` to generate Go Protobuf code. Thanks @mauri870
- [PR #1661](https://github.com/rqlite/rqlite/pull/1661): Jitter the WAL size check interval.

## v8.18.5 (January 30th 2024)
### Implementation changes and bug fixes
- [PR #1646](https://github.com/rqlite/rqlite/pull/1646): Expose BUSY TIMEOUT on /status.
- [PR #1647](https://github.com/rqlite/rqlite/pull/1647): More CHECKPOINT test coverage.
- [PR #1649](https://github.com/rqlite/rqlite/pull/1649): Check Leader when handling `/db/request` with _None_ read consistency. Fixes issue [#1648](https://github.com/rqlite/rqlite/issues/1648).
- [PR #1653](https://github.com/rqlite/rqlite/pull/1653): Fix `busy_timeout` stat for read-only DB. Thanks @mauri870
- [PR #1654](https://github.com/rqlite/rqlite/pull/1654): Memoize SQLite compilation options.

## v8.18.4 (January 30th 2024)
### Implementation changes and bug fixes
- [PR #1644](https://github.com/rqlite/rqlite/pull/1644): Remove an unnecessary memcpy during Snapshotting.

## v8.18.3 (January 29th 2024)
### Implementation changes and bug fixes
- [PR #1638](https://github.com/rqlite/rqlite/pull/1638): More Snapshotting metrics.
- [PR #1639](https://github.com/rqlite/rqlite/pull/1639): Reuse Session and S3 manager when working with AWS S3. Thanks @mauri870
- [PR #1640](https://github.com/rqlite/rqlite/pull/1640): Remove Restart checkpoint, tests show it's not an optimization.
- [PR #1641](https://github.com/rqlite/rqlite/pull/1641): `go mod` updates.

## v8.18.2 (January 27th 2024)
### Implementation changes and bug fixes
- [PR #1635](https://github.com/rqlite/rqlite/pull/1635): Always execute ExecuteRequests locally if possible.
- [PR #1636](https://github.com/rqlite/rqlite/pull/1636): Move to explicit choice of SQLite Checkpointing mode.
- [PR #1637](https://github.com/rqlite/rqlite/pull/1637): Remove unneeded SetFullNeeded post WAL checkpoint failure.

## v8.18.1 (January 26th 2024)
### Implementation changes and bug fixes
- [PR #1633](https://github.com/rqlite/rqlite/pull/1633): Improve error messages for internode communication failures.
- [PR #1634](https://github.com/rqlite/rqlite/pull/1634): FullSnapshot needed if WAL checkpoint fails.

## v8.18.0 (January 25th 2024)
This release upgrades SQLite to 3.45.0, which brings in [JSONB](https://sqlite.org/draft/jsonb.html) support. JSONB is a more efficient way to process JSON data within the SQLite database.
### New features
- [PR #1632](https://github.com/rqlite/rqlite/pull/1632): Upgrade to SQLite 3.45.0.
- [PR #1631](https://github.com/rqlite/rqlite/pull/1631): Allow HTTP clients to control number of retries for internode requests.

### Implementation changes and bug fixes
- [PR #1629](https://github.com/rqlite/rqlite/pull/1629): Set default cluster client retries to 0.

## v8.17.0 (January 22nd 2024)
This release adds the ability to [configure scheduled](https://rqlite.io/docs/guides/performance/#vacuum) [VACUUM](https://www.sqlite.org/lang_vacuum.html) of the SQLite database managed by rqlite. As part of the work for this release, extensive research and testing was performed to confirm that explicitly issuing a `VACUUM` command is also compatible with rqlite. This testing has been made part of the automatic test suite.
### New features
- [PR #1619](https://github.com/rqlite/rqlite/pull/1619), [PR #1622](https://github.com/rqlite/rqlite/pull/1622): Support automatic `VACUUM` of the SQLite database. Fixes [#1609](https://github.com/rqlite/rqlite/issues/1609).

### Implementation changes and bug fixes
- [PR #1623](https://github.com/rqlite/rqlite/pull/1623): Unit tests for Swappable DB.
- [PR #1625](https://github.com/rqlite/rqlite/pull/1625): Count Cluster client retries at operation level.
- [PR #1626](https://github.com/rqlite/rqlite/pull/1626): Unit test explicit VACUUM operation.

## v8.16.8 (January 20th 2024)
### Implementation changes and bug fixes
- [PR #1615](https://github.com/rqlite/rqlite/pull/1615): Add extensive WAL checkpoint test at the database level.
- [PR #1616](https://github.com/rqlite/rqlite/pull/1616): Add time and checksum based change-detection functions to the database level.
- [PR #1617](https://github.com/rqlite/rqlite/pull/1617): Add `VacuumInto` to database layer.
- [PR #1621](https://github.com/rqlite/rqlite/pull/1621): Fix a panic in the rqlite shell by not stomping on an "outer" error.

## v8.16.7 (January 18th 2024)
The releases changes the default logging level for the Raft subsystem from `INFO` to `WARN`. This results is less logging by the Raft subsystem. If you prefer the previous `INFO` level of logging, it can be re-enabled via the command line flag `-raft-log-level=INFO`.
### Implementation changes and bug fixes
- [PR #1607](https://github.com/rqlite/rqlite/pull/1607): Remove use of deprecated `ioutil`.
- [PR #1608](https://github.com/rqlite/rqlite/pull/1608): Always close the FSM Snapshot.
- [PR #1610](https://github.com/rqlite/rqlite/pull/1610): Change Raft default log level to `WARN`.
- [PR #1611](https://github.com/rqlite/rqlite/pull/1611): Don't log incremental Raft snapshots.
- [PR #1612](https://github.com/rqlite/rqlite/pull/1612): `go mod` updates.

## v8.16.6 (January 16th 2024)
### Implementation changes and bug fixes
- [PR #1603](https://github.com/rqlite/rqlite/pull/1603): Standardize logging by Raft module.
- [PR #1604](https://github.com/rqlite/rqlite/pull/1604), [PR #1605](https://github.com/rqlite/rqlite/pull/1605), [PR #1606](https://github.com/rqlite/rqlite/pull/1606): Minor refactor of database code.
- [Commit 2176101](https://github.com/rqlite/rqlite/commit/21761011d45630998ea603576d5c390bafba0afd): Fix rqlite shell help output.

## v8.16.5 (January 14th 2024)
This release further improves _Automatic Backup_ performance, as well as improving test coverage generally.
### Implementation changes and bug fixes
- [PR #1592](https://github.com/rqlite/rqlite/pull/1592): Refactor and enhance upload logging.
- [PR #1593](https://github.com/rqlite/rqlite/pull/1593): Tighten snapshot-join end-to-end testing.
- [PR #1596](https://github.com/rqlite/rqlite/pull/1596): Track Raft logs which change the database.
- [PR #1597](https://github.com/rqlite/rqlite/pull/1597): Clarify end-to-end testing code.
- [PR #1598](https://github.com/rqlite/rqlite/pull/1598): Refactor Store-level index tracking.
- [PR #1599](https://github.com/rqlite/rqlite/pull/1599): Test no upload after Leader change.
- [PR #1600](https://github.com/rqlite/rqlite/pull/1600): Use Raft index for upload checks. Fixes [#1594](https://github.com/rqlite/rqlite/issues/1594).
- [PR #1601](https://github.com/rqlite/rqlite/pull/1601): CREATE TABLE should change DB Applied index.
- [PR #1602](https://github.com/rqlite/rqlite/pull/1602): `go mod` updates.

## v8.16.4 (January 12th 2024)
This release improves _Automatic Backup_ performance, mostly by avoiding unnecessary file copies and uploads.
### Implementation changes and bug fixes
- [PR #1584](https://github.com/rqlite/rqlite/pull/1584): Count Snapshot reaping failures.
- [PR #1585](https://github.com/rqlite/rqlite/pull/1585): Avoid unnecessary auto-backups by storing sha256 sums in S3. Fixes issue [#1565](https://github.com/rqlite/rqlite/issues/1565).
- [PR #1586](https://github.com/rqlite/rqlite/pull/1586): Auto-backups will be in WAL mode going forward, and not in DELETE mode.
- [PR #1587](https://github.com/rqlite/rqlite/pull/1587): Refactor Store Backup Provider to use `io.Writer`.
- [PR #1588](https://github.com/rqlite/rqlite/pull/1588): More consistent use of Sum types in Uploader.
- [PR #1589](https://github.com/rqlite/rqlite/pull/1589): Avoid SQLite file copy during automatic backups.
- [PR #1590](https://github.com/rqlite/rqlite/pull/1590): Fix automatic backup end-to-end tests.

## v8.16.3 (January 9th 2024)
### Implementation changes and bug fixes
- [PR #1582](https://github.com/rqlite/rqlite/pull/1582): Explicitly switch any upgraded v7 Snapshot to WAL mode.
- [PR #1583](https://github.com/rqlite/rqlite/pull/1583): Loading a database invalidates existing snapshots. Fixes [#1583](https://github.com/rqlite/rqlite/issues/1583).

## v8.16.2 (January 9th 2024)
This releases fixes a bug related to Raft snapshot management. While it's an edge case, and can only happen if rqlited is hard-killed at a very specific point, all 8.x users should upgrade to this release.
### Implementation changes and bug fixes
- [PR #1580](https://github.com/rqlite/rqlite/pull/1580): List newest Snapshot, not oldest.

## v8.16.1 (January 8th 2024)
### Implementation changes and bug fixes
- [PR #1574](https://github.com/rqlite/rqlite/pull/1574): Use "GZIP best speed" for internode traffic compression.
- [PR #1575](https://github.com/rqlite/rqlite/pull/1575): Upload Provider uses Snapshot-locking backup.
- [PR #1576](https://github.com/rqlite/rqlite/pull/1576): Add fast path for vacuumed, non-compressed backups.
- [PR #1579](https://github.com/rqlite/rqlite/pull/1579): Only run auto-backups on Leader (as per docs) and improve check efficiency.
- [PR #1578](https://github.com/rqlite/rqlite/pull/1578): Don't require static credentials for S3 access. Thanks @jtackaberry

## v8.16.0 (January 6th 2024)
### New features
- [PR #1563](https://github.com/rqlite/rqlite/pull/1563): Support S3-compatible storage systems for auto-backups and auto-restores. Fixes issue [#1560](https://github.com/rqlite/rqlite/issues/1560). Thanks @jtackaberry
- [PR #1573](https://github.com/rqlite/rqlite/pull/1573): Add support for automatically gzipped-compressed backups.

### Implementation changes and bug fixes
- [PR #1567](https://github.com/rqlite/rqlite/pull/1567): Refactor to make more use of `progress` module.
- [Commit d1cc802](https://github.com/rqlite/rqlite/commit/d1cc80229221ff51cd4741cc7a2e05e87f0337cb): Fix return codes in `HasData()`.
- [PR #1566](https://github.com/rqlite/rqlite/pull/1566): Move some Store state-related functions to own file.
- [PR #1570](https://github.com/rqlite/rqlite/pull/1570): Support compressed backups at the `Store` level.
- [PR #1571](https://github.com/rqlite/rqlite/pull/1571): Stream backups efficiently from remote nodes.
- [PR #1572](https://github.com/rqlite/rqlite/pull/1572): Allow booting with WAL-mode SQLite files.

## v8.15.0 (January 4th 2024)
This release fixes bugs related to auto-restore from S3, improves backup performance, and adds some other minor enhancements.
### New features
- [PR #1550](https://github.com/rqlite/rqlite/pull/1550): CLI command `.nodes` supports showing non-voting nodes.

### Implementation changes and bug fixes
- [PR #1548](https://github.com/rqlite/rqlite/pull/1548): Make system-level test failures easier to understand.
- [PR #1555](https://github.com/rqlite/rqlite/pull/1555): Correct build and import of Protobuf files.
- [PR #1556](https://github.com/rqlite/rqlite/pull/1556): Add fast-path backup.
- [PR #1556](https://github.com/rqlite/rqlite/pull/1556): rqlite CLI streams backup to file.
- [PR #1557](https://github.com/rqlite/rqlite/pull/1557): Remove restriction on restores using SQLite files in WAL mode.
- [PR #1564](https://github.com/rqlite/rqlite/pull/1564): Only auto-restore if the node is "empty". Fixes issue [#1561](https://github.com/rqlite/rqlite/issues/1561). Thanks @jtackaberry

## v8.14.1 (December 31st 2023)
### Implementation changes and bug fixes
- [PR #1546](https://github.com/rqlite/rqlite/pull/1546): Don't hardcode suffrage when joining. Fixes issue [#1545](https://github.com/rqlite/rqlite/issues/1545). Thanks @jtackaberry

## v8.14.0 (December 31st 2023)
This release adds new control over Raft snapshotting, a key part of the Raft consensus protocol. When the WAL file reaches a certain size (4MB by default, which equals the SQLite default), rqlite will trigger a Raft snapshot. In its default setting this change may reduce disk usage, but may also result in more frequent Raft snapshotting. Most users can ignore this change and carry on as before after upgrading to this release.
### New features
- [PR #1530](https://github.com/rqlite/rqlite/pull/1530), [PR #1533](https://github.com/rqlite/rqlite/pull/1533): Support automatically snapshotting when WAL reaches the SQLite default of 4MB.
- [PR #1541](https://github.com/rqlite/rqlite/pull/1541), [PR #1542](https://github.com/rqlite/rqlite/pull/1542): DNS-based autoclustering supports read-only (non-voting) nodes. Fixes issue [#1521](https://github.com/rqlite/rqlite/issues/1521)
- [PR #1544](https://github.com/rqlite/rqlite/pull/1544): Support autoclustering of read-only nodes with Consul and etcd.

### Implementation changes and bug fixes
- [PR #1531](https://github.com/rqlite/rqlite/pull/1531): Check for Raft snapshot condition every 10 seconds by default.
- [PR #1528](https://github.com/rqlite/rqlite/pull/1528): Support setting trailing logs for user-requested snapshot.
- [PR #1529](https://github.com/rqlite/rqlite/pull/1529): Remove obsolete code related to user-triggered snapshots.
- [PR #1536](https://github.com/rqlite/rqlite/pull/1536): Store WAL path in store, to avoid races.
- [PR #1535](https://github.com/rqlite/rqlite/pull/1535): Refactor using CommandProcessor.
- [PR #1539](https://github.com/rqlite/rqlite/pull/1539): `go mod` updates.
- [PR #1540](https://github.com/rqlite/rqlite/pull/1540): Friendlier display of database sizes.
- [PR #1543](https://github.com/rqlite/rqlite/pull/1543): Remove some excessive logging.

## v8.13.5 (December 26th 2023)
### Implementation changes and bug fixes
- [PR #1522](https://github.com/rqlite/rqlite/pull/1522): Minor refactoring of main module.
- [PR #1523](https://github.com/rqlite/rqlite/pull/1523): Move download functionality into _restore_ module.
- [PR #1524](https://github.com/rqlite/rqlite/pull/1524): Disco mode not supported when explicitly joining.
- [PR #1525](https://github.com/rqlite/rqlite/pull/1525): Make Store _Notify_ logic clearer.
- [PR #1526](https://github.com/rqlite/rqlite/pull/1526): Bootstrapper explicitly supports Voting nodes.
- [PR #1527](https://github.com/rqlite/rqlite/pull/1527): More snapshotting instrumentation.

## v8.13.4 (December 23rd 2023)
This release makes sure the version information is correctly recorded in the released binaries. There are no functional changes.
### Implementation changes and bug fixes
- [Commit 03b6db2](https://github.com/rqlite/rqlite/commit/03b6db2e7dd0e6806b1315eb1cd63e04b126a235): Fix build process so versioning information is set correctly.

## v8.13.3 (December 23rd 2023)
### Implementation changes and bug fixes
- [PR #1515](https://github.com/rqlite/rqlite/pull/1515): Fix a log message related to mutual TLS.
- [PR #1516](https://github.com/rqlite/rqlite/pull/1516): Add support to Python end-to-end test helpers for mTLS.
- [PR #1518](https://github.com/rqlite/rqlite/pull/1518): Refactor muxed internode communications.
- [PR #1519](https://github.com/rqlite/rqlite/pull/1519): Refactor TCP TLS configuration control.
- [PR #1520](https://github.com/rqlite/rqlite/pull/1520): End-to-end testing of setting TLS _ServerName_. Confirms that [issue #1507](https://github.com/rqlite/rqlite/issues/1507) is fixed.

## v8.13.2 (December 21st 2023)
### Implementation changes and bug fixes
- [PR #1512](https://github.com/rqlite/rqlite/pull/1512): Fix swapping of CACert and ServerName.

## v8.13.1 (December 21st 2023)
### Implementation changes and bug fixes
- [PR #1510](https://github.com/rqlite/rqlite/pull/1510): Remove obsolete `-http-no-verify` command-line flag.
- [PR #1511](https://github.com/rqlite/rqlite/pull/1511): Bring use of `go mod` into compliance. Fixes [issue #644](https://github.com/rqlite/rqlite/issues/644).

## v8.13.0 (December 21st 2023)
This release supports setting the _Server Name_ a node should expect in any certificate it receives from another node in the cluster.
### New features
- [PR #1509](https://github.com/rqlite/rqlite/pull/1509): Support setting the Server Name for internode certificate verification. Fixes [issue #1507](https://github.com/rqlite/rqlite/issues/1507).

### Implementation changes and bug fixes
- [PR #1503](https://github.com/rqlite/rqlite/pull/1503): Use SQLite-style help in rqlite shell.
- [PR #1505](https://github.com/rqlite/rqlite/pull/1505): Correct handling of IPv6 addresses in rqlite shell.

## v8.12.3 (December 19th 2023)
### Implementation changes and bug fixes
- [PR #1502](https://github.com/rqlite/rqlite/pull/1502): Create temporary SQLite files in same directory as actual SQLite file.

## v8.12.2 (December 19th 2023)
### Implementation changes and bug fixes
- [PR #1498](https://github.com/rqlite/rqlite/pull/1498): rqlite shell `.help` should show commands in alphabetical order.
- [PR #1499](https://github.com/rqlite/rqlite/pull/1499): Bump golang.org/x/crypto from v0.16.0 to v0.17.0.
- [PR #1501](https://github.com/rqlite/rqlite/pull/1501): Upgrade rqlite disco-client to handle IPv6 addresses. Fixes [issue #1500](https://github.com/rqlite/rqlite/issues/1500). Thanks @jtackaberry

## v8.12.1 (December 18th 2023)
### Implementation changes and bug fixes
- [PR #1497](https://github.com/rqlite/rqlite/pull/1497): Don't re-open and close database on shutdown. It's unnecessary.

## v8.12.0 (December 17th 2023)
This version sees the minor version incremented to indicate the importance of this release. Bcrypted passwords were not secure in the Credentials Configuration, as they could also be used directly as passwords. This has been fixed, and bcrypted passwords are no longer supported going forward. **All users using bcrypted hashes in Credential files should upgrade to this release** and migrate to using plaintext passwords in those files.

If you were using bcrypted passwords, **this is probably a breaking change**. You should recreate any Credentials Configuration files to use plaintext passwords instead of bcrypt hashes, and ensure the Credentials Configuration files are secured from unauthorized access.

### Implementation changes and bug fixes
- [PR #1492](https://github.com/rqlite/rqlite/pull/1492): Remove faulty bcrypt hashed password support. Fixes [issue #1488](https://github.com/rqlite/rqlite/issues/1488). Thanks @jtackaberry
- [PR #1494](https://github.com/rqlite/rqlite/pull/1494): Confirm restored data looks like a SQLite file.

## v8.11.1 (December 17th 2023)
### Implementation changes and bug fixes
- [PR #1490](https://github.com/rqlite/rqlite/pull/1490): Guard against `nil` History in rqlite shell. Fixes [issue #1486](https://github.com/rqlite/rqlite/issues/1486).

## v8.11.0 (December 17th 2023)
### New features
- [PR #1489](https://github.com/rqlite/rqlite/pull/1489): Add `.boot` command to rqlite shell, to support _Booting_ nodes.

### Implementation changes and bug fixes
- [PR #1487](https://github.com/rqlite/rqlite/pull/1487): Small improvements to rqlite shell.

## v8.10.0 (December 17th 2023)
This release introduces a new, high-performance, initialize-from-SQLite option. Known as _Boot_ loading, it allows an rqlite node to be seeded with large (multi-GB) datasets, with the time taken to seed the node determined only by your disk performance.

### New features
- [PR #1485](https://github.com/rqlite/rqlite/pull/1485): Add Boot loading.

### Implementation changes and bug fixes
- [PR #1484](https://github.com/rqlite/rqlite/pull/1484): Remove ability to trigger chunked-loading.

## v8.0.6 (December 12th 2023)
Release v8.0.6 protects against a malformed database being loaded as a result of using `/db/load`. **All 8.x users should upgrade to this release**.
### Implementation changes and bug fixes
- [PR #1482](https://github.com/rqlite/rqlite/pull/1482): Don't load an invalid database.

## v8.0.5 (December 12th 2023)
### Implementation changes and bug fixes
- [PR #1481](https://github.com/rqlite/rqlite/pull/1481): Revert to simpler one-shot load for SQLite files.

## v8.0.4 (December 12th 2023)
### Implementation changes and bug fixes
- [PR #1471](https://github.com/rqlite/rqlite/pull/1471), [PR #1472](https://github.com/rqlite/rqlite/pull/1472): Refactor query parameters into own code.
- [PR #1473](https://github.com/rqlite/rqlite/pull/1471): `go mod` updates.
- [PR #1478](https://github.com/rqlite/rqlite/pull/1478): Upgrade Go to 1.21 in `go.mod`. Fixes [issue #1476](https://github.com/rqlite/rqlite/issues/1476).
- [PR #1475](https://github.com/rqlite/rqlite/pull/1475): Minor rqlite CLI improvements.
- [PR #1480](https://github.com/rqlite/rqlite/pull/1480): Don't completely truncate the log, due to apparent unsigned overflow issues in Raft log.

## v8.0.3 (December 11th 2023)
### Implementation changes and bug fixes
- [PR #1466](https://github.com/rqlite/rqlite/pull/1466): Close all dechunkers at Store shutdown.
- [PR #1467](https://github.com/rqlite/rqlite/pull/1467): Introduce explicit FSM type.
- [PR #1468](https://github.com/rqlite/rqlite/pull/1468), [PR #1469](https://github.com/rqlite/rqlite/pull/1469): Fix failure-to-restart issue after chunked loading.

## v8.0.2 (December 10th 2023)
Fix an edge case related to Raft Snapshotting when a chunked load is in progress at the same time.
### Implementation changes and bug fixes
- [PR #1456](https://github.com/rqlite/rqlite/pull/1459): Standardize on chunk size.
- [PR #1456](https://github.com/rqlite/rqlite/pull/1459): Set `TrailingLogs=0` to truncate log during user-initiated Snapshotting.
- [PR #1462](https://github.com/rqlite/rqlite/pull/1462): Refactor redirect logic in HTTP service.
- [PR #1463](https://github.com/rqlite/rqlite/pull/1463): Synchronize Snapshotting and chunked loading.
- [PR #1464](https://github.com/rqlite/rqlite/pull/1464): Handle snapshotting of empty WAL files.
- [PR #1465](https://github.com/rqlite/rqlite/pull/1465): Move uploader goroutine into Uploader.

## v8.0.1 (December 8th 2023)
This release fixes an edge case issue during restore-from-SQLite. It's possible if a rqlite system crashes shortly after restoring from SQLite it may not have loaded the data correctly.

### Implementation changes and bug fixes
- [PR #1456](https://github.com/rqlite/rqlite/pull/1456): Wrap Snapshot Store _FullNeeded_ logic in a function.
- [PR #1457](https://github.com/rqlite/rqlite/pull/1457): Allow FullNeeded to be explicitly set to true.
- [PR #1458](https://github.com/rqlite/rqlite/pull/1458): Perform full snapshot after chunked load.

## v8.0.0 (December 5th 2023)
This release introduces support for much larger data sets. Previously the [Raft snapshotting](https://raft.github.io/) process became more memory intensive and time-consuming as the SQLite database became larger. This set an practical upper limit on the size of the SQLite database. With the 8.0 release rqlite has been fundamentally redesigned such that snapshotting consumes approximately the same amount of resources, regardless of the size of the SQLite database.

This release also eases operations, as well as adding new features and bug fixes.

### Upgrading from the 7.x release

Release 8.0 supports (mostly) seamless upgrades from the 7.x series, and upgrading from 7.x has been tested. However, it is still strongly recommended you backup any production cluster before attempting an upgrade. A more conservative approach would be to create a brand new 8.0 system, and load your backup into that cluster. Then switch production traffic over to the new 8.0 cluster.

8.0 and 7.x nodes should be able to interoperate, so a rolling upgrade should work fine **as long as all nodes are fully caught up with the Leader node**. Note you also cannot join a new 8.x node to a preexisting 7.x cluster. Otherwise upgrade should operate but, again, it is strongly recommended you test this first. It is also not recommended that you run a cluster with a mix of 7.x and 8.0 code for any significant length of time, just the time required for a rolling upgrade.

Important things to note if you decide to upgrade an existing 7.x system:
- Backup your 7.x cluster first.
- it is strongly recommended you upgrade your 7.x cluster to the [7.21.4](https://github.com/rqlite/rqlite/releases/tag/v7.21.4) release before upgrading to the 8.0 series.
- 8.0 always runs with an on-disk database, in-memory databases are no longer supported. Improvements made late in the 7.0 series mean there is little difference in write performance between in-memory and on-disk modes, but supporting both modes just meant confusion and higher development costs. If you were previously running in in-memory mode (the previous default), you don't need to do anything. But if you were previously passing `-on-disk` to `rqlited` so that rqlite ran in on-disk mode, you must now remove that flag.
- When forming a new cluster using 8.0, pass the **Raft** address of the remote node to the `-join` command, not the HTTP API address. If your cluster is already formed, upgrades will work without changing anything (`-join` options are ignored if nodes are already members of a cluster). You may need to change any scripting or automatic-configuration generation however.
- Bcrypted password hashes are no longer supported, due to security flaws in the 7.x release. You should regenerate any [Credentials file](https://rqlite.io/docs/guides/security/), and use plaintext passwords only (and prevent unauthorized access to the Credentials file).
- A few rarely, if ever, used `rqlited` command-line flags have been removed. These flags just added operational overhead, while adding little value.

### New features
- [PR #1362](https://github.com/rqlite/rqlite/pull/1362): Enable SQLite [FTS5](https://www.sqlite.org/fts5.html). Fixes [issue #1361](https://github.com/rqlite/rqlite/issues/1361)
- [PR #1405](https://github.com/rqlite/rqlite/pull/1405): Support a configurable HTTP connection timeout in the rqlite CLI. Thanks @jtarchie
- [PR #1418](https://github.com/rqlite/rqlite/pull/1418): Add basic CORS support. Fixes [issue #687](https://github.com/rqlite/rqlite/issues/687). Thanks @kkoreilly
- [PR #1422](https://github.com/rqlite/rqlite/pull/1422): Add mTLS support to rqlite CLI. Fixes [issue #1421](https://github.com/rqlite/rqlite/issues/1421)
- [PR #1427](https://github.com/rqlite/rqlite/pull/1427): Upgrade to SQLite 3.44.0.
- [PR #1433](https://github.com/rqlite/rqlite/pull/1433): Support an optional better form for the `nodes/` output. Fixes [issue #1415](https://github.com/rqlite/rqlite/issues/1415)
- [PR #1447](https://github.com/rqlite/rqlite/pull/1447): Remove-on-shutdown now supports authentication.
- [PR #1451](https://github.com/rqlite/rqlite/pull/1451): Support optional `VACUUM` of SQLite database file before upload to Cloud storage.
- [PR #1452](https://github.com/rqlite/rqlite/pull/1452): Support optional `VACUUM` of requested backup SQLite file.
  
### Implementation changes and bug fixes
- [PR #1368](https://github.com/rqlite/rqlite/pull/1374): Switch to always-on expvar and pprof.
- [PR #1337](https://github.com/rqlite/rqlite/pull/1337): Store can now load from an io.Reader.
- [PR #1339](https://github.com/rqlite/rqlite/pull/1339), [PR #1340](https://github.com/rqlite/rqlite/pull/1340), [PR #1341](https://github.com/rqlite/rqlite/pull/1341): Add `LoadRequest` chunker/dechunker.
- [PR #1343](https://github.com/rqlite/rqlite/pull/1343): Remove previously-obsoleted supported command-line options.
- [PR #1342](https://github.com/rqlite/rqlite/pull/1342): Integrate chunked-loading, applying to auto-restore from the Cloud.
- [PR #1347](https://github.com/rqlite/rqlite/pull/1347): Migrate HTTP layer to chunked loading.
- [PR #1355](https://github.com/rqlite/rqlite/pull/1355): Database layer can run an integrity check.
- [PR #1385](https://github.com/rqlite/rqlite/pull/1358): Remove support for in-memory databases.
- [PR #1360](https://github.com/rqlite/rqlite/pull/1360): 'go mod' updates, and move to go 1.21.
- [PR #1369](https://github.com/rqlite/rqlite/pull/1369), [PR #1370](https://github.com/rqlite/rqlite/pull/1370): Use singleton, sync'ed, random source.
- [PR #1367](https://github.com/rqlite/rqlite/pull/1367): Move to a WAL-based Snapshot store, which unlocks support for much larger data set support.
- [PR #1373](https://github.com/rqlite/rqlite/pull/1373): Remove compression-control command-line options.
- [PR #1377](https://github.com/rqlite/rqlite/pull/1377): Automatically upgrade 7.x snapshots.
- [PR #1380](https://github.com/rqlite/rqlite/pull/1380): Compress snapshots when transmitting over the network.
- [PR #1382](https://github.com/rqlite/rqlite/pull/1382), [PR #1383](https://github.com/rqlite/rqlite/pull/1383): Add basic stats for Snapshot store.
- [PR #1384](https://github.com/rqlite/rqlite/pull/1384): Use less-racy function to retrieve Leader Address and ID.
- [PR #1386](https://github.com/rqlite/rqlite/pull/1386): Ensure full sync'ing and closing of files during WAL replay.
- [PR #1388](https://github.com/rqlite/rqlite/pull/1388): Ensure databases open with WAL checkpoint disabled. Thanks @benbjohnson.
- [PR #1390](https://github.com/rqlite/rqlite/pull/1390): Add Restore functions to Snapshot Store.
- [PR #1394](https://github.com/rqlite/rqlite/pull/1394): Use only one RW database connection.
- [PR #1395](https://github.com/rqlite/rqlite/pull/1395): More DB-level and Snapshotting statistics.
- [PR #1399](https://github.com/rqlite/rqlite/pull/1399): Better trailing flags error message.
- [PR #1404](https://github.com/rqlite/rqlite/pull/1404): Add an interface between Store and Snapshot Store.
- [PR #1410](https://github.com/rqlite/rqlite/pull/1410), [PR #1412](https://github.com/rqlite/rqlite/pull/1412): Implement simpler WAL-based snapshotting.
- [PR #1413](https://github.com/rqlite/rqlite/pull/1413): Remove `-raft-no-freelist-sync` command line flag.
- [PR #1420](https://github.com/rqlite/rqlite/pull/1420), [PR #1431](https://github.com/rqlite/rqlite/pull/1431): Nodes join a cluster using the Raft address, not the HTTP API.
- [PR #1426](https://github.com/rqlite/rqlite/pull/1426): 'go mod' updates, including moving to Raft 1.6.
- [PR #1430](https://github.com/rqlite/rqlite/pull/1430): Check that any supplied Join addresses are not HTTP servers.
- [PR #1437](https://github.com/rqlite/rqlite/pull/1437), [PR #1438](https://github.com/rqlite/rqlite/pull/1438), [PR #1439](https://github.com/rqlite/rqlite/pull/1439): Actually timeout if needed during `nodes/` access. Fixes [issue #1435](https://github.com/rqlite/rqlite/issues/1435). Thanks @dwco-z
- [PR #1440](https://github.com/rqlite/rqlite/pull/1440): Add a Compacting WAL rewriter. Thanks @benbjohnson.
- [PR #1441](https://github.com/rqlite/rqlite/pull/1441), [PR #1443](https://github.com/rqlite/rqlite/pull/1443): Integrate Compacting WAL writer
- [PR #1444](https://github.com/rqlite/rqlite/pull/1444): Trivial clean-ups related to backups.
- [PR #1445](https://github.com/rqlite/rqlite/pull/1445): Count Snapshot upgrades.

## v7.21.4 (July 8th 2023)
### Implementation changes and bug fixes
- [PR #1336](https://github.com/rqlite/rqlite/pull/1336): Remove on-disk-startup control. It's no longer needed as on-disk performance is now very close to in-memory performance, thanks to the switch to _synchronous off_ mode and the use of the SQLite WAL.

## v7.21.3 (July 7th 2023)
### Implementation changes and bug fixes
- [PR #1329](https://github.com/rqlite/rqlite/pull/1329): Try a different version of V2 Snapshot codec.
- [PR #1332](https://github.com/rqlite/rqlite/pull/1332): Upgrade dependencies.
- [PR #1333](https://github.com/rqlite/rqlite/pull/1333): Set "types" for expressions e.g. `COUNT`. Fixes [issue #1330](https://github.com/rqlite/rqlite/issues/1330)

## v7.21.2 (July 1st 2023)
### Implementation changes and bug fixes
- [PR #1321](https://github.com/rqlite/rqlite/pull/1321): Check for errors in responses during load testing.
- [PR #1323](https://github.com/rqlite/rqlite/pull/1323): Add codec for v2 snapshots.
- [PR #1324](https://github.com/rqlite/rqlite/pull/1324): Close Snapshot after we're finished restoring from it.
- [PR #1325](https://github.com/rqlite/rqlite/pull/1325): Handle getting an error when asking for database stats.

## v7.21.1 (June 26th 2023)
This release changes the mode of SQLite, when rqlite is running in _on-disk_ mode. SQLite now runs in WAL mode, when previously it was in DELETE mode. Testing shows this results in a ~30% increase in write-performance.

### Implementation changes and bug fixes
- [PR #1314](https://github.com/rqlite/rqlite/pull/1314): More preparations for WAL mode when running on-disk.
- [PR #1315](https://github.com/rqlite/rqlite/pull/1315), [PR #1316](https://github.com/rqlite/rqlite/pull/1316): Enable WAL when running in on-disk mode.
- [PR #1317](https://github.com/rqlite/rqlite/pull/1317): DB-layer now supports WAL replay.
- [PR #1318](https://github.com/rqlite/rqlite/pull/1318): Periodically record actual applied index. Addresses a possible edge case with on-disk startup.
  
## v7.21.0 (June 20th 2023)
### New features
- [PR #1311](https://github.com/rqlite/rqlite/pull/1311): Support 'key' param on the `/status` HTTP endpoint.
- [PR #1313](https://github.com/rqlite/rqlite/pull/1313): Sysdump now retrieves data from all nodes if possible.

### Implementation changes and bug fixes
- [PR #1309](https://github.com/rqlite/rqlite/pull/1309): Factor Snapshot creation into own module.

## v7.20.6 (June 16th 2023)
### Implementation changes and bug fixes
- [PR #1305](https://github.com/rqlite/rqlite/pull/1305): Upgrade dependencies via `go get`.
- [PR #1306](https://github.com/rqlite/rqlite/pull/1306): Add some (currently unused) WAL control code.
- [PR #1307](https://github.com/rqlite/rqlite/pull/1307), [PR #1308](https://github.com/rqlite/rqlite/pull/1308): Add full WAL-support to database layer. Not yet enabled by full application.

## v7.20.5 (June 14th 2023)
### Implementation changes and bug fixes
- [PR #1302](https://github.com/rqlite/rqlite/pull/1302): Add some important PRAGMA state to database-level status reporting.
- [PR #1303](https://github.com/rqlite/rqlite/pull/1303): Reduce disk space usage by retaining only a single Raft SQLite snapshot.

## v7.20.4 (June 13th 2023)
This release changes the "syncing" mode SQLite uses to _OFF_ when rqlite runs in "on-disk" mode. The [SQLite docs](https://www.sqlite.org/pragma.html#pragma_synchronous) state that this risks database corruption in the event of a crash, but that's a non-issue for rqlite, as rqlite always deletes any SQLite database on startup and rebuilds it from the Raft log. Testing shows this change results in (at least) a 3x speed-up in write performance when operating in "on-disk" mode.

### Implementation changes and bug fixes
- [PR #1301](https://github.com/rqlite/rqlite/pull/1301): Set synchronous mode to `OFF` for SQLite on-disk files.

## v7.20.3 (June 12th 2023)
### Implementation changes and bug fixes
- [PR #1298](https://github.com/rqlite/rqlite/pull/1298): Move FSMSnapshot to own source file.
- [PR #1300](https://github.com/rqlite/rqlite/pull/1300): Check for WAL-enabled SQLite files during load and restore.

## v7.20.2 (June 9th 2023)
### Implementation changes and bug fixes
- [PR #1296](https://github.com/rqlite/rqlite/pull/1296): Use correct connection when checking a SQL statement for "read-only" status, otherwise "database locked" could result. Also refactors much of the DB-level unit tests.

## v7.20.1 (June 1st 2023)
### Implementation changes and bug fixes
- [PR #1291](https://github.com/rqlite/rqlite/pull/1291): Allow bootstrap-join even with preexisting state. Fixes [issue #1290](https://github.com/rqlite/rqlite/issues/1290) 

## v7.20.0 (June 1st 2023)
### New features
- [PR #1288](https://github.com/rqlite/rqlite/pull/1288): Upgrade to SQLite 3.42.0.

### Implementation changes and bug fixes
- [PR #1286](https://github.com/rqlite/rqlite/pull/1286): More validation of passed-in network addresses.

## v7.19.0 (May 23rd 2023)
### New features
- [PR #1278](https://github.com/rqlite/rqlite/pull/1278): Enable support for more CPU architectures. Fixes [issue #901](https://github.com/rqlite/rqlite/issues/901)

### Implementation changes and bug fixes
- [PR #1275](https://github.com/rqlite/rqlite/pull/1275): Node-removal performs retries.
- [PR #1277](https://github.com/rqlite/rqlite/pull/1277): Upgrade dependencies.
- [PR #1279](https://github.com/rqlite/rqlite/pull/1279): Move to custom image to speed up testing on CircleCI.

## v7.18.2 (May 22nd 2023)
### Implementation changes and bug fixes
- [PR #1269](https://github.com/rqlite/rqlite/pull/1269): Add WaitForRemoval() to Store.
- [PR #1270](https://github.com/rqlite/rqlite/pull/1270): Confirm self-removal changes cluster config.
- [PR #1272](https://github.com/rqlite/rqlite/pull/1272): Refactor node self-removal on shutdown.
- [PR #1273](https://github.com/rqlite/rqlite/pull/1273): Make WaitForLeader() more consistent.
- [PR #1274](https://github.com/rqlite/rqlite/pull/1274): Do DNS bootstrapping even if there is preexisting state. Fixes [issue #1247](https://github.com/rqlite/rqlite/issues/1247)

## v7.18.1 (May 20th 2023)
This release also includes some small logging improvements, related to node-shutdown.

### Implementation changes and bug fixes
- [PR #1266](https://github.com/rqlite/rqlite/pull/1266), [PR #1268](https://github.com/rqlite/rqlite/pull/1268): Add network information to `/status`.
- [PR #1267](https://github.com/rqlite/rqlite/pull/1267): Reduce self-remove timeout to 5 seconds.

## v7.18.0 (May 18th 2023)
This release adds a new HTTP endpoint, located at `/db/request`. This endpoint accepts both read and write requests, including mixing both together in a single request. When requests are sent to this endpoint, rqlite will automatically perform the correct operation for each SQL statement in the request. This endpoint may be more convenient for some use cases, and means that client code doesn't have to decide on whether it should send requests to `/db/execute` or `/db/query`. Many thanks to [VOXO](https://voxo.co/) for funding this development.

7.18.0 also includes some small improvements to [diagnostics and instrumentation](https://rqlite.io/docs/guides/monitoring-rqlite/).

### New features
- [PR #1256](https://github.com/rqlite/rqlite/pull/1256), [PR #1258](https://github.com/rqlite/rqlite/pull/1258), [PR #1260](https://github.com/rqlite/rqlite/pull/1260), [PR #1261](https://github.com/rqlite/rqlite/pull/1261), [PR #1265](https://github.com/rqlite/rqlite/pull/1265): Support a _Unified Endpoint_, which can accept both read and write requests. Fixes [issue #263](https://github.com/rqlite/rqlite/issues/263).

## v7.17.0 (May 9th 2023)
### New features
- [PR #1253](https://github.com/rqlite/rqlite/pull/1253): Node optionally removes itself from the cluster automatically when gracefully shutting down. See the [documentation](https://rqlite.io/docs/clustering/general-guidelines/#removing-a-node-automatically-on-shutdown) for full details.

### Implementation changes and bug fixes
- [PR #1252](https://github.com/rqlite/rqlite/pull/1252): Stop the HTTP server first on shutdown.

## v7.16.0 (May 5th 2023)
This release introduces the ability for a node to automatically recover from a backup in AWS S3. See the [documentation](https://rqlite.io/docs/guides/backup/#restoring-from-cloud-storage) for full details.
### New features
- [PR #1243](https://github.com/rqlite/rqlite/pull/1243): Support automatically restoring from AWS S3. Thanks to [VOXO](https://voxo.co/) for funding this development.
- [PR #1244](https://github.com/rqlite/rqlite/pull/1244): Disco configs now support Environment variable expansion.
- [PR #1245](https://github.com/rqlite/rqlite/pull/1245): Support continuing on failure to download from AWS S3.
- [PR #1246](https://github.com/rqlite/rqlite/pull/1246): Add support for custom S3 endpoint.

### Implementation changes and bug fixes
- [PR #1239](https://github.com/rqlite/rqlite/pull/1239): Remove erroneous scaling factor from etcd and Consul reporting service.
- [PR #1240](https://github.com/rqlite/rqlite/pull/1240): Add support for controlling and reading Store readiness.
- [PR #1241](https://github.com/rqlite/rqlite/pull/1241): Check Store is ready in key places.
- [PR #1248](https://github.com/rqlite/rqlite/pull/1248): Refactor autobackup and autorestore.
- [PR #1249](https://github.com/rqlite/rqlite/pull/1249): Retry certain cluster-client operations.

## v7.15.1 (April 29th 2023)
### Implementation changes and bug fixes
- [PR #1233](https://github.com/rqlite/rqlite/pull/1233): Close file handle after upload.

## v7.15.0 (April 28th 2023)
### New features
- [PR #1229](https://github.com/rqlite/rqlite/pull/1229), [PR #1232](https://github.com/rqlite/rqlite/pull/1232): Add support for automatic backups to AWS S3. Many thanks to [VOXO](https://voxo.co/) for funding this development.

## v7.14.3 (April 25th 2023)
### Implementation changes and bug fixes
- [PR #1218](https://github.com/rqlite/rqlite/pull/1218): Check for more possible errors in peers.json. Thanks @Tjstretchalot
- [PR #1220](https://github.com/rqlite/rqlite/pull/1220): Support Notify over Raft connection.
- [PR #1221](https://github.com/rqlite/rqlite/pull/1221): Support Join over Raft connection.
- [PR #1222](https://github.com/rqlite/rqlite/pull/1222): Joiner expands all targets to include protocols.
- [PR #1224](https://github.com/rqlite/rqlite/pull/1224): Fix credentials load error checking. Thanks @phmx
- [PR #1227](https://github.com/rqlite/rqlite/pull/1227): Upgrade dependencies, including moving to [Hashicorp Raft 1.5](https://github.com/hashicorp/raft/pull/541).

## v7.14.2 (April 7th 2023)
This release is the first to includes various bug fixes and optimizations thanks to running much of the code through [Chat GPT-4](https://openai.com/product/gpt-4), most of which are not explicitly listed in the [CHANGELOG](https://github.com/rqlite/rqlite/edit/master/CHANGELOG.md), but you can check the commit history for details. Future releases of rqlite will probably include more such changes.
### Implementation changes and bug fixes
- [PR #1179](https://github.com/rqlite/rqlite/pull/1179): go mod updates.
- [PR #1180](https://github.com/rqlite/rqlite/pull/1180): Support large numbers in requests.
- [PR #1186](https://github.com/rqlite/rqlite/pull/1186): Improve read-only (non-voting) node management. Fixes [issue #1182](https://github.com/rqlite/rqlite/issues/1182).
- [PR #1189](https://github.com/rqlite/rqlite/pull/1189): Migrate to a Protobuf data model for Join Requests.
- [PR #1190](https://github.com/rqlite/rqlite/pull/1190): Migrate to a Protobuf data model for Notify Requests.
- [PR #1207](https://github.com/rqlite/rqlite/pull/1207): Decompose end-to-end testing into distinct CircleCI jobs.
- [PR #1218](https://github.com/rqlite/rqlite/pull/1218): Check for more possible errors in peers.json. Thanks @Tjstretchalot

## v7.14.1 (March 17th 2023)
### Implementation changes and bug fixes
- [PR #1174](https://github.com/rqlite/rqlite/pull/1174): Fix command-line help for x509 resources.
- [PR #1178](https://github.com/rqlite/rqlite/pull/1178): Fix parsing of Named Parameters with `NULL` as value. Fixes [issue #1177](https://github.com/rqlite/rqlite/issues/1177). Thanks @wellescastro

## v7.14.0 (March 8th 2023)
This release sees the addition of mutual TLS support, and corrects some other issues related to the use of TLS and Certificate Authority configuration.

### New features
- [PR #1171](https://github.com/rqlite/rqlite/pull/1171): Support mutual TLS for both HTTP connections and inter-node traffic. See [issue #1167](https://github.com/rqlite/rqlite/issues/1167). Thanks @otto-dev

### Implementation changes and bug fixes
- [PR #1173](https://github.com/rqlite/rqlite/pull/1173): go mod updates.

## v7.13.2 (February 23rd 2023)
### Implementation changes and bug fixes
- [PR #1156](https://github.com/rqlite/rqlite/pull/1156): Better error message when rqlite shell can't connect to a node.
- [PR #1162](https://github.com/rqlite/rqlite/pull/1162): Fix Consul-based discovery issue when using TLS.
- [PR #1163](https://github.com/rqlite/rqlite/pull/1163): go mod updates.

## v7.13.1 (January 6th 2023)
### Implementation changes and bug fixes
- [PR #1146](https://github.com/rqlite/rqlite/pull/1146): Delete history file if `RQLITE_HISTFILESIZE` environment variable is zero. Fixes [issue #1145](https://github.com/rqlite/rqlite/issues/1145). Thanks @jamielinux
- [PR #1148](https://github.com/rqlite/rqlite/pull/1148): go mod updates.

## v7.13.0 (December 15th 2022)
### New features
- [PR #1141](https://github.com/rqlite/rqlite/pull/1141): Store and load CLI history across sessions.

## v7.12.1 (December 7th 2022)
### Implementation changes and bug fixes
- [PR #1135](https://github.com/rqlite/rqlite/pull/1135): Silently ignore self-joins if nothing has changed on the joining node.
- [PR #1136](https://github.com/rqlite/rqlite/pull/1136): Stop HTTP server gracefully on node shutdown.
- [f6c4b17](https://github.com/rqlite/rqlite/commit/f6c4b17a727809696f952a018b2262681932f521): By default, Leader node will stepdown if that node is shutting down.
- [PR #1139](https://github.com/rqlite/rqlite/pull/1139): Cache hashed passwords. Fixes [issue #1138](https://github.com/rqlite/rqlite/issues/1138).
- [PR #1140](https://github.com/rqlite/rqlite/pull/1140): Use SQLite with corrected in-memory database locking ([SQLite forum post](https://sqlite.org/forum/forumpost/d443fb0730)). Fixes [issue #1103](https://github.com/rqlite/rqlite/issues/1103).

## v7.12.0 (December 1st 2022)
### New features
- [PR #1121](https://github.com/rqlite/rqlite/pull/1121): Transparently forward node-removal requests to Leader.
- [PR #1125](https://github.com/rqlite/rqlite/pull/1125): Support fetching a subset of expvar information.
- [PR #1134](https://github.com/rqlite/rqlite/pull/1134): Support stepping down as Leader before shutting down.

### Implementation changes and bug fixes
- [PR #1120](https://github.com/rqlite/rqlite/pull/1120): go mod updates.
- [PR #1126](https://github.com/rqlite/rqlite/pull/1126): Add Queue instrumentation.
- [PR #1127](https://github.com/rqlite/rqlite/pull/1127): Clearer Queued Writes loop logic.
- [PR #1128](https://github.com/rqlite/rqlite/pull/1128): Add ResetStats to some modules.

## v7.11.0 (November 15th 2022)
### New features
- [PR #1114](https://github.com/rqlite/rqlite/pull/1114), [PR #1118](https://github.com/rqlite/rqlite/pull/1118): Support automatically removing non-reachable nodes after a configurable period. Fixes [issue #728](https://github.com/rqlite/rqlite/issues/728).
- [PR #1116](https://github.com/rqlite/rqlite/pull/1116), [PR #1117](https://github.com/rqlite/rqlite/pull/1117): Support associative form for query responses. Fixes [issue #1115](https://github.com/rqlite/rqlite/issues/1115).

## v7.10.1 (November 11th 2022)

### Implementation changes and bug fixes
- [PR #1097](https://github.com/rqlite/rqlite/pull/1097), [PR #1110](https://github.com/rqlite/rqlite/pull/1100): Start HTTP server as soon as possible after launch.
- [PR #1098](https://github.com/rqlite/rqlite/pull/1098): Bootstrapper doesn't need to know the bootstrap-expect value.
- [PR #1099](https://github.com/rqlite/rqlite/pull/1099): Add explicit `.exit` option to CLI.
- [PR #1102](https://github.com/rqlite/rqlite/pull/1102): Use BasicAuth redaction functionality from the standard library.
- [PR #1108](https://github.com/rqlite/rqlite/pull/1108): Add more upgrade testing.
- [PR #1109](https://github.com/rqlite/rqlite/pull/1109): Higher Queued Writes defaults
- [PR #1113](https://github.com/rqlite/rqlite/pull/1113): go mod updates

## v7.10.0 (October 26th 2022)
### New features
- [PR #1096](https://github.com/rqlite/rqlite/pull/1096): Upgrade to SQLite 3.39.4.

### Implementation changes and bug fixes
- [PR #1094](https://github.com/rqlite/rqlite/pull/1094): Update packages to resolve CVE-2022-32149 and CVE-2022-27664. Thanks @sgalsaleh
- [PR #1095](https://github.com/rqlite/rqlite/pull/1095): Log, and add to version output, the SQLite release.
- [PR #1096](https://github.com/rqlite/rqlite/pull/1096): go mod updates.

## v7.9.2 (October 24th 2022)
This release addresses a shortcoming in inter-node communications. Nodes now consistently encode the length of those communications using 8-byte values. **If any node in a cluster is upgraded to this release, then all nodes in that cluster should be**. 

### Implementation changes and bug fixes
- [PR #1089](https://github.com/rqlite/rqlite/pull/1089): Move to 8-byte Protobuf lengths for cluster communications. Fixes [issue #1088](https://github.com/rqlite/rqlite/issues/1088).
- [PR #1090](https://github.com/rqlite/rqlite/pull/1090): Correct error handling for remote load and backup failures.

## v7.9.1 (October 23rd 2022)
### Implementation changes and bug fixes
- [PR #1086](https://github.com/rqlite/rqlite/pull/1086): Restoring via follower should have same HTTP response body.
- [PR #1087](https://github.com/rqlite/rqlite/pull/1087): Notified and joined node checks address resolution.

## v7.9.0 (October 22nd 2022)
This release makes it more convenient to load SQLite files directly into rqlite, as any node can now process the request. For this to work however, all nodes in your cluster must be running v7.9.0 (or later). Otherwise v7.9.0 is fully compatible with earlier release, so a rolling upgrade process is an option.

### New features
- [PR #1084](https://github.com/rqlite/rqlite/pull/1084): Transparently forward SQLite data Restore requests to Leaders.

### Implementation changes and bug fixes
- [PR #1085](https://github.com/rqlite/rqlite/pull/1085): Improved logs during joining.

## v7.8.0 (October 20th 2022)
This release makes it more convenient to retrieve a backup. Now any node can provide a backup of the underlying SQLite database. For this to work however, all nodes in your cluster must be running v7.8.0 (or later). Otherwise v7.8.0 is fully compatible with earlier release, so a rolling upgrade process is an option.

### New features
- [PR #1081](https://github.com/rqlite/rqlite/pull/1081): Transparently forward Backup requests to Leaders.

### Implementation changes and bug fixes
- [PR #1079](https://github.com/rqlite/rqlite/pull/1079): Use a Protobuf model for Backup requests.
- [PR #1078](https://github.com/rqlite/rqlite/pull/1078): Decrease bootstrap polling interval from 5 seconds to 2 seconds.
- [PR #1082](https://github.com/rqlite/rqlite/pull/1082): Small refactor of backup code.

## v7.7.2 (October 14th 2022)
### Implementation changes and bug fixes
- [PR #1075](https://github.com/rqlite/rqlite/pull/1075): Upgrade to latest SQL parser. Fixes [issue #1072](https://github.com/rqlite/rqlite/issues/1072)

## v7.7.1 (October 13th 2022)
### Implementation changes and bug fixes
- [PR #1074](https://github.com/rqlite/rqlite/pull/1074): Support `NULL` as a parameterized value. Fixes [issue #1073](https://github.com/rqlite/rqlite/issues/1073)

## v7.7.0 (September 28th 2022)
This release adds support for SQLite [`RANDOM()`](https://www.sqlite.org/deterministic.html), the first such [support for non-deterministic functions](https://github.com/rqlite/rqlite/blob/master/DOC/NON_DETERMINISTIC_FUNCTIONS.md). It does this via statement-rewriting.

### New features
- [PR #1046](https://github.com/rqlite/rqlite/pull/1046): Add rewriting of SQLite `RANDOM()` so statements with this function are safe to use.

### Implementation changes and bug fixes
- [PR #1064](https://github.com/rqlite/rqlite/pull/1064): Upgrade dependencies, and move to requiring Go 1.18 (or later) for building.

## v7.6.1 (August 7th 2022)

### Implementation changes and bug fixes
- [PR #1058](https://github.com/rqlite/rqlite/pull/1058): `rqlited` terminates if passed unroutable advertised Raft or HTTP addresses.
- [PR #1057](https://github.com/rqlite/rqlite/pull/1057), [PR #1059](https://github.com/rqlite/rqlite/pull/1059): Perform credential checking with intra-cluster communications. Fixes [issue #1051](https://github.com/rqlite/rqlite/issues/1051). Thanks @ngharrington

## v7.6.0 (July 19th 2022)
### New features
- [PR #1055](https://github.com/rqlite/rqlite/pull/1055): Add new `join-read-only` permission.

### Implementation changes and bug fixes
- [PR #1049](https://github.com/rqlite/rqlite/pull/1049): Ignore freshness when serving queries on Leader. Fixes [issue #1048](https://github.com/rqlite/rqlite/issues/1048). Thanks to @Tjstretchalot for the bug report.

## v7.5.1 (June 13th 2022)
### Implementation changes and bug fixes
- [PR #1043](https://github.com/rqlite/rqlite/pull/1043): Allow cluster-connect timeout to be configurable. Fixes [issue #1042](https://github.com/rqlite/rqlite/issues/1042).

## v7.5.0 (May 26th 2022)
This release adds a new, higher-performance, option for writing to the database, known as Queued Writes. This allows users to trade off durability for high-performance writes to the database. See the [documentation](https://github.com/rqlite/rqlite/blob/master/DOC/QUEUED_WRITES.md) for full details.

### New features
- [PR #1019](https://github.com/rqlite/rqlite/pull/1019): CLI supports restoring from SQLite database files.
- [PR #1024](https://github.com/rqlite/rqlite/pull/1024), [PR #1025](https://github.com/rqlite/rqlite/pull/1025), [PR #1031](https://github.com/rqlite/rqlite/pull/1031), [PR #1033](https://github.com/rqlite/rqlite/pull/1033): Add support for Queued Writes. Fixes [issue #1020](https://github.com/rqlite/rqlite/issues/1020).
- [PR #1036](https://github.com/rqlite/rqlite/pull/1036): rqbench supports queued writes.

### Implementation changes and bug fixes
- [PR #1027](https://github.com/rqlite/rqlite/pull/1027): go mod (dependencies) updates, including upgrading SQLite to v3.38.5.
- [PR #1030](https://github.com/rqlite/rqlite/pull/1030), [PR #1032](https://github.com/rqlite/rqlite/pull/1032): Handle more connection errors. Fixes [issue #1029](https://github.com/rqlite/rqlite/issues/1029).

## v7.4.0 (May 10th 2022)
With this release rqlite supports restoring a node from an actual SQLite file, which is very much faster than restoring using the SQL dump representation of the same SQLite database.
### New features
- [PR #1017](https://github.com/rqlite/rqlite/pull/1017), [PR #1018](https://github.com/rqlite/rqlite/pull/1018): Support restoring from SQLite data files. Fixes [issue #1005](https://github.com/rqlite/rqlite/issues/1016).
### Implementation changes and bug fixes
- [PR #1015](https://github.com/rqlite/rqlite/pull/1015): go mod (dependencies) updates.

## v7.3.2 (March 1st 2022)
### Implementation changes and bug fixes
- [PR #999](https://github.com/rqlite/rqlite/pull/999): Add end-to-end encrypted node test.
- [PR #1008](https://github.com/rqlite/rqlite/pull/1008): Upgrade to SQLite 3.38.0. Fixes [issue #1005](https://github.com/rqlite/rqlite/issues/1005).
- [PR #1009](https://github.com/rqlite/rqlite/pull/1009): Don't HTML escape JSON output.

## v7.3.1 (February 6th 2022)
Fixes an issue in the v7.3.0 release that prevented clusters, which used TLS for internode communications, from operating correctly. All deployments using TLS should be upgraded to this version.
### Implementation changes and bug fixes
- [PR #998](https://github.com/rqlite/rqlite/pull/998): Node TLS mux needs to use advertised Raft address. Thanks to [Nathan Ferch](https://github.com/nferch) for the bug report.

## v7.3.0 (February 5th 2022)
With this release rqlite networking is based on whatever network identifiers are passed in at launch. If hostnames are passed they are no longer resolved into IP addresses internally by rqlite, and only the low-level networking layers will do so. This allows rqlite to operate correctly even when cluster node IP addresses change, as long as the hostnames remain the same. This is common in deployment environments such as Kubernetes, particularly when using [StatefulSets](https://kubernetes.io/docs/concepts/workloads/controllers/statefulset/).

Upgrading an earlier cluster to this release is possible, simply by explicitly setting the IP address of each node at the command line. Alternatively, simply [backup your previous node](https://github.com/rqlite/rqlite/blob/master/DOC/BACKUPS.md) and [restore it](https://github.com/rqlite/rqlite/blob/master/DOC/RESTORE_FROM_SQLITE.md) into a new v7.3.0 node. **In any event, backing up your data is always recommended before any upgrade takes place.**

### New features
- [PR #993](https://github.com/rqlite/rqlite/pull/993): Support IP addresses changing by not explicitly resolving network addresses. Fixes [issue #695](https://github.com/rqlite/rqlite/issues/695), [issue #774](https://github.com/rqlite/rqlite/issues/744), and [issue #991](https://github.com/rqlite/rqlite/issues/991). Thanks to @git001 for help testing this change. 

## v7.2.0 (February 1st 2022)
This release introduces supported for [DNS-based](https://www.cloudflare.com/learning/dns/what-is-dns/) and [DNS SRV -based](https://www.cloudflare.com/learning/dns/dns-records/dns-srv-record/) autoclustering. rqlite can now lookup a DNS record for specified host, and use the network addresses returned to bootstrap the cluster. This can make it much easier to create rqlite clusters using the kinds of Service-Discovery mechanisms you find on Consul and Kubernetes, which are often based on DNS. See the [documentation](https://github.com/rqlite/rqlite/blob/master/DOC/AUTO_CLUSTERING.md) for full details on using DNS-based autoclustering.

### New features
- [PR #979](https://github.com/rqlite/rqlite/pull/979): Add support for DNS-based autoclustering. Fixes [issue #554](https://github.com/rqlite/rqlite/issues/554)
- [PR #985](https://github.com/rqlite/rqlite/pull/985): Add support for DNS SRV -based autoclustering. Fixes [issue #554](https://github.com/rqlite/rqlite/issues/554)

### Implementation changes and bug fixes
- [PR #976](https://github.com/rqlite/rqlite/pull/976): Improve `/readyz` response.
- [PR #978](https://github.com/rqlite/rqlite/pull/978): Return error on join request if node ID is the same as receiving node.
- [PR #980](https://github.com/rqlite/rqlite/pull/980): Move config validation to Config type.
- [PR #981](https://github.com/rqlite/rqlite/pull/981): Add current time to node `/status` output.
- [PR #982](https://github.com/rqlite/rqlite/pull/982): `/readyz` can skip leader check via `noleader` query param.
- [PR #984](https://github.com/rqlite/rqlite/pull/984): Count number of `/status` and `/readyz` requests via expvar.
- [PR #986](https://github.com/rqlite/rqlite/pull/986): Refactor join code with new Joiner type.
- [PR #987](https://github.com/rqlite/rqlite/pull/987): Upgrade to SQLite 3.37.0.

## v7.1.0 (January 28th 2022)
This release introduces a new automatic clustering approach, known as _Bootstrapping_, which allows rqlite clusters to form without assistance from an external system such as Consul. This can be very useful for certain deployment scenarios. See the [documentation](https://github.com/rqlite/rqlite/blob/master/DOC/AUTO_CLUSTERING.md) for full details on using the new Bootstrapping mode. Special thanks to [Nathan Ferch](https://github.com/nferch) for his advice regarding the design and development of this feature.

### New features
- [PR #974](https://github.com/rqlite/rqlite/pull/974): Add support for automatically bootstrapping clusters from just rqlite nodes.

## v7.0.1 (January 26th 2022)
### Implementation changes and bug fixes
- [PR #957](https://github.com/rqlite/rqlite/pull/971): Correct rqlite command line options in log message.
- [PR #973](https://github.com/rqlite/rqlite/pull/973): Use correct JSON field name for Consul disco scheme

## v7.0.0 (January 25th 2022)
This release introduces new node-discovery integration with [Consul](https://www.consul.io/) and [etcd](https://etcd.io/). By using one of those systems with rqlite, automatic clustering of rqlite is much easier. The [legacy Discovery mode](https://github.com/rqlite/rqlite/blob/master/DOC/DISCOVERY.md) is not supported by release 7.0, but may be supported in a future release. So, for now, if you wish to continue using legacy Discovery, you will need to run rqlite 6.x, or earlier.

See the [new documentation](https://github.com/rqlite/rqlite/blob/master/DOC/AUTO_CLUSTERING.md) for full details on using Consul and etcd.

### Upgrading
This release uses a new database for the Raft system, which should be compatible with earlier releases. However it is strongly recommended you [backup any existing Leader nodes](https://github.com/rqlite/rqlite/blob/master/DOC/BACKUPS.md) before you run 7.0, in the event there are any issues.

There are also some breaking changes in release 7.0, related to command-line arguments:
- The disco-related command-line arguments have changed to support Consul and etcd. If you wish to continue to use legacy Discovery, you can't upgrade to 7.0 -- or consider using Consul or etcd for node-discovery.
- The command-line argument `-RaftWaitForLeader` has been removed. If you need to wait for a node to have a Leader, you should poll the `/readyz` endpoint.

### New features
- [PR #957](https://github.com/rqlite/rqlite/pull/957): Support autoclustering via use [Consul](https://www.consul.io/) and [etcd](https://etcd.io/) KV stores.
- [PR #947](https://github.com/rqlite/rqlite/pull/947): CLI takes list of hosts, so it can try another node if first node is unresponsive. Fixes [issue #157](https://github.com/rqlite/rqlite/issues/157). Thanks @chermehdi

### Implementation changes and bug fixes
- [PR #957](https://github.com/rqlite/rqlite/pull/957): Refactor `rqlited` command-line argument code.
- [PR #965](https://github.com/rqlite/rqlite/pull/965): Stop using deprecated protobuf package.
- [PR #967](https://github.com/rqlite/rqlite/pull/967): Replace BoltDB with etcd's fork, [bbolt](https://pkg.go.dev/go.etcd.io/bbolt).
- [PR #968](https://github.com/rqlite/rqlite/pull/968): Control whether bbolt syncs freelist to disk.

## v6.10.2 (January 13th 2022)
### Implementation changes and bug fixes
- [PR #959](https://github.com/rqlite/rqlite/pull/959): Return clearer error if no database results set.

## v6.10.1 (January 13th 2022)
### Implementation changes and bug fixes
- [PR #945](https://github.com/rqlite/rqlite/pull/945): Minor refactor of Store creation.
- [PR #946](https://github.com/rqlite/rqlite/pull/946): Use actual duration types for duration `rqlited` command line flags.
- [PR #944](https://github.com/rqlite/rqlite/pull/944): Refactor how nodes bootstrap.
- [PR #954](https://github.com/rqlite/rqlite/pull/954): Much better random file names.
- [PR #956](https://github.com/rqlite/rqlite/pull/956): Actually return errors from command marshaling code.

## v6.10.0 (January 7th 2022)
This release enhances the authentication and authorization system, making it more convenient to use. It also fixes some minor bugs, and migrates the end-to-end test suite to Python 3.

### New features
- [PR #940](https://github.com/rqlite/rqlite/pull/940): Support specifying the user to join a cluster with, via `-join-as`.
- [PR #940](https://github.com/rqlite/rqlite/pull/940): Add support for pseudo username `*` to authentication configuration, providing more control over access.

### Implementation changes and bug fixes
- [PR #934](https://github.com/rqlite/rqlite/pull/934): Use correct MIME media type for JSON text. Fixes [issue #933](https://github.com/rqlite/rqlite/issues/933).
- [PR #939](https://github.com/rqlite/rqlite/pull/939): Migrate end-to-end testing to Python 3.
- [PR #941](https://github.com/rqlite/rqlite/pull/941): Upgrade go mod dependencies.

## v6.9.0 (December 31st 2021)
### New features
- [PR #932](https://github.com/rqlite/rqlite/pull/932): Add support for named parameters. Fixes [issue #675](https://github.com/rqlite/rqlite/issues/675).

## v6.8.2 (December 2nd 2021)
### Implementation changes and bug fixes
- [PR #929](https://github.com/rqlite/rqlite/pull/929): Support disabling in-memory initialization of on-disk databases. Fixes [issue #928](https://github.com/rqlite/rqlite/issues/928).

## v6.8.1 (November 13th 2021)
### Implementation changes and bug fixes
- [Fix URL](https://github.com/rqlite/rqlite/commit/d8e915e0be589b5cf1d593b80985e8247ba5f3d9) for `.ready` CLI command.
- [PR #925](https://github.com/rqlite/rqlite/pull/925): Ignore disco ID if there is preexisting state. Fixes [issue #347](https://github.com/rqlite/rqlite/issues/347).
- [PR #926](https://github.com/rqlite/rqlite/pull/926): Ignore own join address if passed. Fixes [issue #713](https://github.com/rqlite/rqlite/issues/713).

## v6.8.0 (November 9th 2021)
### New features
- [PR #921](https://github.com/rqlite/rqlite/pull/921): Support fetching `/readyz` via CLI.

### Implementation changes and bug fixes
- [PR #920](https://github.com/rqlite/rqlite/pull/920): Minor log message fixes.
- [PR #922](https://github.com/rqlite/rqlite/pull/922), [PR #924](https://github.com/rqlite/rqlite/pull/924): Fix display of numbers during JSON deserialization. Thanks @tiswong 

## v6.7.0 (October 22nd 2021)
### New features
- [PR #918](https://github.com/rqlite/rqlite/pull/918): Add support for timestamp column types.

### Implementation changes and bug fixes
- [PR #917](https://github.com/rqlite/rqlite/pull/917): Redirect HTTP `/` to `/status`.
- [PR #918](https://github.com/rqlite/rqlite/pull/918): Explicitly handle `nil` type in database layer.

## v6.6.5 (October 21st 2021)
### Implementation changes and bug fixes
- [PR #916](https://github.com/rqlite/rqlite/pull/916): More helpful log messages on start-up.

## v6.6.4 (October 21st 2021)
### Implementation changes and bug fixes
- [PR #915](https://github.com/rqlite/rqlite/pull/915): Record compiler in logs and status output.

## v6.6.3 (October 20th 2021)
This release is the first to statically link `libc` for the Linux version of rqlite. While this does increase the size of binary, one of the main goals of rqlite is ease of deployment. With fully static linking, official releases will run on an even wider range of distributions.

### Implementation changes and bug fixes
- [PR #911](https://github.com/rqlite/rqlite/pull/911): Statically link all requirements, including `libc`, for rqlite on Linux. macOS retains dynamically linking.

## v6.6.2 (October 20th 2021)
### Implementation changes and bug fixes
- [PR #909](https://github.com/rqlite/rqlite/pull/909): Support intra-cluster responses up to 4MB in size. Fixes [issue #908](https://github.com/rqlite/rqlite/issues/908).

## v6.6.1 (October 19th 2021)
### Implementation changes and bug fixes
- [PR #907](https://github.com/rqlite/rqlite/pull/907): Make it clearer when writes are sent to the wrong endpoint. See [issue #903](https://github.com/rqlite/rqlite/issues/903).

## v6.6.0 (September 21st 2021)
### New features
- [PR #898](https://github.com/rqlite/rqlite/pull/898): Support recovering clusters that have permanently lost quorum. Fixes [issue #897](https://github.com/rqlite/rqlite/issues/897).

## v6.5.0 (September 12th 2021)
### New features
- [PR #896](https://github.com/rqlite/rqlite/pull/896): Add `/readyz` endpoint for easy ready-to-respond checks.

### Implementation changes and bug fixes
- [PR #885](https://github.com/rqlite/rqlite/pull/885): Improved responses on HTTP 500.
- [PR #888](https://github.com/rqlite/rqlite/pull/888): Expose stats about BoltDB on the `status/` endpoint.
- [PR #889](https://github.com/rqlite/rqlite/pull/889): Add OS-level information to `status/` output.
- [PR #892](https://github.com/rqlite/rqlite/pull/892): More Snapshot metrics.
- [PR #894](https://github.com/rqlite/rqlite/pull/894): Support timeout on `nodes/` endpoint.
- [PR #895](https://github.com/rqlite/rqlite/pull/895): Start HTTP service before attempting any join operation.

## v6.4.3 (September 8th 2021)
### Implementation changes and bug fixes
- [PR #882](https://github.com/rqlite/rqlite/pull/882): Some minor improvements related to on-disk SQLite use.
- [PR #883](https://github.com/rqlite/rqlite/pull/883): Add missing returns after HTTP errors.
- [PR #884](https://github.com/rqlite/rqlite/pull/884): Serialize on-disk databases by simply reading SQLite file.

## v6.4.2 (September 1st 2021)
### Implementation changes and bug fixes
- [PR #880](https://github.com/rqlite/rqlite/pull/880): Increase maximum in-memory database size to 2GiB, via upgraded dependencies.

## v6.4.1 (August 31st 2021)
### Implementation changes and bug fixes
- [PR #879](https://github.com/rqlite/rqlite/pull/879): Set timeout when fetching node API address.

## v6.4.0 (August 31st 2021)
### New features
- [PR #878](https://github.com/rqlite/rqlite/pull/878): CLI supports setting read consistency level.

### Implementation changes and bug fixes
- [PR #876](https://github.com/rqlite/rqlite/pull/876): Add round-trip time to each node to `nodes/` endpoint output.
- [PR #877](https://github.com/rqlite/rqlite/pull/877): Add Error information to `nodes/` endpoint output.

## v6.3.0 (August 28th 2021)
This release introduces transparent request forwarding, which simplifies interacting with rqlite clusters. Client requests that must be served by the leader will no longer return HTTP 301, and will be forwarded transparently to the leader if necessary. Client software does not need to change to take advantage of this new functionality.

Systems running earlier 6.x software can be upgraded to this release without doing any special, but all nodes in the new cluster must be running this release. This release cannot communicate with nodes running earlier 6.x software.

### New features
- [PR #859](https://github.com/rqlite/rqlite/pull/859): Support transparent Execute and Query request forwarding. Fixes [issue #330](https://github.com/rqlite/rqlite/issues/330).
- [PR #873](https://github.com/rqlite/rqlite/pull/873): Support explicitly specifying SQLite on-disk file path.

### Implementation changes and bug fixes
- [PR #863](https://github.com/rqlite/rqlite/pull/863): Add gauge-like metric for Snapshot timings.
- [PR #854](https://github.com/rqlite/rqlite/pull/864): Use a connection pool for internode communications.
- [PR #867](https://github.com/rqlite/rqlite/pull/867): Add cluster status to Status output.
- [PR #869](https://github.com/rqlite/rqlite/pull/869): Cluster client uses resolved address, and improved status output.

## v6.2.0 (August 18th 2021)
### New features
- [PR #851](https://github.com/rqlite/rqlite/pull/851), [PR #855](https://github.com/rqlite/rqlite/pull/855): rqlite CLI properly supports PRAGMA directives.
- [PR #853](https://github.com/rqlite/rqlite/pull/853): Support enabling Foreign Key constraints via command-line options.

### Implementation changes and bug fixes
- [PR #857](https://github.com/rqlite/rqlite/pull/857): Use Protobufs as core data model.
- [PR #858](https://github.com/rqlite/rqlite/pull/858): Create dedicated client for talking to a cluster service.
- [PR #862](https://github.com/rqlite/rqlite/pull/862): Add detailed SQLite memory statistics to status output.

## v6.1.0 (August 5th 2021)
This release makes significant changes to SQLite database connection handling, resulting in proper support for high-performance concurrent reads of in-memory databases (an in-memory SQLite database is the default option for rqlite). 

### New features
- [PR #848](https://github.com/rqlite/rqlite/pull/848): Enable [DBSTAT](https://www.sqlite.org/dbstat.html) table and [JSON1](https://www.sqlite.org/json1.html) support. Fixes [issue #843](https://github.com/rqlite/rqlite/issues/843).

### Implementation changes and bug fixes
- [PR #841](https://github.com/rqlite/rqlite/pull/841): Remove support for specifying SQLite DSN.
- [PR #842](https://github.com/rqlite/rqlite/pull/842): Use `vfs=memdb` allowing proper concurrent reads of in-memory databases. Special thanks to [@rittneje](https://github.com/rittneje).
- [PR #842](https://github.com/rqlite/rqlite/pull/842): Use read-only database connections for read queries, ensuring write SQL commands are not executed on the wrong endpoint.
- [PR #842](https://github.com/rqlite/rqlite/pull/842): Remove explicit support for Foreign Key constraint control and journal mode. Those controls are best left to the rqlite system now.
- [PR #845](https://github.com/rqlite/rqlite/pull/845): Add SQLite compile-time options to status output.
- [PR #846](https://github.com/rqlite/rqlite/pull/846): New DB and FSM indexes to track state.

## v6.0.2 (July 31st 2021)
This release addresses a significant issue related to SQLite connection handling and multithreading. All users should upgrade to this version.

### Implementation changes and bug fixes
- [PR #827](https://github.com/rqlite/rqlite/pull/827): Upgrade dependencies, including SQLite to 3.36.
- [PR #835](https://github.com/rqlite/rqlite/pull/835): Use Go standard library sql/database abstraction. Fixes [issue #830](https://github.com/rqlite/rqlite/issues/830).
- [PR #835](https://github.com/rqlite/rqlite/pull/835): Use SQLite connection pool and add pool statistics to status output.
- [PR #836](https://github.com/rqlite/rqlite/pull/836): Add current SQLite journal mode to status output.
- [PR #839](https://github.com/rqlite/rqlite/pull/839): Limit in-memory connection pool to 1 connection.
- [PR #840](https://github.com/rqlite/rqlite/pull/840): Upgrade to rqlite/go-sqlite3 v1.20.4. See [this issue](https://github.com/mattn/go-sqlite3/issues/963).

## v6.0.1 (June 28th 2021)
### Implementation changes and bug fixes
- [PR #822](https://github.com/rqlite/rqlite/pull/822): Don't ignore `-join` even if previous state exists. Fixes [issue #818](https://github.com/rqlite/rqlite/issues/818).

## v6.0.0 (June 8th 2021)
This release implements a significant design change, which improves rqlite cluster reliability. With this change a rqlite node can more reliably direct read and write requests to the correct node.

In the 5.0 series, _Follower_ nodes learned the HTTP API address of the cluster Leader via information - known as _Metadata_ - that each node wrote to the Raft log. This Metadata was then available to each node in the cluster, if that node needed to redirect queries to the cluster Leader (assuming that node wasn't the Leader at that time). However that design was somewhat complex, and required the tracking of extra state, in addition to the SQLite database. It also meant that if the Metadata got out of sync with the Raft state, the cluster could be in a degraded state.

In this new design, a node now queries the Leader as needed, when that node needs to learn the Leader's HTTP API address. As a result, the Metadata component has been removed from rqlite, since it is no longer needed. And without any possibility of discrepancy between Metadata and Raft state, a whole class of potential bugs is removed. Any request for the Leader HTTP API address means the requesting node connects to a TCP port already open on the Leader for Raft connections, so does not introduce any new failure modes. This multiplexing of the Raft TCP port is performed via the `mux` package.

This new design does mean that nodes running earlier software cannot communicate with 6.0 nodes, as 6.0 software no longer performs Metadata updates. As a result, **rqlite clusters running 5.x software or earlier must be explicitly upgraded**. To upgrade from an earlier version to this release you should [backup your Leader node](https://github.com/rqlite/rqlite/blob/master/DOC/BACKUPS.md), and [restore the database dump](https://github.com/rqlite/rqlite/blob/master/DOC/RESTORE_FROM_SQLITE.md) into a new 6.0 cluster.

The data API and cluster-management API remain unchanged however, so client code that communicates with rqlite should not need any changes.

### New features
- [PR #796](https://github.com/rqlite/rqlite/pull/796): `nodes/` API reports real-time status of other nodes in cluster. Fixes [issue #768](https://github.com/rqlite/rqlite/issues/768).
- [PR #802](https://github.com/rqlite/rqlite/pull/802): Add `.sysdump` command to rqlite CLI.
- [PR #807](https://github.com/rqlite/rqlite/pull/807): rqlite CLI displays build information. Fixes [issue #768](https://github.com/rqlite/rqlite/issues/806).

### Implementation changes and bug fixes
 - [PR #792](https://github.com/rqlite/rqlite/pull/792): Fetch leader HTTP API addresses on demand.
 - [PR #797](https://github.com/rqlite/rqlite/pull/797): Remove `redirect` key from HTTP status output.

## v5.12.1 (April 29th 2021)

### Implementation changes and bug fixes
 - [PR #791](https://github.com/rqlite/rqlite/pull/791): Reinstate node CA cert support which was erroneously removed in an earlier change.

## v5.12.0 (April 24th 2021)
### New features
 - [PR #788](https://github.com/rqlite/rqlite/pull/788): Upgrade to SQLite 3.35.4.

### Implementation changes and bug fixes
 - [PR #790](https://github.com/rqlite/rqlite/pull/790): Upgrade dependencies, including Hashicorp Raft to v1.3.0.

## v5.11.1 (April 13th 2021)
### Implementation changes and bug fixes
- [PR #783](https://github.com/rqlite/rqlite/pull/783): Create GZIP writer for every compression request. Fixes [issue #781](https://github.com/rqlite/rqlite/issues/781).

## v5.11.0 (April 12th 2021)
### New features
- [PR #776](https://github.com/rqlite/rqlite/pull/776), [PR #777](https://github.com/rqlite/rqlite/pull/777): Support specifying Dialer's local address when performing Join request. Fixes [issue #774](https://github.com/rqlite/rqlite/issues/774). Thanks @osxlinux

### Implementation changes and bug fixes
- [PR #782](https://github.com/rqlite/rqlite/pull/782): Better error messages for command unmarshaling.

## v5.10.2 (February 19th 2021)
### Implementation changes and bug fixes
- [PR #772](https://github.com/rqlite/rqlite/pull/772): Log launch command.

## v5.10.1 (February 8th 2021)
### Implementation changes and bug fixes
- [PR #769](https://github.com/rqlite/rqlite/pull/769): Upgrade to rqlite/go-sqlite3 v1.20.1, to address [a significant memory leak](https://www.philipotoole.com/plugging-a-memory-leak-in-rqlite/).

## v5.10.0 (February 7th 2021)
### New features
- [PR #742](https://github.com/rqlite/rqlite/pull/742): Add one-shot option to rqbench.
- [PR #745](https://github.com/rqlite/rqlite/pull/745): TLS version 1.0 and 1.1 disabled by default, but can be re-enabled at the command line. Fixes [issue #743](https://github.com/rqlite/rqlite/issues/743).

### Implementation changes and bug fixes
- [PR #738](https://github.com/rqlite/rqlite/pull/738): Don't use temp file when snapshotting database.
- [PR #739](https://github.com/rqlite/rqlite/pull/739): Don't use temp file when restoring an in-memory database.
- [PR #738](https://github.com/rqlite/rqlite/pull/738): Switch to rqlite fork of mattn/go-sqlite3. The SQLite C code remains unchanged.
- [PR #741](https://github.com/rqlite/rqlite/pull/741): Tighten up Store-level locking.
- [PR #747](https://github.com/rqlite/rqlite/pull/747): Time snapshot, restore, and startup times.
- [PR #750](https://github.com/rqlite/rqlite/pull/750): Build on-disk databases in-memory first. Fixes [issue #731](https://github.com/rqlite/rqlite/issues/731).
- [PR #754](https://github.com/rqlite/rqlite/pull/754): Support Noop commands in Raft Log.
- [PR #759](https://github.com/rqlite/rqlite/pull/759), [PR #760](https://github.com/rqlite/rqlite/pull/760): Close BoltDB on Store close.
- [PR #757](https://github.com/rqlite/rqlite/pull/757): More extensive system-level testing of Snapshot and Restore.
- [PR #762](https://github.com/rqlite/rqlite/pull/762): Convert Raft stats to numbers where possible. Fixes [issue #763](https://github.com/rqlite/rqlite/issues/763).
- [PR #764](https://github.com/rqlite/rqlite/pull/764): Add total Raft directory size to Store stats.
- [PR #764](https://github.com/rqlite/rqlite/pull/764): Close SQLite database only after Raft has been shut down.
- [PR #765](https://github.com/rqlite/rqlite/pull/765): Add auth-ok and auth-fail events to stats.

## v5.9.0 (January 24th 2021)
### New features
- [PR #734](https://github.com/rqlite/rqlite/pull/734): Better control over waiting for Leader at startup, via command line options.

### Implementation changes and bug fixes
- [PR #724](https://github.com/rqlite/rqlite/pull/724): rqlite CLI displays node version at startup.
- [PR #726](https://github.com/rqlite/rqlite/pull/726): Count number of legacy commands unmarshaled.
- [PR #733](https://github.com/rqlite/rqlite/pull/733): Clearer Raft log status during startup.
- [PR #735](https://github.com/rqlite/rqlite/pull/735): Implement policy over trailing Raft logs.

## v5.8.0 (December 28th 2020)

### New features
- [PR #716](https://github.com/rqlite/rqlite/pull/716): Support HTTP/2 protocol over TLS. Fixes [issue #516](https://github.com/rqlite/rqlite/issues/516).

### Implementation changes and bug fixes
- [PR #711](https://github.com/rqlite/rqlite/pull/711), [PR# 712](https://github.com/rqlite/rqlite/pull/712): Ignore join addresses if node already part of cluster. Fixes [issue #710](https://github.com/rqlite/rqlite/issues/710).
- [PR #715](https://github.com/rqlite/rqlite/pull/715): Compress SQLite database in Raft snapshot.
- [PR #717](https://github.com/rqlite/rqlite/pull/717): Add SQLite database page-centric size to status output.
- [PR #719](https://github.com/rqlite/rqlite/pull/719): Exit if any arguments passed at command line after data directory. Fixes [issue #718](https://github.com/rqlite/rqlite/issues/718).

## v5.7.0 (December 23rd 2020)

### New features
- [PR #696](https://github.com/rqlite/rqlite/pull/696): Benchmarking tool now supports query testing.

### Implementation changes and bug fixes
- [PR #694](https://github.com/rqlite/rqlite/pull/694): Display, in the CLI, the HTTP response body on HTTP status 503.
- [PR #703](https://github.com/rqlite/rqlite/pull/703): Fix potential panic during request parsing.
- [PR #705](https://github.com/rqlite/rqlite/pull/705): Use Protobuf for encoding Raft Log commands.

## v5.6.0 (November 17th 2020)

### New features
- [PR #692](https://github.com/rqlite/rqlite/pull/692): Support setting Raft leader lease timeout.

### Implementation changes and bug fixes
- [PR #693](https://github.com/rqlite/rqlite/pull/693): Upgrade Go mod dependencies, including upgrading Hashicorp Raft to v1.2.0.

## v5.5.1 (October 27th 2020)

- [PR #680](https://github.com/rqlite/rqlite/pull/680), [PR #681](https://github.com/rqlite/rqlite/pull/681): Add missing calls to set BasicAuth in CLI. Fixes [issue #678](https://github.com/rqlite/rqlite/issues/678).
- [PR #682](https://github.com/rqlite/rqlite/pull/682): Explicitly handle "no leader" during backup, and return redirect if necessary.
- [PR #683](https://github.com/rqlite/rqlite/pull/683): Restore request should re-read file every attempt.

## v5.5.0 (September 27th 2020)

### New features
- [PR #673](https://github.com/rqlite/rqlite/pull/673): Support parameterized statements. Fixes [issue #140](https://github.com/rqlite/rqlite/issues/140).

## v5.4.2 (September 25th 2020)

### Implementation changes and bug fixes
- [PR #672](https://github.com/rqlite/rqlite/pull/672): Fix issue causing HTTPS-only redirects.

## v5.4.1 (September 24th 2020)
_This release should not be used, due to a HTTP redirection bug._

### Implementation changes and bug fixes
- [PR #660](https://github.com/rqlite/rqlite/pull/660): Raft log size on disk now reported via status endpoint.
- [PR #670](https://github.com/rqlite/rqlite/pull/670): Add utilities for testing encrypted nodes.
- [PR #671](https://github.com/rqlite/rqlite/pull/671): Set Location for HTTP redirect properly for secure nodes.

## v5.4.0 (June 14th 2020)

### New features
- [PR #654](https://github.com/rqlite/rqlite/pull/654): Allow number of Join attempts and Join interval to be specified at startup. Fixes [issue #653](https://github.com/rqlite/rqlite/issues/653).

## v5.3.0 (May 13th 2020)

### New features
- [PR #641](https://github.com/rqlite/rqlite/pull/641): rqlite CLI now supports node removal.

## v5.2.0 (April 11th 2020)
This release fixes a very significant bug, whereby snapshotting was never occurring due to a zero snapshot-interval being passed to the Raft subsystem. This meant that the Raft log would grow without bound, and could result in very long start-up times if the Raft log was very large.

### New features
- [PR #637](https://github.com/rqlite/rqlite/pull/637): Allow the Raft snapshotting check interval to be set at launch time.

### Implementation changes and bug fixes
- [PR #637](https://github.com/rqlite/rqlite/pull/637): Set the Raft snapshot check interval to 30 seconds by default.

## v5.1.1 (March 28th 2020)
### Implementation changes and bug fixes
- [PR #636](https://github.com/rqlite/rqlite/pull/636): Check consistency level before freshness check. Thanks @wangfenjin

## v5.1.0 (January 10th 2020)

### New features
- [PR #613](https://github.com/rqlite/rqlite/pull/613): Support read-only, non-voting nodes. These provide read scalability for the system.
- [PR #614](https://github.com/rqlite/rqlite/pull/614): Support specifying minimum leader freshness with _None_ consistency queries.
- [PR #620](https://github.com/rqlite/rqlite/pull/620): Log level can be specified for Raft module.

## v5.0.0 (December 30th 2019)
This release uses a new Raft consensus version, with the move to Hashicorp Raft v1. As a result **the Raft system in 5.0 is not compatible with the 4.0 series**. To upgrade from an earlier version to this release you should backup your 4.0 leader node, and restore the database dump into a new 5.0 cluster.

The rqlite server also supports explicitly setting the node ID. While it's not required to set this, it's recommended for production clusters. See the [cluster documentation](https://github.com/rqlite/rqlite/blob/master/DOC/CLUSTER_MGMT.md) for more details.

The HTTP Query and Insert API remains unchanged in the 5.0 series relative to the 4.0 series.

### New features
- [PR #595](https://github.com/rqlite/rqlite/pull/595): rqlite CLI prints Welcome message on startup.
- [PR #608](https://github.com/rqlite/rqlite/pull/608): Add features list to status output.

### Implementation changes and bug fixes
- [PR #597](https://github.com/rqlite/rqlite/pull/597): Don't ignore any Join error, instead return it.
- [PR #598](https://github.com/rqlite/rqlite/pull/598): Ensure backup is correctly closed.
- [PR #600](https://github.com/rqlite/rqlite/pull/600): Move to Hashicorp Raft v1.1.1.
- [PR #601](https://github.com/rqlite/rqlite/pull/601): By default use Raft network address as node ID.
- [PR #602](https://github.com/rqlite/rqlite/pull/602): Add method to Store that returns leader ID.
- [PR #603](https://github.com/rqlite/rqlite/pull/603): Fix up status key name style.
- [PR #604](https://github.com/rqlite/rqlite/pull/604): JSON types are also text.
- [PR #605](https://github.com/rqlite/rqlite/pull/605): Broadcast Store meta via consensus.
- [PR #607](https://github.com/rqlite/rqlite/pull/607): Various Redirect fixes.
- [PR #609](https://github.com/rqlite/rqlite/pull/609): Simplify rqlite implementation.
- [PR #610](https://github.com/rqlite/rqlite/pull/610): Write node backup directly to HTTP response writer. Thanks @sum12.
- [PR #611](https://github.com/rqlite/rqlite/pull/611): Add variadic perm check functions to auth store.

## v4.6.0 (November 29th 2019)
_This release adds significant new functionality to the command-line tool, including much more control over backup and restore of the database. [Visit the Releases page](https://github.com/rqlite/rqlite/releases/tag/v4.6.0) to download this release._

### New features
- [PR #592](https://github.com/rqlite/rqlite/pull/592): Add _dump database_ command (to SQL text file) to CLI.
- [PR #585](https://github.com/rqlite/rqlite/pull/585): Add _backup_ command (to SQLite file) to CLI: Thanks @eariassoto.
- [PR #589](https://github.com/rqlite/rqlite/pull/589): Add _restore_ command (from SQLite file) to CLI. Thanks @eariassoto.
- [PR #584](https://github.com/rqlite/rqlite/pull/584): Support showing query timings in the CLI. Thanks @joaodrp.
- [PR #586](https://github.com/rqlite/rqlite/pull/586): rqlite CLI now supports command-recall via cursor key. Thanks @rhnvrm.
- [PR #564](https://github.com/rqlite/rqlite/pull/564): rqlite server supports specifying trusted root CA certificate. Thanks @zmedico.
- [PR #593](https://github.com/rqlite/rqlite/pull/593): rqlite CLI now supports [HTTP proxy (via Environment)](https://golang.org/pkg/net/http/#ProxyFromEnvironment). Thanks @paulstuart
- [PR #587](https://github.com/rqlite/rqlite/pull/587): Add [expvar](https://golang.org/pkg/expvar/) statistics to store.

### Implementation changes and bug fixes
- [PR #591](https://github.com/rqlite/rqlite/pull/591): Store layer supports generating SQL format backups.
- [PR #590](https://github.com/rqlite/rqlite/pull/590): DB layer supports generating SQL format backups.
- [PR #588](https://github.com/rqlite/rqlite/pull/588): Abort transaction if _load from backup_ operation fails.
- If joining a cluster via HTTP fails, try HTTPS. Fixes [issue #577](https://github.com/rqlite/rqlite/issues/577).

## v4.5.0 (April 24th 2019)
- [PR #551](https://github.com/rqlite/rqlite/pull/551): rqlite CLI supports specifying trusted root CA certificate. Thanks @zmedico.

## v4.4.0 (January 3rd 2019)
- Allow the Raft election timeout [to be set](https://github.com/rqlite/rqlite/commit/2e91858e1ee0feee19f4c20c6f56a21261bcd44a). 
 
## v4.3.1 (October 10th 2018)
- Allow a node to be re-added with same IP address and port, even though it was previously removed. Fixes [issue #534](https://github.com/rqlite/rqlite/issues/534).

## v4.3.0 (March 18th 2018)
- [PR #397](https://github.com/rqlite/rqlite/pull/397), [PR #399](https://github.com/rqlite/rqlite/pull/399): Support hashed passwords. Fixes [issue #395](https://github.com/rqlite/rqlite/issues/395). Thanks @sum12.

## v4.2.3 (February 21st 2018)
- [PR #389](https://github.com/rqlite/rqlite/pull/389): Log Store directory path on startup.
- [PR #392](https://github.com/rqlite/rqlite/pull/392): Return redirect if node removal attempted on follower. Fixes [issue #391](https://github.com/rqlite/rqlite/issues/391).

## v4.2.2 (December 7th 2017)
- [PR #383](https://github.com/rqlite/rqlite/pull/383): Fix unit tests after underlying SQLite master table changes.
- [PR #384](https://github.com/rqlite/rqlite/pull/384): "status" perm required to access Go runtime information.

## v4.2.1 (November 10th 2017)
- [PR #367](https://github.com/rqlite/rqlite/pull/367): Remove superfluous leading space at CLI prompt.
- [PR #368](https://github.com/rqlite/rqlite/pull/368): CLI displays clear error message when not authorized.
- [PR #370](https://github.com/rqlite/rqlite/pull/370): CLI does not need to indent JSON when making requests.
- [PR #373](https://github.com/rqlite/rqlite/pull/373), [PR #374](https://github.com/rqlite/rqlite/pull/374): Add simple INSERT-only benchmarking tool.

## v4.2.0 (October 19th 2017)
- [PR #354](https://github.com/rqlite/rqlite/pull/354): Vendor Raft.
- [PR #354](https://github.com/rqlite/rqlite/pull/354): Move to Go 1.9.1.

## v4.1.0 (September 3rd 2017)
- [PR #342](https://github.com/rqlite/rqlite/pull/342): Add missing Store parameters to diagnostic output.
- [PR #343](https://github.com/rqlite/rqlite/pull/343): Support fetching [expvar](https://golang.org/pkg/expvar/) information via CLI.
- [PR #344](https://github.com/rqlite/rqlite/pull/344): Make read-consistency query param value case-insensitive.
- [PR #345](https://github.com/rqlite/rqlite/pull/345): Add unit test coverage for status and expvar endpoints.

## v4.0.2 (August 8th 2017)
- [PR #337](https://github.com/rqlite/rqlite/pull/337): Include any query params with 301 redirect URL.

## v4.0.1 (August 4th 2017)
- [PR #316](https://github.com/rqlite/rqlite/pull/316): CLI doesn't need pretty nor timed responses from node.
- [PR #334](https://github.com/rqlite/rqlite/pull/334): Set Content-Type to "application/octet-stream" for backup endpoint. Fixes [issue #333](https://github.com/rqlite/rqlite/issues/333).

## v4.0.0 (June 18th 2017)
**The 4.0 release has renamed command-line options relative to earlier releases.** This means that previous commands used to launch rqlited will not work. However the command-line changes are cosmetic, and each previous option maps 1-to-1 to a renamed option. Otherwise deployments of earlier releases can be upgraded to the 4.0 series without any other work.

- [PR #309](https://github.com/rqlite/rqlite/pull/309): Tweak start-up logo.
- [PR #308](https://github.com/rqlite/rqlite/pull/308): Move to clearer command-line options.
- [PR #307](https://github.com/rqlite/rqlite/pull/307): Support node-to-node encryption. Fixes [issue #93](https://github.com/rqlite/rqlite/issues/93).
- [PR #310](https://github.com/rqlite/rqlite/pull/310): HTTP service supports registration of Status providers; Mux is first client.
- [PR #315](https://github.com/rqlite/rqlite/pull/315): Add status and help commands to CLI.

## v3.14.0 (May 4th 2017)
- [PR #304](https://github.com/rqlite/rqlite/pull/304): Switch to Go 1.8.1.

## v3.13.0 (April 3rd 2017)
- [PR #296](https://github.com/rqlite/rqlite/pull/296): Log Go version at startup.
- [PR #294](https://github.com/rqlite/rqlite/pull/294): Support multiple explicit join addresses.
- [PR #297](https://github.com/rqlite/rqlite/pull/297): CLI should explicitly handle redirects due to Go1.8. Fixes [issue #295](https://github.com/rqlite/rqlite/issues/295).

## v3.12.1 (March 2nd 2017)
- [PR #291](https://github.com/rqlite/rqlite/pull/291): Don't access Discovery Service if node already part of cluster.

## v3.12.0 (March 1st 2017)
- [PR #286](https://github.com/rqlite/rqlite/pull/286): Tweak help output.
- [PR #283](https://github.com/rqlite/rqlite/pull/283): Main code should log to stderr.
- [PR #280](https://github.com/rqlite/rqlite/pull/280), [PR #281](https://github.com/rqlite/rqlite/pull/281): Integrate with new Discovery Service.
- [PR #282](https://github.com/rqlite/rqlite/pull/282): Retry cluster-join attempts on failure.
- [PR #289](https://github.com/rqlite/rqlite/pull/289): rqlite HTTP clients should not automatically follow redirects.

## v3.11.0 (February 12th 2017)
- [PR #268](https://github.com/rqlite/rqlite/pull/268): Allow Store to wait for application of initial logs. Fixes [issue #260](https://github.com/rqlite/rqlite/issues/260).
- [PR #272](https://github.com/rqlite/rqlite/pull/272): Add commit, branch, GOOS, and GOARCH, to output of `--version`.
- [PR #274](https://github.com/rqlite/rqlite/pull/274): Use Hashicorp function to read peers. Thanks @WanliTian
- [PR #278](https://github.com/rqlite/rqlite/pull/278): Add support for dot-commands `.tables` and `.schema` to rqlite CLI. Fixes [issue #277](https://github.com/rqlite/rqlite/issues/277).

## v3.10.0 (January 29th 2017)
- [PR #261](https://github.com/rqlite/rqlite/pull/261): Allow Raft Apply timeout to be configurable.
- [PR #262](https://github.com/rqlite/rqlite/pull/262): Log GOOS and GOARCH at startup.

## v3.9.2 (January 14th 2017)
- [PR #253](https://github.com/rqlite/rqlite/pull/254): Handle nil row returned by SQL execer. Fixes [issue #253](https://github.com/rqlite/rqlite/issues/253).
- [PR #258](https://github.com/rqlite/rqlite/pull/258): Remove check that all queries begin with SELECT. Fixes [issue #255](https://github.com/rqlite/rqlite/issues/255).

## v3.9.1 (December 29th 2016)
- [PR #247](https://github.com/rqlite/rqlite/pull/247): Simplify loading of SQLite dump files via single command execution. Fixes [issue #246](https://github.com/rqlite/rqlite/issues/246).
- [PR #247](https://github.com/rqlite/rqlite/pull/247): Correct SQLite dump load authentication check.

## v3.9.0 (December 24th 2016)
- [PR #239](https://github.com/rqlite/rqlite/pull/239): Add an API to the `Store` layer for custom peers storage and logging. Thanks @tych0
- [PR #221](https://github.com/rqlite/rqlite/pull/221): Start full support for various SQLite text types. Fix [issue #240](https://github.com/rqlite/rqlite/issues/240).
- [PR #242](https://github.com/rqlite/rqlite/pull/242): Support direct copying of the database via the Store. Thanks @tych0.
- [PR #243](https://github.com/rqlite/rqlite/pull/243): Use Store logging everywhere in the Store package.

## v3.8.0 (December 15th 2016)
- [PR #230](https://github.com/rqlite/rqlite/pull/230): Move Chinook test data to idiomatic testdata directory.
- [PR #232](https://github.com/rqlite/rqlite/pull/232), [PR #233](https://github.com/rqlite/rqlite/pull/233): rqlite CLI now supports accessing secured rqlited nodes. Thanks @tych0.
- [PR #235](https://github.com/rqlite/rqlite/pull/235): Return correct error, if one occurs, during backup. Thanks @tych0.
- [PR #237](https://github.com/rqlite/rqlite/pull/237), [PR #238](https://github.com/rqlite/rqlite/pull/238): Support observing Raft changes. Thanks @tych0

## v3.7.0 (November 24th 2016)
- With this release rqlite is moving to Go 1.7.
- [PR #206](https://github.com/rqlite/rqlite/pull/206), [#217](https://github.com/rqlite/rqlite/pull/217): Support loading data directly from SQLite dump files.
- [PR #209](https://github.com/rqlite/rqlite/pull/209): Tweak help output.
- [PR #229](https://github.com/rqlite/rqlite/pull/229): Remove explicit control of foreign key constraints.
- [PR #207](https://github.com/rqlite/rqlite/pull/207): Database supports returning foreign key constraint status.
- [PR #211](https://github.com/rqlite/rqlite/pull/211): Diagnostics show actual foreign key constraint state.
- [PR #212](https://github.com/rqlite/rqlite/pull/212): Add database configuration to diagnostics output.
- [PR #224](https://github.com/rqlite/rqlite/pull/224), [PR #225](https://github.com/rqlite/rqlite/pull/225): Add low-level database layer expvar stats.

## v3.6.0 (October 1st 2016)
- [PR #195](https://github.com/rqlite/rqlite/pull/195): Set Content-type "application/json" on all HTTP responses.
- [PR #193](https://github.com/rqlite/rqlite/pull/193): Allow joining a cluster through any node, not just the leader.
- [PR #187](https://github.com/rqlite/rqlite/pull/187): Support memory profiling.
- Go cyclo complexity changes.
- With this release Windows compatibility is checked with every build.

## v3.5.0 (September 5th 2016)
- [PR #185](https://github.com/rqlite/rqlite/pull/185): Enable foreign key constraints by default.

## v3.4.1 (September 1st 2016)
- [PR #175](https://github.com/rqlite/rqlite/pull/175): Simplify error handling of Update Peers API.
- [PR #170](https://github.com/rqlite/rqlite/pull/170): Log any failure to call `Serve()` on HTTP service.
- Go lint fixes.
- Go cyclo complexity changes.

## v3.4.0 (July 7th 2016)
- [PR #159](https://github.com/rqlite/rqlite/pull/159): All HTTP responses set X-RQLITE-VERSION.

## v3.3.0 (June 1st 2016)
- [PR #151](https://github.com/rqlite/rqlite/pull/151): Support configurable Raft heartbeat timeout.
- [PR #149](https://github.com/rqlite/rqlite/pull/149): Support configurable Raft snapshot thresholds.
- [PR #148](https://github.com/rqlite/rqlite/pull/148): Support pprof information over HTTP.
- [PR #154](https://github.com/rqlite/rqlite/pull/154): CLI now redirects to leader if necessary.
- [PR #155](https://github.com/rqlite/rqlite/pull/155): CLI now handles "no rows" correctly.

## v3.2.1 (May 22nd 2016)
- [PR #143](https://github.com/rqlite/rqlite/pull/143): Use DELETE as HTTP method to remove nodes.

## v3.2.0 (May 21st 2016)
- [PR #142](https://github.com/rqlite/rqlite/pull/142): Use correct HTTP methods on all endpoints.
- [PR #137](https://github.com/rqlite/rqlite/pull/137): Use resolved version of joining node's address.
- [PR #136](https://github.com/rqlite/rqlite/pull/136): Better errors on join failures.
- [PR #133](https://github.com/rqlite/rqlite/pull/133): Add Peers to status output.
- [PR #132](https://github.com/rqlite/rqlite/pull/132): Support removing a node from a cluster.
- [PR #131](https://github.com/rqlite/rqlite/pull/131): Only convert []byte from database to string if "text". Thanks @bkeroackdsc
- [PR #129](https://github.com/rqlite/rqlite/pull/129): Verify all statements sent to query endpoint begin with "SELECT".
- [PR #141](https://github.com/rqlite/rqlite/pull/141): Store methods to expose node Raft state. Thanks @bkeroack

## v3.1.0 (May 4th 2016)
- [PR #118](https://github.com/rqlite/rqlite/pull/118): New rqlite CLI. Thanks @mkideal
- [PR #125](https://github.com/rqlite/rqlite/pull/125): Add Go runtime details to status endpoint.

## v3.0.1 (May 1st 2016)
- [PR #117](https://github.com/rqlite/rqlite/pull/117): Use Raft advertise address, if exists, during join.

## v3.0.0 (May 1st 2016)
**The Raft log format in 3.0 is not compatible with the 2.0 series**. To upgrade from an earlier version to this release you should backup your 2.0 leader node, and replay the database dump into a new 3.0 cluster. The HTTP API remains unchanged however.

- [PR #116](https://github.com/rqlite/rqlite/pull/116): Allow HTTP advertise address to be set.
- [PR #115](https://github.com/rqlite/rqlite/pull/115): Support advertising address different than Raft bind address.
- [PR #113](https://github.com/rqlite/rqlite/pull/113): Switch to in-memory SQLite databases by default.
- [PR #109](https://github.com/rqlite/rqlite/pull/109): Nodes broadcast meta to cluster via Raft.
- [PR #109](https://github.com/rqlite/rqlite/pull/109), [PR #111](https://github.com/rqlite/rqlite/pull/111): Leader redirection
- [PR #104](https://github.com/rqlite/rqlite/pull/104): Handle the `-join` option sensibly when already member of cluster.

## v2.2.2 (April 24th 2016)
- [PR #96](https://github.com/rqlite/rqlite/pull/96): Add build time to status output.
- [PR #101](https://github.com/rqlite/rqlite/pull/101): Fix restore to in-memory databases.

## v2.2.1 (April 19th 2016)
- [PR #95](https://github.com/rqlite/rqlite/pull/95): Correctly set HTTP authentication.

## v2.2.0 (April 18th 2016)
- [PR #84](https://github.com/rqlite/rqlite/pull/84): Encrypted API (HTTPS) now supported.
- [PR #85](https://github.com/rqlite/rqlite/pull/85): BasicAuth support.
- [PR #85](https://github.com/rqlite/rqlite/pull/85): User-level permissions support.
- Print rqlited logo on start-up.
- End-to-end single-node and multi-node unit tests.

## 2.1 (April 9th 2016)
- [PR #76](https://github.com/rqlite/rqlite/pull/76): Obey timing information display at database level.
- [PR #77](https://github.com/rqlite/rqlite/pull/77): Add version information to binary.

## 2.0 (April 5th 2016)
- `timings` URL param to control presence of timing information in response.
- [PR #74](https://github.com/rqlite/rqlite/pull/74): Use SQLite connection directly. Thanks @zmedico.
- Update operations return last-inserted ID.
- Column-oriented API responses.
- Types in API response body.
- Query times in addition to sum of query times.
- New Raft consensus module, built on Hashicorp's implementation.
- Hot backup support.
- Selectable read-consistency levels of none, weak, and strong.
- SQLite file size added to HTTP API status endpoint.
- expvar support added to HTTP server.

## 1.0 (June 23rd 2015)
Check out [this tag](https://github.com/rqlite/rqlite/releases/tag/v1.0) for full details.
<|MERGE_RESOLUTION|>--- conflicted
+++ resolved
@@ -1,10 +1,7 @@
 ## v8.30.1 (unreleased)
 ### Implementation changes and bug fixes
-<<<<<<< HEAD
 - [PR #1877](https://github.com/rqlite/rqlite/pull/1875): Move to no-checkpoint-on-database-close.
-=======
 - [PR #1880](https://github.com/rqlite/rqlite/pull/1880): Improve DB mode checks.
->>>>>>> fb17cbd7
 
 ## v8.30.0 (September 5th 2024)
 ### New features
