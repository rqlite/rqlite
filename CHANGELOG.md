<<<<<<< HEAD
## 8.17.0 (unreleased)
### New features
- [PR #1619](https://github.com/rqlite/rqlite/pull/1619): Support automatic `VACUUM` of the SQLite database. Fixes [#1609](https://github.com/rqlite/rqlite/issues/1609).

### Implementation changes and bug fixes
- [PR #1615](https://github.com/rqlite/rqlite/pull/1615): Add extensive WAL checkpoint test at the database level.
- [PR #1616](https://github.com/rqlite/rqlite/pull/1616): Add time and checksum based change-detection functions to the database level.
- [PR #1617](https://github.com/rqlite/rqlite/pull/1617): Add `VacuumInto` to database layer.
=======
## 8.16.8 (January 20th 2024)
### Implementation changes and bug fixes
- [PR #1615](https://github.com/rqlite/rqlite/pull/1615): Add extensive WAL checkpoint test at the database level.
- [PR #1616](https://github.com/rqlite/rqlite/pull/1616): Add time and checksum based change-detection functions to the database level.
- [PR #1617](https://github.com/rqlite/rqlite/pull/1617): Add VacuumInto to database layer.
- [PR #1621](https://github.com/rqlite/rqlite/pull/1621): Fix a panic in the rqlite shell by not stomping on an "outer" error.
>>>>>>> 10a5c9bd

## 8.16.7 (January 18th 2024)
The releases changes the default logging level for the Raft subsystem from `INFO` to `WARN`. This results is less logging by the Raft subsystem. If you prefer the previous `INFO` level of logging, it can be re-enabled via the command line flag `-raft-log-level=INFO`.
### Implementation changes and bug fixes
- [PR #1607](https://github.com/rqlite/rqlite/pull/1607): Remove use of deprecated `ioutil`.
- [PR #1608](https://github.com/rqlite/rqlite/pull/1608): Always close the FSM Snapshot.
- [PR #1610](https://github.com/rqlite/rqlite/pull/1610): Change Raft default log level to `WARN`.
- [PR #1611](https://github.com/rqlite/rqlite/pull/1611): Don't log incremental Raft snapshots.
- [PR #1612](https://github.com/rqlite/rqlite/pull/1612): `go mod` updates.

## 8.16.6 (January 16th 2024)
### Implementation changes and bug fixes
- [PR #1603](https://github.com/rqlite/rqlite/pull/1603): Standardize logging by Raft module.
- [PR #1604](https://github.com/rqlite/rqlite/pull/1604), [PR #1605](https://github.com/rqlite/rqlite/pull/1605), [PR #1606](https://github.com/rqlite/rqlite/pull/1606): Minor refactor of database code.
- [Commit 2176101](https://github.com/rqlite/rqlite/commit/21761011d45630998ea603576d5c390bafba0afd): Fix rqlite shell help output.

## 8.16.5 (January 14th 2024)
This release further improves _Automatic Backup_ performance, as well as improving test coverage generally.
### Implementation changes and bug fixes
- [PR #1592](https://github.com/rqlite/rqlite/pull/1592): Refactor and enhance upload logging.
- [PR #1593](https://github.com/rqlite/rqlite/pull/1593): Tighthen snapshot-join end-to-end testing.
- [PR #1596](https://github.com/rqlite/rqlite/pull/1596): Track Raft logs which change the database.
- [PR #1597](https://github.com/rqlite/rqlite/pull/1597): Clarify end-to-end testing code.
- [PR #1598](https://github.com/rqlite/rqlite/pull/1598): Refactor Store-level index tracking.
- [PR #1599](https://github.com/rqlite/rqlite/pull/1599): Test no upload after Leader change.
- [PR #1600](https://github.com/rqlite/rqlite/pull/1600): Use Raft index for upload checks. Fixes [#1594](https://github.com/rqlite/rqlite/issues/1594).
- [PR #1601](https://github.com/rqlite/rqlite/pull/1601): CREATE TABLE should change DB Applied index.
- [PR #1602](https://github.com/rqlite/rqlite/pull/1602): `go mod` updates.

## 8.16.4 (January 12th 2024)
This release improves _Automatic Backup_ performance, mostly by avoiding unnecessary file copies and uploads.
### Implementation changes and bug fixes
- [PR #1584](https://github.com/rqlite/rqlite/pull/1584): Count Snapshot reaping failures.
- [PR #1585](https://github.com/rqlite/rqlite/pull/1585): Avoid unnecessary auto-backups by storing sha256 sums in S3. Fixes issue [#1565](https://github.com/rqlite/rqlite/issues/1565).
- [PR #1586](https://github.com/rqlite/rqlite/pull/1586): Auto-backups will be in WAL mode going forward, and not in DELETE mode.
- [PR #1587](https://github.com/rqlite/rqlite/pull/1587): Refactor Store Backup Provider to use `io.Writer`.
- [PR #1588](https://github.com/rqlite/rqlite/pull/1588): More consistent use of Sum types in Uploader.
- [PR #1589](https://github.com/rqlite/rqlite/pull/1589): Avoid SQLite file copy during automatic backups.
- [PR #1590](https://github.com/rqlite/rqlite/pull/1590): Fix automatic backup end-to-end tests.

## 8.16.3 (January 9th 2024)
### Implementation changes and bug fixes
- [PR #1582](https://github.com/rqlite/rqlite/pull/1582): Explicitly switch any upgraded v7 Snapshot to WAL mode.
- [PR #1583](https://github.com/rqlite/rqlite/pull/1583): Loading a database invalidates existing snapshots. Fixes [#1583](https://github.com/rqlite/rqlite/issues/1583).

## 8.16.2 (January 9th 2024)
This releases fixes a bug related to Raft snapshot management. While it's an edge case, and can only happen if rqlited is hard-killed at a very specific point, all 8.x users should upgrade to this release.
### Implementation changes and bug fixes
- [PR #1580](https://github.com/rqlite/rqlite/pull/1580): List newest Snapshot, not oldest.

## 8.16.1 (January 8th 2024)
### Implementation changes and bug fixes
- [PR #1574](https://github.com/rqlite/rqlite/pull/1574): Use "GZIP best speed" for internode traffic compression.
- [PR #1575](https://github.com/rqlite/rqlite/pull/1575): Upload Provider uses Snapshot-locking backup.
- [PR #1576](https://github.com/rqlite/rqlite/pull/1576): Add fast path for vacuumed, non-compressed backups.
- [PR #1579](https://github.com/rqlite/rqlite/pull/1579): Only run auto-backups on Leader (as per docs) and improve check efficiency.
- [PR #1578](https://github.com/rqlite/rqlite/pull/1578): Don't require static credentials for S3 access. Thanks @jtackaberry

## 8.16.0 (January 6th 2024)
### New features
- [PR #1563](https://github.com/rqlite/rqlite/pull/1563): Support S3-compatible storage systems for auto-backups and auto-restores. Fixes issue [#1560](https://github.com/rqlite/rqlite/issues/1560). Thanks @jtackaberry
- [PR #1573](https://github.com/rqlite/rqlite/pull/1573): Add support for automatically gzipped-compressed backups.

### Implementation changes and bug fixes
- [PR #1567](https://github.com/rqlite/rqlite/pull/1567): Refactor to make more use of `progress` module.
- [Commit d1cc802](https://github.com/rqlite/rqlite/commit/d1cc80229221ff51cd4741cc7a2e05e87f0337cb): Fix return codes in `HasData()`.
- [PR #1566](https://github.com/rqlite/rqlite/pull/1566): Move some Store state-related functions to own file.
- [PR #1570](https://github.com/rqlite/rqlite/pull/1570): Support compressed backups at the `Store` level.
- [PR #1571](https://github.com/rqlite/rqlite/pull/1571): Stream backups efficiently from remote nodes.
- [PR #1572](https://github.com/rqlite/rqlite/pull/1572): Allow booting with WAL-mode SQLite files.

## 8.15.0 (January 4th 2024)
This release fixes bugs related to auto-restore from S3, improves backup performance, and adds some other minor enhancements.
### New features
- [PR #1550](https://github.com/rqlite/rqlite/pull/1550): CLI command `.nodes` supports showing non-voting nodes.

### Implementation changes and bug fixes
- [PR #1548](https://github.com/rqlite/rqlite/pull/1548): Make system-level test failures easier to understand.
- [PR #1555](https://github.com/rqlite/rqlite/pull/1555): Correct build and import of Protobuf files.
- [PR #1556](https://github.com/rqlite/rqlite/pull/1556): Add fast-path backup.
- [PR #1556](https://github.com/rqlite/rqlite/pull/1556): rqlite CLI streams backup to file.
- [PR #1557](https://github.com/rqlite/rqlite/pull/1557): Remove restriction on restores using SQLite files in WAL mode.
- [PR #1564](https://github.com/rqlite/rqlite/pull/1564): Only auto-restore if the node is "empty". Fixes issue [#1561](https://github.com/rqlite/rqlite/issues/1561). Thanks @jtackaberry

## 8.14.1 (December 31st 2023)
### Implementation changes and bug fixes
- [PR #1546](https://github.com/rqlite/rqlite/pull/1546): Don't hardcode suffrage when joining. Fixes issue [#1545](https://github.com/rqlite/rqlite/issues/1545). Thanks @jtackaberry

## 8.14.0 (December 31st 2023)
This release adds new control over Raft snapshotting, a key part of the Raft consensus protocol. When the WAL file reaches a certain size (4MB by default, which equals the SQLite default), rqlite will trigger a Raft snapshot. In its default setting this change may reduce disk usage, but may also result in more frequent Raft snapshotting. Most users can ignore this change and carry on as before after upgrading to this release.
### New features
- [PR #1530](https://github.com/rqlite/rqlite/pull/1530), [PR #1533](https://github.com/rqlite/rqlite/pull/1533): Support automatically snapshotting when WAL reaches the SQLite default of 4MB.
- [PR #1541](https://github.com/rqlite/rqlite/pull/1541), [PR #1542](https://github.com/rqlite/rqlite/pull/1542): DNS-based autoclustering supports read-only (non-voting) nodes. Fixes issue [#1521](https://github.com/rqlite/rqlite/issues/1521)
- [PR #1544](https://github.com/rqlite/rqlite/pull/1544): Support autoclustering of read-only nodes with Consul and etcd.

### Implementation changes and bug fixes
- [PR #1531](https://github.com/rqlite/rqlite/pull/1531): Check for Raft snapshot condition every 10 seconds by default.
- [PR #1528](https://github.com/rqlite/rqlite/pull/1528): Support setting trailing logs for user-requested snapshot.
- [PR #1529](https://github.com/rqlite/rqlite/pull/1529): Remove obsolete code related to user-triggered snapshots.
- [PR #1536](https://github.com/rqlite/rqlite/pull/1536): Store WAL path in store, to avoid races.
- [PR #1535](https://github.com/rqlite/rqlite/pull/1535): Refactor using CommandProcessor.
- [PR #1539](https://github.com/rqlite/rqlite/pull/1539): `go mod` updates.
- [PR #1540](https://github.com/rqlite/rqlite/pull/1540): Friendlier display of database sizes.
- [PR #1543](https://github.com/rqlite/rqlite/pull/1543): Remove some excessive logging.

## 8.13.5 (December 26th 2023)
### Implementation changes and bug fixes
- [PR #1522](https://github.com/rqlite/rqlite/pull/1522): Minor refactoring of main module.
- [PR #1523](https://github.com/rqlite/rqlite/pull/1523): Move download functionality into _restore_ module.
- [PR #1524](https://github.com/rqlite/rqlite/pull/1524): Disco mode not supported when explicitly joining.
- [PR #1525](https://github.com/rqlite/rqlite/pull/1525): Make Store _Notify_ logic clearer.
- [PR #1526](https://github.com/rqlite/rqlite/pull/1526): Bootstrapper explicitly supports Voting nodes.
- [PR #1527](https://github.com/rqlite/rqlite/pull/1527): More snapshotting instrumentation.

## 8.13.4 (December 23rd 2023)
This release makes sure the version information is correctly recorded in the released binaries. There are no functional changes.
### Implementation changes and bug fixes
- [Commit 03b6db2](https://github.com/rqlite/rqlite/commit/03b6db2e7dd0e6806b1315eb1cd63e04b126a235): Fix build process so versioning information is set correctly.

## 8.13.3 (December 23rd 2023)
### Implementation changes and bug fixes
- [PR #1515](https://github.com/rqlite/rqlite/pull/1515): Fix a log message related to mutual TLS.
- [PR #1516](https://github.com/rqlite/rqlite/pull/1516): Add support to Python end-to-end test helpers for mTLS.
- [PR #1518](https://github.com/rqlite/rqlite/pull/1518): Refactor muxed internode communications.
- [PR #1519](https://github.com/rqlite/rqlite/pull/1519): Refactor TCP TLS configuration control.
- [PR #1520](https://github.com/rqlite/rqlite/pull/1520): End-to-end testing of setting TLS _ServerName_. Confirms that [issue #1507](https://github.com/rqlite/rqlite/issues/1507) is fixed.

## 8.13.2 (December 21st 2023)
### Implementation changes and bug fixes
- [PR #1512](https://github.com/rqlite/rqlite/pull/1512): Fix swapping of CACert and ServerName.

## 8.13.1 (December 21st 2023)
### Implementation changes and bug fixes
- [PR #1510](https://github.com/rqlite/rqlite/pull/1510): Remove obsolete `-http-no-verify` command-line flag.
- [PR #1511](https://github.com/rqlite/rqlite/pull/1511): Bring use of `go mod` into compliance. Fixes [issue #644](https://github.com/rqlite/rqlite/issues/644).

## 8.13.0 (December 21st 2023)
This release supports setting the _Server Name_ a node should expect in any certificate it receives from another node in the cluster.
### New features
- [PR #1509](https://github.com/rqlite/rqlite/pull/1509): Support setting the Server Name for internode certificate verification. Fixes [issue #1507](https://github.com/rqlite/rqlite/issues/1507).

### Implementation changes and bug fixes
- [PR #1503](https://github.com/rqlite/rqlite/pull/1503): Use SQLite-style help in rqlite shell.
- [PR #1505](https://github.com/rqlite/rqlite/pull/1505): Correct handling of IPv6 addresses in rqlite shell.

## 8.12.3 (December 19th 2023)
### Implementation changes and bug fixes
- [PR #1502](https://github.com/rqlite/rqlite/pull/1502): Create temporary SQLite files in same directory as actual SQLite file.

## 8.12.2 (December 19th 2023)
### Implementation changes and bug fixes
- [PR #1498](https://github.com/rqlite/rqlite/pull/1498): rqlite shell `.help` should show commands in alphabetical order.
- [PR #1499](https://github.com/rqlite/rqlite/pull/1499): Bump golang.org/x/crypto from 0.16.0 to 0.17.0.
- [PR #1501](https://github.com/rqlite/rqlite/pull/1501): Upgrade rqlite disco-client to handle IPv6 addresses. Fixes [issue #1500](https://github.com/rqlite/rqlite/issues/1500). Thanks @jtackaberry

## 8.12.1 (December 18th 2023)
### Implementation changes and bug fixes
- [PR #1497](https://github.com/rqlite/rqlite/pull/1497): Don't re-open and close database on shutdown. It's unnecessary.

## 8.12.0 (December 17th 2023)
This version sees the minor version incremented to indicate the importance of this release. Bcrypted passwords were not secure in the Credentials Configuration, as they could also be used directly as passwords. This has been fixed, and bcrypted passwords are no longer supported going forward. **All users using bcrypted hashes in Credential files should upgrade to this release** and migrate to using plaintext passwords in those files.

If you were using bcrypted passwords, **this is probably a breaking change**. You should recreate any Credentials Configuration files to use plaintext passwords instead of bcrypt hashes, and ensure the Credentials Configuration files are secured from unauthorized access.

### Implementation changes and bug fixes
- [PR #1492](https://github.com/rqlite/rqlite/pull/1492): Remove faulty bcrypt hashed password support. Fixes [issue #1488](https://github.com/rqlite/rqlite/issues/1488). Thanks @jtackaberry
- [PR #1494](https://github.com/rqlite/rqlite/pull/1494): Confirm restored data looks like a SQLite file.

## 8.11.1 (December 17th 2023)
### Implementation changes and bug fixes
- [PR #1490](https://github.com/rqlite/rqlite/pull/1490): Guard against `nil` History in rqlite shell. Fixes [issue #1486](https://github.com/rqlite/rqlite/issues/1486).

## 8.11.0 (December 17th 2023)
### New features
- [PR #1489](https://github.com/rqlite/rqlite/pull/1489): Add `.boot` command to rqlite shell, to support _Booting_ nodes.

### Implementation changes and bug fixes
- [PR #1487](https://github.com/rqlite/rqlite/pull/1487): Small improvements to rqlite shell.

## 8.10.0 (December 17th 2023)
This release introduces a new, high-performance, initialize-from-SQLite option. Known as _Boot_ loading, it allows an rqlite node to be seeded with large (multi-GB) datasets, with the time taken to seed the node determined only by your disk performance.

### New features
- [PR #1485](https://github.com/rqlite/rqlite/pull/1485): Add Boot loading.

### Implementation changes and bug fixes
- [PR #1484](https://github.com/rqlite/rqlite/pull/1484): Remove ability to trigger chunked-loading.

## 8.0.6 (December 12th 2023)
Release v8.0.6 protects against a malformed database being loaded as a result of using `/db/load`. **All 8.x users should upgrade to this release**.
### Implementation changes and bug fixes
- [PR #1482](https://github.com/rqlite/rqlite/pull/1482): Don't load an invalid database.

## 8.0.5 (December 12th 2023)
### Implementation changes and bug fixes
- [PR #1481](https://github.com/rqlite/rqlite/pull/1481): Revert to simpler one-shot load for SQLite files.

## 8.0.4 (December 12th 2023)
### Implementation changes and bug fixes
- [PR #1471](https://github.com/rqlite/rqlite/pull/1471), [PR #1472](https://github.com/rqlite/rqlite/pull/1472): Refactor query parameters into own code.
- [PR #1473](https://github.com/rqlite/rqlite/pull/1471): `go mod` updates.
- [PR #1478](https://github.com/rqlite/rqlite/pull/1478): Upgrade Go to 1.21 in `go.mod`. Fixes [issue #1476](https://github.com/rqlite/rqlite/issues/1476).
- [PR #1475](https://github.com/rqlite/rqlite/pull/1475): Minor rqlite CLI improvements.
- [PR #1480](https://github.com/rqlite/rqlite/pull/1480): Don't completely truncate the log, due to apparent unsigned overflow issues in Raft log.

## 8.0.3 (December 11th 2023)
### Implementation changes and bug fixes
- [PR #1466](https://github.com/rqlite/rqlite/pull/1466): Close all dechunkers at Store shutdown.
- [PR #1467](https://github.com/rqlite/rqlite/pull/1467): Introduce explicit FSM type.
- [PR #1468](https://github.com/rqlite/rqlite/pull/1468), [PR #1469](https://github.com/rqlite/rqlite/pull/1469): Fix failure-to-restart issue after chunked loading.

## 8.0.2 (December 10th 2023)
Fix an edge case related to Raft Snapshotting when a chunked load is in progress at the same time.
### Implementation changes and bug fixes
- [PR #1456](https://github.com/rqlite/rqlite/pull/1459): Standardize on chunk size.
- [PR #1456](https://github.com/rqlite/rqlite/pull/1459): Set `TrailingLogs=0` to truncate log during user-initiated Snapshotting.
- [PR #1462](https://github.com/rqlite/rqlite/pull/1462): Refactor redirect logic in HTTP service.
- [PR #1463](https://github.com/rqlite/rqlite/pull/1463): Synchronize Snapshotting and chunked loading.
- [PR #1464](https://github.com/rqlite/rqlite/pull/1464): Handle snapshotting of empty WAL files.
- [PR #1465](https://github.com/rqlite/rqlite/pull/1465): Move uploader goroutine into Uploader.

## 8.0.1 (December 8th 2023)
This release fixes an edge case issue during restore-from-SQLite. It's possible if a rqlite system crashes shortly after restoring from SQLite it may not have loaded the data correctly.

### Implementation changes and bug fixes
- [PR #1456](https://github.com/rqlite/rqlite/pull/1456): Wrap Snaphot Store _FullNeeded_ logic in a function.
- [PR #1457](https://github.com/rqlite/rqlite/pull/1457): Allow FullNeeded to be explicity set to true.
- [PR #1458](https://github.com/rqlite/rqlite/pull/1458): Perform full snapshot after chunked load.

## 8.0.0 (December 5th 2023)
This release introduces support for much larger data sets. Previously the [Raft snapshotting](https://raft.github.io/) process became more memory intensive and time-consuming as the SQLite database became larger. This set an practical upper limit on the size of the SQLite database. With the 8.0 release rqlite has been fundamentally redesigned such that snapshotting consumes approximately the same amount of resources, regardless of the size of the SQLite database.

This release also eases operations, as well as adding new features and bug fixes.

### Upgrading from the 7.x release

Release 8.0 supports (mostly) seamless upgrades from the 7.x series, and upgrading from 7.x has been tested. However, it is still strongly recommended you backup any production cluster before attempting an upgrade. A more conservative approach would be to create a brand new 8.0 system, and load your backup into that cluster. Then switch production traffic over to the new 8.0 cluster.

8.0 and 7.x nodes should be able to interoperate, so a rolling upgrade should work fine **as long as all nodes are fully caught up with the Leader node**. Note you also cannot join a new 8.x node to a pre-existing 7.x cluster. Otherwise upgrade should operate but, again, it is strongly recommended you test this first. It is also not recommended that you run a cluster with a mix of 7.x and 8.0 code for any significant length of time, just the time required for a rolling upgrade.

Important things to note if you decide to upgrade an existing 7.x system:
- Backup your 7.x cluster first.
- it is strongly recommended you upgrade your 7.x cluster to the [7.21.4](https://github.com/rqlite/rqlite/releases/tag/v7.21.4) release before upgrading to the 8.0 series.
- 8.0 always runs with an on-disk database, in-memory databases are no longer supported. Improvements made late in the 7.0 series mean there is little difference in write performance between in-memory and on-disk modes, but supporting both modes just meant confusion and higher development costs. If you were previously running in in-memory mode (the previous default), you don't need to do anything. But if you were previously passing `-on-disk` to `rqlited` so that rqlite ran in on-disk mode, you must now remove that flag.
- When forming a new cluster using 8.0, pass the **Raft** addresss of the remote node to the `-join` command, not the HTTP API address. If your cluster is already formed, upgrades will work without changing anything (`-join` options are ignored if nodes are already members of a cluster). You may need to change any scripting or automatic-configuration generation however.
- Bcrypted password hashes are no longer supported, due to security flaws in the 7.x release. You should regenerate any [Credentials file](https://rqlite.io/docs/guides/security/), and use plaintext passwords only (and prevent unauthorized access to the Credentials file).
- A few rarely, if ever, used `rqlited` command-line flags have been removed. These flags just added operational overhead, while adding little value.

### New features
- [PR #1362](https://github.com/rqlite/rqlite/pull/1362): Enable SQLite [FTS5](https://www.sqlite.org/fts5.html). Fixes [issue #1361](https://github.com/rqlite/rqlite/issues/1361)
- [PR #1405](https://github.com/rqlite/rqlite/pull/1405): Support a configurable HTTP connection timeout in the rqlite CLI. Thanks @jtarchie
- [PR #1418](https://github.com/rqlite/rqlite/pull/1418): Add basic CORS support. Fixes [issue #687](https://github.com/rqlite/rqlite/issues/687). Thanks @kkoreilly
- [PR #1422](https://github.com/rqlite/rqlite/pull/1422): Add mTLS support to rqlite CLI. Fixes [issue #1421](https://github.com/rqlite/rqlite/issues/1421)
- [PR #1427](https://github.com/rqlite/rqlite/pull/1427): Upgrade to SQLite 3.44.0.
- [PR #1433](https://github.com/rqlite/rqlite/pull/1433): Support an optional better form for the `nodes/` output. Fixes [issue #1415](https://github.com/rqlite/rqlite/issues/1415)
- [PR #1447](https://github.com/rqlite/rqlite/pull/1447): Remove-on-shutdown now supports authentication.
- [PR #1451](https://github.com/rqlite/rqlite/pull/1451): Support optional `VACUUM` of SQLite database file before upload to Cloud storage.
- [PR #1452](https://github.com/rqlite/rqlite/pull/1452): Support optional `VACUUM` of requested backup SQLite file.
  
### Implementation changes and bug fixes
- [PR #1368](https://github.com/rqlite/rqlite/pull/1374): Switch to always-on expvar and pprof.
- [PR #1337](https://github.com/rqlite/rqlite/pull/1337): Store can now load from an io.Reader.
- [PR #1339](https://github.com/rqlite/rqlite/pull/1339), [PR #1340](https://github.com/rqlite/rqlite/pull/1340), [PR #1341](https://github.com/rqlite/rqlite/pull/1341): Add `LoadRequest` chunker/dechunker.
- [PR #1343](https://github.com/rqlite/rqlite/pull/1343): Remove previously-obsoleted supported command-line options.
- [PR #1342](https://github.com/rqlite/rqlite/pull/1342): Integrate chunked-loading, applying to auto-restore from the Cloud.
- [PR #1347](https://github.com/rqlite/rqlite/pull/1347): Migrate HTTP layer to chunked loading.
- [PR #1355](https://github.com/rqlite/rqlite/pull/1355): Database layer can run an integrity check.
- [PR #1385](https://github.com/rqlite/rqlite/pull/1358): Remove support for in-memory databases.
- [PR #1360](https://github.com/rqlite/rqlite/pull/1360): 'go mod' updates, and move to go 1.21.
- [PR #1369](https://github.com/rqlite/rqlite/pull/1369), [PR #1370](https://github.com/rqlite/rqlite/pull/1370): Use singleton, sync'ed, random source.
- [PR #1367](https://github.com/rqlite/rqlite/pull/1367): Move to a WAL-based Snapshot store, which unlocks support for much larger data set support.
- [PR #1373](https://github.com/rqlite/rqlite/pull/1373): Remove compression-control command-line options.
- [PR #1377](https://github.com/rqlite/rqlite/pull/1377): Automatically upgrade 7.x snapshots.
- [PR #1380](https://github.com/rqlite/rqlite/pull/1380): Compress snapshots when transmitting over the network.
- [PR #1382](https://github.com/rqlite/rqlite/pull/1382), [PR #1383](https://github.com/rqlite/rqlite/pull/1383): Add basic stats for Snapshot store.
- [PR #1384](https://github.com/rqlite/rqlite/pull/1384): Use less-racy function to retrieve Leader Address and ID.
- [PR #1386](https://github.com/rqlite/rqlite/pull/1386): Ensure full sync'ing and closing of files during WAL replay.
- [PR #1388](https://github.com/rqlite/rqlite/pull/1388): Ensure databases open with WAL checkpoint disabled. Thanks @benbjohnson.
- [PR #1390](https://github.com/rqlite/rqlite/pull/1390): Add Restore functions to Snapshot Store.
- [PR #1394](https://github.com/rqlite/rqlite/pull/1394): Use only one RW database connection.
- [PR #1395](https://github.com/rqlite/rqlite/pull/1395): More DB-level and Snapshotting statistics.
- [PR #1399](https://github.com/rqlite/rqlite/pull/1399): Better trailing flags error message.
- [PR #1404](https://github.com/rqlite/rqlite/pull/1404): Add an interface between Store and Snapshot Store.
- [PR #1410](https://github.com/rqlite/rqlite/pull/1410), [PR #1412](https://github.com/rqlite/rqlite/pull/1412): Implement simpler WAL-based snapshotting.
- [PR #1413](https://github.com/rqlite/rqlite/pull/1413): Remove `-raft-no-freelist-sync` command line flag.
- [PR #1420](https://github.com/rqlite/rqlite/pull/1420), [PR #1431](https://github.com/rqlite/rqlite/pull/1431): Nodes join a cluster using the Raft address, not the HTTP API.
- [PR #1426](https://github.com/rqlite/rqlite/pull/1426): 'go mod' updates, including moving to Raft 1.6.
- [PR #1430](https://github.com/rqlite/rqlite/pull/1430): Check that any supplied Join addresses are not HTTP servers.
- [PR #1437](https://github.com/rqlite/rqlite/pull/1437), [PR #1438](https://github.com/rqlite/rqlite/pull/1438), [PR #1439](https://github.com/rqlite/rqlite/pull/1439): Actually timeout if needed during `nodes/` access. Fixes [issue #1435](https://github.com/rqlite/rqlite/issues/1435). Thanks @dwco-z
- [PR #1440](https://github.com/rqlite/rqlite/pull/1440): Add a Compacting WAL rewriter. Thanks @benbjohnson.
- [PR #1441](https://github.com/rqlite/rqlite/pull/1441), [PR #1443](https://github.com/rqlite/rqlite/pull/1443): Integrate Compacting WAL writer
- [PR #1444](https://github.com/rqlite/rqlite/pull/1444): Trivial clean-ups related to backups.
- [PR #1445](https://github.com/rqlite/rqlite/pull/1445): Count Snapshot upgrades.

## 7.21.4 (July 8th 2023)
### Implementation changes and bug fixes
- [PR #1336](https://github.com/rqlite/rqlite/pull/1336): Remove on-disk-startup control. It's no longer needed as on-disk performance is now very close to in-memory performance, thanks to the switch to _synchronous off_ mode and the use of the SQLite WAL.

## 7.21.3 (July 7th 2023)
### Implementation changes and bug fixes
- [PR #1329](https://github.com/rqlite/rqlite/pull/1329): Try a different version of V2 Snapshot codec.
- [PR #1332](https://github.com/rqlite/rqlite/pull/1332): Upgrade dependencies.
- [PR #1333](https://github.com/rqlite/rqlite/pull/1333): Set "types" for expressions e.g. `COUNT`. Fixes [issue #1330](https://github.com/rqlite/rqlite/issues/1330)

## 7.21.2 (July 1st 2023)
### Implementation changes and bug fixes
- [PR #1321](https://github.com/rqlite/rqlite/pull/1321): Check for errors in responses during load testing.
- [PR #1323](https://github.com/rqlite/rqlite/pull/1323): Add codec for v2 snapshots.
- [PR #1324](https://github.com/rqlite/rqlite/pull/1324): Close Snapshot after we're finished restoring from it.
- [PR #1325](https://github.com/rqlite/rqlite/pull/1325): Handle getting an error when asking for database stats.

## 7.21.1 (June 26th 2023)
This release changes the mode of SQLite, when rqlite is running in _on-disk_ mode. SQLite now runs in WAL mode, when previously it was in DELETE mode. Testing shows this results in a ~30% increase in write-performance.

### Implementation changes and bug fixes
- [PR #1314](https://github.com/rqlite/rqlite/pull/1314): More preparations for WAL mode when running on-disk.
- [PR #1315](https://github.com/rqlite/rqlite/pull/1315), [PR #1316](https://github.com/rqlite/rqlite/pull/1316): Enable WAL when running in on-disk mode.
- [PR #1317](https://github.com/rqlite/rqlite/pull/1317): DB-layer now supports WAL replay.
- [PR #1318](https://github.com/rqlite/rqlite/pull/1318): Periodically record actual applied index. Addresses a possible edge case with on-disk startup.
  
## 7.21.0 (June 20th 2023)
### New features
- [PR #1311](https://github.com/rqlite/rqlite/pull/1311): Support 'key' param on the `/status` HTTP endpoint.
- [PR #1313](https://github.com/rqlite/rqlite/pull/1313): Sysdump now retrieves data from all nodes if possible.

### Implementation changes and bug fixes
- [PR #1309](https://github.com/rqlite/rqlite/pull/1309): Factor Snapshot creation into own module.

## 7.20.6 (June 16th 2023)
### Implementation changes and bug fixes
- [PR #1305](https://github.com/rqlite/rqlite/pull/1305): Upgrade dependencies via `go get`.
- [PR #1306](https://github.com/rqlite/rqlite/pull/1306): Add some (currently unused) WAL control code.
- [PR #1307](https://github.com/rqlite/rqlite/pull/1307), [PR #1308](https://github.com/rqlite/rqlite/pull/1308): Add full WAL-support to database layer. Not yet enabled by full application.

## 7.20.5 (June 14th 2023)
### Implementation changes and bug fixes
- [PR #1302](https://github.com/rqlite/rqlite/pull/1302): Add some important PRAGMA state to database-level status reporting.
- [PR #1303](https://github.com/rqlite/rqlite/pull/1303): Reduce disk space usage by retaining only a single Raft SQLite snapshot.

## 7.20.4 (June 13th 2023)
This release changes the "syncing" mode SQLite uses to _OFF_ when rqlite runs in "on-disk" mode. The [SQLite docs](https://www.sqlite.org/pragma.html#pragma_synchronous) state that this risks database corruption in the event of a crash, but that's a non-issue for rqlite, as rqlite always deletes any SQLite database on startup and rebuilds it from the Raft log. Testing shows this change results in (at least) a 3x speed-up in write performance when operating in "on-disk" mode.

### Implementation changes and bug fixes
- [PR #1301](https://github.com/rqlite/rqlite/pull/1301): Set synchronous mode to `OFF` for SQLite on-disk files.

## 7.20.3 (June 12th 2023)
### Implementation changes and bug fixes
- [PR #1298](https://github.com/rqlite/rqlite/pull/1298): Move FSMSnapshot to own source file.
- [PR #1300](https://github.com/rqlite/rqlite/pull/1300): Check for WAL-enabled SQLite files during load and restore.

## 7.20.2 (June 9th 2023)
### Implementation changes and bug fixes
- [PR #1296](https://github.com/rqlite/rqlite/pull/1296): Use correct connection when checking a SQL statement for "read-only" status, otherwise "database locked" could result. Also refactors much of the DB-level unit tests.

## 7.20.1 (June 1st 2023)
### Implementation changes and bug fixes
- [PR #1291](https://github.com/rqlite/rqlite/pull/1291): Allow bootstrap-join even with preexisting state. Fixes [issue #1290](https://github.com/rqlite/rqlite/issues/1290) 

## 7.20.0 (June 1st 2023)
### New features
- [PR #1288](https://github.com/rqlite/rqlite/pull/1288): Upgrade to SQLite 3.42.0.

### Implementation changes and bug fixes
- [PR #1286](https://github.com/rqlite/rqlite/pull/1286): More validation of passed-in network addresses.

## 7.19.0 (May 23rd 2023)
### New features
- [PR #1278](https://github.com/rqlite/rqlite/pull/1278): Enable support for more CPU architectures. Fixes [issue #901](https://github.com/rqlite/rqlite/issues/901)

### Implementation changes and bug fixes
- [PR #1275](https://github.com/rqlite/rqlite/pull/1275): Node-removal performs retries.
- [PR #1277](https://github.com/rqlite/rqlite/pull/1277): Upgrade dependencies.
- [PR #1279](https://github.com/rqlite/rqlite/pull/1279): Move to custom image to speed up testing on CircleCI.

## 7.18.2 (May 22nd 2023)
### Implementation changes and bug fixes
- [PR #1269](https://github.com/rqlite/rqlite/pull/1269): Add WaitForRemoval() to Store.
- [PR #1270](https://github.com/rqlite/rqlite/pull/1270): Confirm self-removal changes cluster config.
- [PR #1272](https://github.com/rqlite/rqlite/pull/1272): Refactor node self-removal on shutdown.
- [PR #1273](https://github.com/rqlite/rqlite/pull/1273): Make WaitForLeader() more consistent.
- [PR #1274](https://github.com/rqlite/rqlite/pull/1274): Do DNS boostrapping even if there is pre-existing state. Fixes [issue #1247](https://github.com/rqlite/rqlite/issues/1247)

## 7.18.1 (May 20th 2023)
This release also includes some small logging improvements, related to node-shutdown.

### Implementation changes and bug fixes
- [PR #1266](https://github.com/rqlite/rqlite/pull/1266), [PR #1268](https://github.com/rqlite/rqlite/pull/1268): Add network information to `/status`.
- [PR #1267](https://github.com/rqlite/rqlite/pull/1267): Reduce self-remove timeout to 5 seconds.

## 7.18.0 (May 18th 2023)
This release adds a new HTTP endpoint, located at `/db/request`. This endpoint accepts both read and write requests, including mixing both together in a single request. When requests are sent to this endpoint, rqlite will automatically perform the correct operation for each SQL statement in the request. This endpoint may be more convenient for some use cases, and means that client code doesn't have to decide on whether it should send requests to `/db/execute` or `/db/query`. Many thanks to [VOXO](https://voxo.co/) for funding this development.

7.18.0 also includes some small improvements to [diagnostics and instrumentation](https://rqlite.io/docs/guides/monitoring-rqlite/).

### New features
- [PR #1256](https://github.com/rqlite/rqlite/pull/1256), [PR #1258](https://github.com/rqlite/rqlite/pull/1258), [PR #1260](https://github.com/rqlite/rqlite/pull/1260), [PR #1261](https://github.com/rqlite/rqlite/pull/1261), [PR #1265](https://github.com/rqlite/rqlite/pull/1265): Support a _Unified Endpoint_, which can accept both read and write requests. Fixes [issue #263](https://github.com/rqlite/rqlite/issues/263).

## 7.17.0 (May 9th 2023)
### New features
- [PR #1253](https://github.com/rqlite/rqlite/pull/1253): Node optionally removes itself from the cluster automatically when gracefully shutting down. See the [documentation](https://rqlite.io/docs/clustering/general-guidelines/#removing-a-node-automatically-on-shutdown) for full details.

### Implementation changes and bug fixes
- [PR #1252](https://github.com/rqlite/rqlite/pull/1252): Stop the HTTP server first on shutdown.

## 7.16.0 (May 5th 2023)
This release introduces the ability for a node to automatically recover from a backup in AWS S3. See the [documentation](https://rqlite.io/docs/guides/backup/#restoring-from-cloud-storage) for full details.
### New features
- [PR #1243](https://github.com/rqlite/rqlite/pull/1243): Support automatically restoring from AWS S3. Thanks to [VOXO](https://voxo.co/) for funding this development.
- [PR #1244](https://github.com/rqlite/rqlite/pull/1244): Disco configs now support Environment variable expansion.
- [PR #1245](https://github.com/rqlite/rqlite/pull/1245): Support continuing on failure to download from AWS S3.
- [PR #1246](https://github.com/rqlite/rqlite/pull/1246): Add support for custom S3 endpoint.

### Implementation changes and bug fixes
- [PR #1239](https://github.com/rqlite/rqlite/pull/1239): Remove erroneous scaling factor from etcd and Consul reporting service.
- [PR #1240](https://github.com/rqlite/rqlite/pull/1240): Add support for controlling and reading Store readiness.
- [PR #1241](https://github.com/rqlite/rqlite/pull/1241): Check Store is ready in key places.
- [PR #1248](https://github.com/rqlite/rqlite/pull/1248): Refactor autobackup and autorestore.
- [PR #1249](https://github.com/rqlite/rqlite/pull/1249): Retry certain cluster-client operations.

## 7.15.1 (April 29th 2023)
### Implementation changes and bug fixes
- [PR #1233](https://github.com/rqlite/rqlite/pull/1233): Close file handle after upload.

## 7.15.0 (April 28th 2023)
### New features
- [PR #1229](https://github.com/rqlite/rqlite/pull/1229), [PR #1232](https://github.com/rqlite/rqlite/pull/1232): Add support for automatic backups to AWS S3. Many thanks to [VOXO](https://voxo.co/) for funding this development.

## 7.14.3 (April 25th 2023)
### Implementation changes and bug fixes
- [PR #1218](https://github.com/rqlite/rqlite/pull/1218): Check for more possible errors in peers.json. Thanks @Tjstretchalot
- [PR #1220](https://github.com/rqlite/rqlite/pull/1220): Support Notify over Raft connection.
- [PR #1221](https://github.com/rqlite/rqlite/pull/1221): Support Join over Raft connection.
- [PR #1222](https://github.com/rqlite/rqlite/pull/1222): Joiner expands all targets to include protocols.
- [PR #1224](https://github.com/rqlite/rqlite/pull/1224): Fix credentials load error checking. Thanks @phmx
- [PR #1227](https://github.com/rqlite/rqlite/pull/1227): Upgrade dependencies, including moving to [Hashicorp Raft 1.5](https://github.com/hashicorp/raft/pull/541).

## 7.14.2 (April 7th 2023)
This release is the first to includes various bug fixes and optimizations thanks to running much of the code through [Chat GPT-4](https://openai.com/product/gpt-4), most of which are not explicitly listed in the [CHANGELOG](https://github.com/rqlite/rqlite/edit/master/CHANGELOG.md), but you can check the commit history for details. Future releases of rqlite will probably include more such changes.
### Implementation changes and bug fixes
- [PR #1179](https://github.com/rqlite/rqlite/pull/1179): go mod updates.
- [PR #1180](https://github.com/rqlite/rqlite/pull/1180): Support large numbers in requests.
- [PR #1186](https://github.com/rqlite/rqlite/pull/1186): Improve read-only (non-voting) node management. Fixes [issue #1182](https://github.com/rqlite/rqlite/issues/1182).
- [PR #1189](https://github.com/rqlite/rqlite/pull/1189): Migrate to a Protobuf data model for Join Requests.
- [PR #1190](https://github.com/rqlite/rqlite/pull/1190): Migrate to a Protobuf data model for Notify Requests.
- [PR #1207](https://github.com/rqlite/rqlite/pull/1207): Decompose end-to-end testing into distinct CircleCI jobs.
- [PR #1218](https://github.com/rqlite/rqlite/pull/1218): Check for more possible errors in peers.json. Thanks @Tjstretchalot

## 7.14.1 (March 17th 2023)
### Implementation changes and bug fixes
- [PR #1174](https://github.com/rqlite/rqlite/pull/1174): Fix command-line help for x509 resources.
- [PR #1178](https://github.com/rqlite/rqlite/pull/1178): Fix parsing of Named Parameters with `NULL` as value. Fixes [issue #1177](https://github.com/rqlite/rqlite/issues/1177). Thanks @wellescastro

## 7.14.0 (March 8th 2023)
This release sees the addition of mutual TLS support, and corrects some other issues related to the use of TLS and Certificate Authority configuration.

### New features
- [PR #1171](https://github.com/rqlite/rqlite/pull/1171): Support mutual TLS for both HTTP connections and inter-node traffic. See [issue #1167](https://github.com/rqlite/rqlite/issues/1167). Thanks @otto-dev

### Implementation changes and bug fixes
- [PR #1173](https://github.com/rqlite/rqlite/pull/1173): go mod updates.

## 7.13.2 (February 23rd 2023)
### Implementation changes and bug fixes
- [PR #1156](https://github.com/rqlite/rqlite/pull/1156): Better error message when rqlite shell can't connect to a node.
- [PR #1162](https://github.com/rqlite/rqlite/pull/1162): Fix Consul-based discovery issue when using TLS.
- [PR #1163](https://github.com/rqlite/rqlite/pull/1163): go mod updates.

## 7.13.1 (January 6th 2023)
### Implementation changes and bug fixes
- [PR #1146](https://github.com/rqlite/rqlite/pull/1146): Delete history file if `RQLITE_HISTFILESIZE` environment variable is zero. Fixes [issue #1145](https://github.com/rqlite/rqlite/issues/1145). Thanks @jamielinux
- [PR #1148](https://github.com/rqlite/rqlite/pull/1148): go mod updates.

## 7.13.0 (December 15th 2022)
### New features
- [PR #1141](https://github.com/rqlite/rqlite/pull/1141): Store and load CLI history across sessions.

## 7.12.1 (December 7th 2022)
### Implementation changes and bug fixes
- [PR #1135](https://github.com/rqlite/rqlite/pull/1135): Silently ignore self-joins if nothing has changed on the joining node.
- [PR #1136](https://github.com/rqlite/rqlite/pull/1136): Stop HTTP server gracefully on node shutdown.
- [f6c4b17](https://github.com/rqlite/rqlite/commit/f6c4b17a727809696f952a018b2262681932f521): By default, Leader node will stepdown if that node is shutting down.
- [PR #1139](https://github.com/rqlite/rqlite/pull/1139): Cache hashed passwords. Fixes [issue #1138](https://github.com/rqlite/rqlite/issues/1138).
- [PR #1140](https://github.com/rqlite/rqlite/pull/1140): Use SQLite with corrected in-memory database locking ([SQLite forum post](https://sqlite.org/forum/forumpost/d443fb0730)). Fixes [issue #1103](https://github.com/rqlite/rqlite/issues/1103).

## 7.12.0 (December 1st 2022)
### New features
- [PR #1121](https://github.com/rqlite/rqlite/pull/1121): Transparently forward node-removal requests to Leader.
- [PR #1125](https://github.com/rqlite/rqlite/pull/1125): Support fetching a subset of expvar information.
- [PR #1134](https://github.com/rqlite/rqlite/pull/1134): Support stepping down as Leader before shutting down.

### Implementation changes and bug fixes
- [PR #1120](https://github.com/rqlite/rqlite/pull/1120): go mod updates.
- [PR #1126](https://github.com/rqlite/rqlite/pull/1126): Add Queue instrumentation.
- [PR #1127](https://github.com/rqlite/rqlite/pull/1127): Clearer Queued Writes loop logic.
- [PR #1128](https://github.com/rqlite/rqlite/pull/1128): Add ResetStats to some modules.

## 7.11.0 (November 15th 2022)
### New features
- [PR #1114](https://github.com/rqlite/rqlite/pull/1114), [PR #1118](https://github.com/rqlite/rqlite/pull/1118): Support automatically removing non-reachable nodes after a configurable period. Fixes [issue #728](https://github.com/rqlite/rqlite/issues/728).
- [PR #1116](https://github.com/rqlite/rqlite/pull/1116), [PR #1117](https://github.com/rqlite/rqlite/pull/1117): Support associative form for query responses. Fixes [issue #1115](https://github.com/rqlite/rqlite/issues/1115).

## 7.10.1 (November 11th 2022)

### Implementation changes and bug fixes
- [PR #1097](https://github.com/rqlite/rqlite/pull/1097), [PR #1110](https://github.com/rqlite/rqlite/pull/1100): Start HTTP server as soon as possible after launch.
- [PR #1098](https://github.com/rqlite/rqlite/pull/1098): Bootstrapper doesn't need to know the bootstrap-expect value.
- [PR #1099](https://github.com/rqlite/rqlite/pull/1099): Add explicit `.exit` option to CLI.
- [PR #1102](https://github.com/rqlite/rqlite/pull/1102): Use BasicAuth redaction functionality from the standard library.
- [PR #1108](https://github.com/rqlite/rqlite/pull/1108): Add more upgrade testing.
- [PR #1109](https://github.com/rqlite/rqlite/pull/1109): Higher Queued Writes defaults
- [PR #1113](https://github.com/rqlite/rqlite/pull/1113): go mod updates

## 7.10.0 (October 26th 2022)
### New features
- [PR #1096](https://github.com/rqlite/rqlite/pull/1096): Upgrade to SQLite 3.39.4.

### Implementation changes and bug fixes
- [PR #1094](https://github.com/rqlite/rqlite/pull/1094): Update packages to resolve CVE-2022-32149 and CVE-2022-27664. Thanks @sgalsaleh
- [PR #1095](https://github.com/rqlite/rqlite/pull/1095): Log, and add to version output, the SQLite release.
- [PR #1096](https://github.com/rqlite/rqlite/pull/1096): go mod updates.

## 7.9.2 (October 24th 2022)
This release addresses a shortcoming in inter-node communications. Nodes now consistently encode the length of those communications using 8-byte values. **If any node in a cluster is upgraded to this release, then all nodes in that cluster should be**. 

### Implementation changes and bug fixes
- [PR #1089](https://github.com/rqlite/rqlite/pull/1089): Move to 8-byte Protobuf lengths for cluster communications. Fixes [issue #1088](https://github.com/rqlite/rqlite/issues/1088).
- [PR #1090](https://github.com/rqlite/rqlite/pull/1090): Correct error handling for remote load and backup failures.

## 7.9.1 (October 23rd 2022)
### Implementation changes and bug fixes
- [PR #1086](https://github.com/rqlite/rqlite/pull/1086): Restoring via follower should have same HTTP response body.
- [PR #1087](https://github.com/rqlite/rqlite/pull/1087): Notified and joined node checks address resolution.

## 7.9.0 (October 22nd 2022)
This release makes it more convenient to load SQLite files directly into rqlite, as any node can now process the request. For this to work however, all nodes in your cluster must be running 7.9.0 (or later). Otherwse 7.9.0 is fully compatible with earlier release, so a rolling upgrade process is an option.

### New features
- [PR #1084](https://github.com/rqlite/rqlite/pull/1084): Transparently forward SQLite data Restore requests to Leaders.

### Implementation changes and bug fixes
- [PR #1085](https://github.com/rqlite/rqlite/pull/1085): Improved logs during joining.

## 7.8.0 (October 20th 2022)
This release makes it more convenient to retrieve a backup. Now any node can provide a backup of the underlying SQLite database. For this to work however, all nodes in your cluster must be running 7.8.0 (or later). Otherwse 7.8.0 is fully compatible with earlier release, so a rolling upgrade process is an option.

### New features
- [PR #1081](https://github.com/rqlite/rqlite/pull/1081): Transparently forward Backup requests to Leaders.

### Implementation changes and bug fixes
- [PR #1079](https://github.com/rqlite/rqlite/pull/1079): Use a Protobuf model for Backup requests.
- [PR #1078](https://github.com/rqlite/rqlite/pull/1078): Decrease bootstrap polling interval from 5 seconds to 2 seconds.
- [PR #1082](https://github.com/rqlite/rqlite/pull/1082): Small refactor of backup code.

## 7.7.2 (October 14th 2022)
### Implementation changes and bug fixes
- [PR #1075](https://github.com/rqlite/rqlite/pull/1075): Upgrade to latest SQL parser. Fixes [issue #1072](https://github.com/rqlite/rqlite/issues/1072)

## 7.7.1 (October 13th 2022)
### Implementation changes and bug fixes
- [PR #1074](https://github.com/rqlite/rqlite/pull/1074): Support `NULL` as a paramterized value. Fixes [issue #1073](https://github.com/rqlite/rqlite/issues/1073)

## 7.7.0 (September 28th 2022)
This release adds support for SQLite [`RANDOM()`](https://www.sqlite.org/deterministic.html), the first such [support for non-deterministic functions](https://github.com/rqlite/rqlite/blob/master/DOC/NON_DETERMINISTIC_FUNCTIONS.md). It does this via statement-rewriting.

### New features
- [PR #1046](https://github.com/rqlite/rqlite/pull/1046): Add rewriting of SQLite `RANDOM()` so statements with this function are safe to use.

### Implementation changes and bug fixes
- [PR #1064](https://github.com/rqlite/rqlite/pull/1064): Upgrade dependencies, and move to requiring Go 1.18 (or later) for building.

## 7.6.1 (August 7th 2022)

### Implementation changes and bug fixes
- [PR #1058](https://github.com/rqlite/rqlite/pull/1058): `rqlited` terminates if passed unroutable advertised Raft or HTTP addresses.
- [PR #1057](https://github.com/rqlite/rqlite/pull/1057), [PR #1059](https://github.com/rqlite/rqlite/pull/1059): Perform credential checking with intra-cluster communications. Fixes [issue #1051](https://github.com/rqlite/rqlite/issues/1051). Thanks @ngharrington

## 7.6.0 (July 19th 2022)
### New features
- [PR #1055](https://github.com/rqlite/rqlite/pull/1055): Add new `join-read-only` permission.

### Implementation changes and bug fixes
- [PR #1049](https://github.com/rqlite/rqlite/pull/1049): Ignore freshness when serving queries on Leader. Fixes [issue #1048](https://github.com/rqlite/rqlite/issues/1048). Thanks to @Tjstretchalot for the bug report.

## 7.5.1 (June 13th 2022)
### Implementation changes and bug fixes
- [PR #1043](https://github.com/rqlite/rqlite/pull/1043): Allow cluster-connect timeout to be configurable. Fixes [issue #1042](https://github.com/rqlite/rqlite/issues/1042).

## 7.5.0 (May 26th 2022)
This release adds a new, higher-performance, option for writing to the database, known as Queued Writes. This allows users to trade off durability for high-performance writes to the database. See the [documentation](https://github.com/rqlite/rqlite/blob/master/DOC/QUEUED_WRITES.md) for full details.

### New features
- [PR #1019](https://github.com/rqlite/rqlite/pull/1019): CLI supports restoring from SQLite database files.
- [PR #1024](https://github.com/rqlite/rqlite/pull/1024), [PR #1025](https://github.com/rqlite/rqlite/pull/1025), [PR #1031](https://github.com/rqlite/rqlite/pull/1031), [PR #1033](https://github.com/rqlite/rqlite/pull/1033): Add support for Queued Writes. Fixes [issue #1020](https://github.com/rqlite/rqlite/issues/1020).
- [PR #1036](https://github.com/rqlite/rqlite/pull/1036): rqbench supports queued writes.

### Implementation changes and bug fixes
- [PR #1027](https://github.com/rqlite/rqlite/pull/1027): go mod (dependencies) updates, including upgrading SQLite to 3.38.5.
- [PR #1030](https://github.com/rqlite/rqlite/pull/1030), [PR #1032](https://github.com/rqlite/rqlite/pull/1032): Handle more connection errors. Fixes [issue #1029](https://github.com/rqlite/rqlite/issues/1029).

## 7.4.0 (May 10th 2022)
With this release rqlite supports restoring a node from an actual SQLite file, which is very much faster than restoring using the SQL dump representation of the same SQLite database.
### New features
- [PR #1017](https://github.com/rqlite/rqlite/pull/1017), [PR #1018](https://github.com/rqlite/rqlite/pull/1018): Support restoring from SQLite data files. Fixes [issue #1005](https://github.com/rqlite/rqlite/issues/1016).
### Implementation changes and bug fixes
- [PR #1015](https://github.com/rqlite/rqlite/pull/1015): go mod (dependencies) updates.

## 7.3.2 (March 1st 2022)
### Implementation changes and bug fixes
- [PR #999](https://github.com/rqlite/rqlite/pull/999): Add end-to-end encrypted node test.
- [PR #1008](https://github.com/rqlite/rqlite/pull/1008): Upgrade to SQLite 3.38.0. Fixes [issue #1005](https://github.com/rqlite/rqlite/issues/1005).
- [PR #1009](https://github.com/rqlite/rqlite/pull/1009): Don't HTML escape JSON output.

## 7.3.1 (February 6th 2022)
Fixes an issue in the 7.3.0 release that prevented clusters, which used TLS for internode communications, from operating correctly. All deployments using TLS should be upgraded to this version.
### Implementation changes and bug fixes
- [PR #998](https://github.com/rqlite/rqlite/pull/998): Node TLS mux needs to use advertised Raft address. Thanks to [Nathan Ferch](https://github.com/nferch) for the bug report.

## 7.3.0 (February 5th 2022)
With this release rqlite networking is based on whatever network identifiers are passed in at launch. If hostnames are passed they are no longer resolved into IP addresses internally by rqlite, and only the low-level networking layers will do so. This allows rqlite to operate correctly even when cluster node IP addresses change, as long as the hostnames remain the same. This is common in deployment environments such as Kubernetes, particularly when using [StatefulSets](https://kubernetes.io/docs/concepts/workloads/controllers/statefulset/).

Upgrading an earlier cluster to this release is possible, simply by explicitly setting the IP address of each node at the command line. Alternatively, simply [backup your previous node](https://github.com/rqlite/rqlite/blob/master/DOC/BACKUPS.md) and [restore it](https://github.com/rqlite/rqlite/blob/master/DOC/RESTORE_FROM_SQLITE.md) into a new 7.3.0 node. **In any event, backing up your data is always recommended before any upgrade takes place.**

### New features
- [PR #993](https://github.com/rqlite/rqlite/pull/993): Support IP addresses changing by not explicitly resolving network addresses. Fixes [issue #695](https://github.com/rqlite/rqlite/issues/695), [issue #774](https://github.com/rqlite/rqlite/issues/744), and [issue #991](https://github.com/rqlite/rqlite/issues/991). Thanks to @git001 for help testing this change. 

## 7.2.0 (February 1st 2022)
This release introduces supported for [DNS-based](https://www.cloudflare.com/learning/dns/what-is-dns/) and [DNS SRV -based](https://www.cloudflare.com/learning/dns/dns-records/dns-srv-record/) autoclustering. rqlite can now lookup a DNS record for specified host, and use the network addresses returned to bootstrap the cluster. This can make it much easier to create rqlite clusters using the kinds of Service-Discovery mechanisms you find on Consul and Kubernetes, which are often based on DNS. See the [documentation](https://github.com/rqlite/rqlite/blob/master/DOC/AUTO_CLUSTERING.md) for full details on using DNS-based autoclustering.

### New features
- [PR #979](https://github.com/rqlite/rqlite/pull/979): Add support for DNS-based autoclustering. Fixes [issue #554](https://github.com/rqlite/rqlite/issues/554)
- [PR #985](https://github.com/rqlite/rqlite/pull/985): Add support for DNS SRV -based autoclustering. Fixes [issue #554](https://github.com/rqlite/rqlite/issues/554)

### Implementation changes and bug fixes
- [PR #976](https://github.com/rqlite/rqlite/pull/976): Improve `/readyz` response.
- [PR #978](https://github.com/rqlite/rqlite/pull/978): Return error on join request if node ID is the same as receiving node.
- [PR #980](https://github.com/rqlite/rqlite/pull/980): Move config validation to Config type.
- [PR #981](https://github.com/rqlite/rqlite/pull/981): Add curent time to node `/status` output.
- [PR #982](https://github.com/rqlite/rqlite/pull/982): `/readyz` can skip leader check via `noleader` query param.
- [PR #984](https://github.com/rqlite/rqlite/pull/984): Count number of `/status` and `/readyz` requests via expvar.
- [PR #986](https://github.com/rqlite/rqlite/pull/986): Refactor join code with new Joiner type.
- [PR #987](https://github.com/rqlite/rqlite/pull/987): Upgrade to SQLite 3.37.0.

## 7.1.0 (January 28th 2022)
This release introduces a new automatic clustering approach, known as _Bootstrapping_, which allows rqlite clusters to form without assistance from an external system such as Consul. This can be very useful for certain deployment scenarios. See the [documentation](https://github.com/rqlite/rqlite/blob/master/DOC/AUTO_CLUSTERING.md) for full details on using the new Bootstrapping mode. Special thanks to [Nathan Ferch](https://github.com/nferch) for his advice regarding the design and development of this feature.

### New features
- [PR #974](https://github.com/rqlite/rqlite/pull/974): Add support for automatically bootstrapping clusters from just rqlite nodes.

## 7.0.1 (January 26th 2022)
### Implementation changes and bug fixes
- [PR #957](https://github.com/rqlite/rqlite/pull/971): Correct rqlite command line options in log message.
- [PR #973](https://github.com/rqlite/rqlite/pull/973): Use correct JSON field name for Consul disco scheme

## 7.0.0 (January 25th 2022)
This release introduces new node-discovery integration with [Consul](https://www.consul.io/) and [etcd](https://etcd.io/). By using one of those systems with rqlite, automatic clustering of rqlite is much easier. The [legacy Discovery mode](https://github.com/rqlite/rqlite/blob/master/DOC/DISCOVERY.md) is not supported by release 7.0, but may be supported in a future release. So, for now, if you wish to continue using legacy Discovery, you will need to run rqlite 6.x, or earlier.

See the [new documentation](https://github.com/rqlite/rqlite/blob/master/DOC/AUTO_CLUSTERING.md) for full details on using Consul and etcd.

### Upgrading
This release uses a new database for the Raft system, which should be compatible with earlier releases. However it is strongly recommended you [backup any existing Leader nodes](https://github.com/rqlite/rqlite/blob/master/DOC/BACKUPS.md) before you run 7.0, in the event there are any issues.

There are also some breaking changes in release 7.0, related to command-line arguments:
- The disco-related command-line arguments have changed to support Consul and etcd. If you wish to continue to use legacy Discovery, you can't upgrade to 7.0 -- or consider using Consul or etcd for node-discovery.
- The command-line argument `-RaftWaitForLeader` has been removed. If you need to wait for a node to have a Leader, you should poll the `/readyz` endpoint.

### New features
- [PR #957](https://github.com/rqlite/rqlite/pull/957): Support autoclustering via use [Consul](https://www.consul.io/) and [etcd](https://etcd.io/) KV stores.
- [PR #947](https://github.com/rqlite/rqlite/pull/947): CLI takes list of hosts, so it can try another node if first node is unresponsive. Fixes [issue #157](https://github.com/rqlite/rqlite/issues/157). Thanks @chermehdi

### Implementation changes and bug fixes
- [PR #957](https://github.com/rqlite/rqlite/pull/957): Refactor `rqlited` command-line argument code.
- [PR #965](https://github.com/rqlite/rqlite/pull/965): Stop using deprecated protobuf package.
- [PR #967](https://github.com/rqlite/rqlite/pull/967): Replace BoltDB with etcd's fork, [bbolt](https://pkg.go.dev/go.etcd.io/bbolt).
- [PR #968](https://github.com/rqlite/rqlite/pull/968): Control whether bbolt syncs freelist to disk.

## 6.10.2 (January 13th 2022)
### Implementation changes and bug fixes
- [PR #959](https://github.com/rqlite/rqlite/pull/959): Return clearer error if no database results set.

## 6.10.1 (January 13th 2022)
### Implementation changes and bug fixes
- [PR #945](https://github.com/rqlite/rqlite/pull/945): Minor refactor of Store creation.
- [PR #946](https://github.com/rqlite/rqlite/pull/946): Use actual duration types for duration `rqlited` command line flags.
- [PR #944](https://github.com/rqlite/rqlite/pull/944): Refactor how nodes bootstrap.
- [PR #954](https://github.com/rqlite/rqlite/pull/954): Much better random file names.
- [PR #956](https://github.com/rqlite/rqlite/pull/956): Actually return errors from command marshaling code.

## 6.10.0 (January 7th 2022)
This release enhances the authentication and authorization system, making it more convenient to use. It also fixes some minor bugs, and migrates the end-to-end test suite to Python 3.

### New features
- [PR #940](https://github.com/rqlite/rqlite/pull/940): Support specifying the user to join a cluster with, via `-join-as`.
- [PR #940](https://github.com/rqlite/rqlite/pull/940): Add support for pseudo username `*` to authentication configuration, providing more control over access.

### Implementation changes and bug fixes
- [PR #934](https://github.com/rqlite/rqlite/pull/934): Use correct MIME media type for JSON text. Fixes [issue #933](https://github.com/rqlite/rqlite/issues/933).
- [PR #939](https://github.com/rqlite/rqlite/pull/939): Migrate end-to-end testing to Python 3.
- [PR #941](https://github.com/rqlite/rqlite/pull/941): Upgrade go mod dependencies.

## 6.9.0 (December 31st 2021)
### New features
- [PR #932](https://github.com/rqlite/rqlite/pull/932): Add support for named parameters. Fixes [issue #675](https://github.com/rqlite/rqlite/issues/675).

## 6.8.2 (December 2nd 2021)
### Implementation changes and bug fixes
- [PR #929](https://github.com/rqlite/rqlite/pull/929): Support disabling in-memory initialization of on-disk databases. Fixes [issue #928](https://github.com/rqlite/rqlite/issues/928).

## 6.8.1 (November 13th 2021)
### Implementation changes and bug fixes
- [Fix URL](https://github.com/rqlite/rqlite/commit/d8e915e0be589b5cf1d593b80985e8247ba5f3d9) for `.ready` CLI command.
- [PR #925](https://github.com/rqlite/rqlite/pull/925): Ignore disco ID if there is preexisting state. Fixes [issue #347](https://github.com/rqlite/rqlite/issues/347).
- [PR #926](https://github.com/rqlite/rqlite/pull/926): Ignore own join address if passed. Fixes [issue #713](https://github.com/rqlite/rqlite/issues/713).

## 6.8.0 (November 9th 2021)
### New features
- [PR #921](https://github.com/rqlite/rqlite/pull/921): Support fetching `/readyz` via CLI.

### Implementation changes and bug fixes
- [PR #920](https://github.com/rqlite/rqlite/pull/920): Minor log message fixes.
- [PR #922](https://github.com/rqlite/rqlite/pull/922), [PR #924](https://github.com/rqlite/rqlite/pull/924): Fix display of numbers during JSON deserialization. Thanks @tiswong 

## 6.7.0 (October 22nd 2021)
### New features
- [PR #918](https://github.com/rqlite/rqlite/pull/918): Add support for timestamp column types.

### Implementation changes and bug fixes
- [PR #917](https://github.com/rqlite/rqlite/pull/917): Redirect HTTP `/` to `/status`.
- [PR #918](https://github.com/rqlite/rqlite/pull/918): Explicitly handle `nil` type in database layer.

## 6.6.5 (October 21st 2021)
### Implementation changes and bug fixes
- [PR #916](https://github.com/rqlite/rqlite/pull/916): More helpful log messages on start-up.

## 6.6.4 (October 21st 2021)
### Implementation changes and bug fixes
- [PR #915](https://github.com/rqlite/rqlite/pull/915): Record compiler in logs and status output.

## 6.6.3 (October 20th 2021)
This release is the first to statically link `libc` for the Linux version of rqlite. While this does increase the size of binary, one of the main goals of rqlite is ease of deployment. With fully static linking, official releases will run on an even wider range of distributions.

### Implementation changes and bug fixes
- [PR #911](https://github.com/rqlite/rqlite/pull/911): Statically link all requirements, including `libc`, for rqlite on Linux. macOS retains dynamically linking.

## 6.6.2 (October 20th 2021)
### Implementation changes and bug fixes
- [PR #909](https://github.com/rqlite/rqlite/pull/909): Support intra-cluster responses up to 4MB in size. Fixes [issue #908](https://github.com/rqlite/rqlite/issues/908).

## 6.6.1 (October 19th 2021)
### Implementation changes and bug fixes
- [PR #907](https://github.com/rqlite/rqlite/pull/907): Make it clearer when writes are sent to the wrong endpoint. See [issue #903](https://github.com/rqlite/rqlite/issues/903).

## 6.6.0 (September 21st 2021)
### New features
- [PR #898](https://github.com/rqlite/rqlite/pull/898): Support recovering clusters that have permanently lost quorum. Fixes [issue #897](https://github.com/rqlite/rqlite/issues/897).

## 6.5.0 (September 12th 2021)
### New features
- [PR #896](https://github.com/rqlite/rqlite/pull/896): Add `/readyz` endpoint for easy ready-to-respond checks.

### Implementation changes and bug fixes
- [PR #885](https://github.com/rqlite/rqlite/pull/885): Improved responses on HTTP 500.
- [PR #888](https://github.com/rqlite/rqlite/pull/888): Expose stats about BoltDB on the `status/` endpoint.
- [PR #889](https://github.com/rqlite/rqlite/pull/889): Add OS-level information to `status/` output.
- [PR #892](https://github.com/rqlite/rqlite/pull/892): More Snapshot metrics.
- [PR #894](https://github.com/rqlite/rqlite/pull/894): Support timeout on `nodes/` endpoint.
- [PR #895](https://github.com/rqlite/rqlite/pull/895): Start HTTP service before attempting any join operation.

## 6.4.3 (September 8th 2021)
### Implementation changes and bug fixes
- [PR #882](https://github.com/rqlite/rqlite/pull/882): Some minor improvements related to on-disk SQLite use.
- [PR #883](https://github.com/rqlite/rqlite/pull/883): Add missing returns after HTTP errors.
- [PR #884](https://github.com/rqlite/rqlite/pull/884): Serialize on-disk databases by simply reading SQLite file.

## 6.4.2 (September 1st 2021)
### Implementation changes and bug fixes
- [PR #880](https://github.com/rqlite/rqlite/pull/880): Increase maximum in-memory database size to 2GiB, via upgraded dependencies.

## 6.4.1 (August 31st 2021)
### Implementation changes and bug fixes
- [PR #879](https://github.com/rqlite/rqlite/pull/879): Set timeout when fetching node API address.

## 6.4.0 (August 31st 2021)
### New features
- [PR #878](https://github.com/rqlite/rqlite/pull/878): CLI supports setting read consistency level.

### Implementation changes and bug fixes
- [PR #876](https://github.com/rqlite/rqlite/pull/876): Add round-trip time to each node to `nodes/` endpoint output.
- [PR #877](https://github.com/rqlite/rqlite/pull/877): Add Error information to `nodes/` endpoint output.

## 6.3.0 (August 28th 2021)
This release introduces transparent request forwarding, which simplifies interacting with rqlite clusters. Client requests that must be served by the leader will no longer return HTTP 301, and will be forwarded transparently to the leader if necessary. Client software does not need to change to take advantage of this new functionality.

Systems running earlier 6.x software can be upgraded to this release without doing any special, but all nodes in the new cluster must be running this release. This release cannot communicate with nodes running earlier 6.x software.

### New features
- [PR #859](https://github.com/rqlite/rqlite/pull/859): Support transparent Execute and Query request forwarding. Fixes [issue #330](https://github.com/rqlite/rqlite/issues/330).
- [PR #873](https://github.com/rqlite/rqlite/pull/873): Support explicitly specifying SQLite on-disk file path.

### Implementation changes and bug fixes
- [PR #863](https://github.com/rqlite/rqlite/pull/863): Add gauge-like metric for Snapshot timings.
- [PR #854](https://github.com/rqlite/rqlite/pull/864): Use a connection pool for internode communications.
- [PR #867](https://github.com/rqlite/rqlite/pull/867): Add cluster status to Status output.
- [PR #869](https://github.com/rqlite/rqlite/pull/869): Cluster client uses resolved address, and improved status output.

## 6.2.0 (August 18th 2021)
### New features
- [PR #851](https://github.com/rqlite/rqlite/pull/851), [PR #855](https://github.com/rqlite/rqlite/pull/855): rqlite CLI properly supports PRAGMA directives.
- [PR #853](https://github.com/rqlite/rqlite/pull/853): Support enabling Foreign Key constraints via command-line options.

### Implementation changes and bug fixes
- [PR #857](https://github.com/rqlite/rqlite/pull/857): Use Protobufs as core data model.
- [PR #858](https://github.com/rqlite/rqlite/pull/858): Create dedicated client for talking to a cluster service.
- [PR #862](https://github.com/rqlite/rqlite/pull/862): Add detailed SQLite memory statistics to status output.

## 6.1.0 (August 5th 2021)
This release makes significant changes to SQLite database connection handling, resulting in proper support for high-performance concurrent reads of in-memory databases (an in-memory SQLite database is the default option for rqlite). 

### New features
- [PR #848](https://github.com/rqlite/rqlite/pull/848): Enable [DBSTAT](https://www.sqlite.org/dbstat.html) table and [JSON1](https://www.sqlite.org/json1.html) support. Fixes [issue #843](https://github.com/rqlite/rqlite/issues/843).

### Implementation changes and bug fixes
- [PR #841](https://github.com/rqlite/rqlite/pull/841): Remove support for specifying SQLite DSN.
- [PR #842](https://github.com/rqlite/rqlite/pull/842): Use `vfs=memdb` allowing proper concurrent reads of in-memory databases. Special thanks to [@rittneje](https://github.com/rittneje).
- [PR #842](https://github.com/rqlite/rqlite/pull/842): Use read-only database connections for read queries, ensuring write SQL commands are not executed on the wrong endpoint.
- [PR #842](https://github.com/rqlite/rqlite/pull/842): Remove explicit support for Foreign Key constraint control and journal mode. Those controls are best left to the rqlite system now.
- [PR #845](https://github.com/rqlite/rqlite/pull/845): Add SQLite compile-time options to status output.
- [PR #846](https://github.com/rqlite/rqlite/pull/846): New DB and FSM indexes to track state.

## 6.0.2 (July 31st 2021)
This release addresses a significant issue related to SQLite connection handling and multithreading. All users should upgrade to this version.

### Implementation changes and bug fixes
- [PR #827](https://github.com/rqlite/rqlite/pull/827): Upgrade dependencies, including SQLite to 3.36.
- [PR #835](https://github.com/rqlite/rqlite/pull/835): Use Go standard libary sql/database abstraction. Fixes [issue #830](https://github.com/rqlite/rqlite/issues/830).
- [PR #835](https://github.com/rqlite/rqlite/pull/835): Use SQLite connection pool and add pool statistics to status output.
- [PR #836](https://github.com/rqlite/rqlite/pull/836): Add current SQLite journal mode to status output.
- [PR #839](https://github.com/rqlite/rqlite/pull/839): Limit in-memory connection pool to 1 connection.
- [PR #840](https://github.com/rqlite/rqlite/pull/840): Upgrade to rqlite/go-sqlite3 v1.20.4. See [this issue](https://github.com/mattn/go-sqlite3/issues/963).

## 6.0.1 (June 28th 2021)
### Implementation changes and bug fixes
- [PR #822](https://github.com/rqlite/rqlite/pull/822): Don't ignore `-join` even if previous state exists. Fixes [issue #818](https://github.com/rqlite/rqlite/issues/818).

## 6.0.0 (June 8th 2021)
This release implements a significant design change, which improves rqlite cluster reliability. With this change a rqlite node can more reliably direct read and write requests to the correct node.

In the 5.0 series, _Follower_ nodes learned the HTTP API address of the cluster Leader via information - known as _Metadata_ - that each node wrote to the Raft log. This Metadata was then available to each node in the cluster, if that node needed to redirect queries to the cluster Leader (assuming that node wasn't the Leader at that time). However that design was somewhat complex, and required the tracking of extra state, in addition to the SQLite database. It also meant that if the Metadata got out of sync with the Raft state, the cluster could be in a degraded state.

In this new design, a node now queries the Leader as needed, when that node needs to learn the Leader's HTTP API address. As a result, the Metadata component has been removed from rqlite, since it is no longer needed. And without any possibility of discrepancy between Metadata and Raft state, a whole class of potential bugs is removed. Any request for the Leader HTTP API address means the requesting node node connects to a TCP port already open on the Leader for Raft connections, so does not introduce any new failure modes. This multiplexing of the Raft TCP port is performed via the `mux` package.

This new design does mean that nodes running earlier software cannot communicate with 6.0 nodes, as 6.0 software no longer performs Metadata updates. As a result, **rqlite clusters running 5.x software or earlier must be explicitly upgraded**. To upgrade from an earlier version to this release you should [backup your Leader node](https://github.com/rqlite/rqlite/blob/master/DOC/BACKUPS.md), and [restore the database dump](https://github.com/rqlite/rqlite/blob/master/DOC/RESTORE_FROM_SQLITE.md) into a new 6.0 cluster.

The data API and cluster-management API remain unchanged however, so client code that communicates with rqlite should not need any changes.

### New features
- [PR #796](https://github.com/rqlite/rqlite/pull/796): `nodes/` API reports real-time status of other nodes in cluster. Fixes [issue #768](https://github.com/rqlite/rqlite/issues/768).
- [PR #802](https://github.com/rqlite/rqlite/pull/802): Add `.sysdump` command to rqlite CLI.
- [PR #807](https://github.com/rqlite/rqlite/pull/807): rqlite CLI displays build information. Fixes [issue #768](https://github.com/rqlite/rqlite/issues/806).

### Implementation changes and bug fixes
 - [PR #792](https://github.com/rqlite/rqlite/pull/792): Fetch leader HTTP API addresses on demand.
 - [PR #797](https://github.com/rqlite/rqlite/pull/797): Remove `redirect` key from HTTP status output.

## 5.12.1 (April 29th 2021)

### Implementation changes and bug fixes
 - [PR #791](https://github.com/rqlite/rqlite/pull/791): Reinstate node CA cert support which was erroneously removed in an earlier change.

## 5.12.0 (April 24th 2021)
### New features
 - [PR #788](https://github.com/rqlite/rqlite/pull/788): Upgrade to SQLite 3.35.4.

### Implementation changes and bug fixes
 - [PR #790](https://github.com/rqlite/rqlite/pull/790): Upgrade dependencies, including Hashicorp Raft to v1.3.0.

## 5.11.1 (April 13th 2021)
### Implementation changes and bug fixes
- [PR #783](https://github.com/rqlite/rqlite/pull/783): Create GZIP writer for every compression request. Fixes [issue #781](https://github.com/rqlite/rqlite/issues/781).

## 5.11.0 (April 12th 2021)
### New features
- [PR #776](https://github.com/rqlite/rqlite/pull/776), [PR #777](https://github.com/rqlite/rqlite/pull/777): Support specifying Dialer's local address when performing Join request. Fixes [issue #774](https://github.com/rqlite/rqlite/issues/774). Thanks @osxlinux

### Implementation changes and bug fixes
- [PR #782](https://github.com/rqlite/rqlite/pull/782): Better error messages for command unmarshaling.

## 5.10.2 (February 19th 2021)
### Implementation changes and bug fixes
- [PR #772](https://github.com/rqlite/rqlite/pull/772): Log launch command.

## 5.10.1 (February 8th 2021)
### Implementation changes and bug fixes
- [PR #769](https://github.com/rqlite/rqlite/pull/769): Upgrade to rqlite/go-sqlite3 1.20.1, to address [a significant memory leak](https://www.philipotoole.com/plugging-a-memory-leak-in-rqlite/).

## 5.10.0 (February 7th 2021)
### New features
- [PR #742](https://github.com/rqlite/rqlite/pull/742): Add one-shot option to rqbench.
- [PR #745](https://github.com/rqlite/rqlite/pull/745): TLS version 1.0 and 1.1 disabled by default, but can be re-enabled at the command line. Fixes [issue #743](https://github.com/rqlite/rqlite/issues/743).

### Implementation changes and bug fixes
- [PR #738](https://github.com/rqlite/rqlite/pull/738): Don't use temp file when snapshotting database.
- [PR #739](https://github.com/rqlite/rqlite/pull/739): Don't use temp file when restoring an in-memory database.
- [PR #738](https://github.com/rqlite/rqlite/pull/738): Switch to rqlite fork of mattn/go-sqlite3. The SQLite C code remains unchanged.
- [PR #741](https://github.com/rqlite/rqlite/pull/741): Tighten up Store-level locking.
- [PR #747](https://github.com/rqlite/rqlite/pull/747): Time snapshot, restore, and startup times.
- [PR #750](https://github.com/rqlite/rqlite/pull/750): Build on-disk databases in-memory first. Fixes [issue #731](https://github.com/rqlite/rqlite/issues/731).
- [PR #754](https://github.com/rqlite/rqlite/pull/754): Support Noop commands in Raft Log.
- [PR #759](https://github.com/rqlite/rqlite/pull/759), [PR #760](https://github.com/rqlite/rqlite/pull/760): Close BoltDB on Store close.
- [PR #757](https://github.com/rqlite/rqlite/pull/757): More extensive system-level testing of Snapshot and Restore.
- [PR #762](https://github.com/rqlite/rqlite/pull/762): Convert Raft stats to numbers where possible. Fixes [issue #763](https://github.com/rqlite/rqlite/issues/763).
- [PR #764](https://github.com/rqlite/rqlite/pull/764): Add total Raft directory size to Store stats.
- [PR #764](https://github.com/rqlite/rqlite/pull/764): Close SQLite database only after Raft has been shut down.
- [PR #765](https://github.com/rqlite/rqlite/pull/765): Add auth-ok and auth-fail events to stats.

## 5.9.0 (January 24th 2021)
### New features
- [PR #734](https://github.com/rqlite/rqlite/pull/734): Better control over waiting for Leader at startup, via command line options.

### Implementation changes and bug fixes
- [PR #724](https://github.com/rqlite/rqlite/pull/724): rqlite CLI displays node version at startup.
- [PR #726](https://github.com/rqlite/rqlite/pull/726): Count number of legacy commands unmarshaled.
- [PR #733](https://github.com/rqlite/rqlite/pull/733): Clearer Raft log status during startup.
- [PR #735](https://github.com/rqlite/rqlite/pull/735): Implement policy over trailing Raft logs.

## 5.8.0 (December 28th 2020)

### New features
- [PR #716](https://github.com/rqlite/rqlite/pull/716): Support HTTP/2 protocol over TLS. Fixes [issue #516](https://github.com/rqlite/rqlite/issues/516).

### Implementation changes and bug fixes
- [PR #711](https://github.com/rqlite/rqlite/pull/711), [PR# 712](https://github.com/rqlite/rqlite/pull/712): Ignore join addresses if node already part of cluster. Fixes [issue #710](https://github.com/rqlite/rqlite/issues/710).
- [PR #715](https://github.com/rqlite/rqlite/pull/715): Compress SQLite database in Raft snapshot.
- [PR #717](https://github.com/rqlite/rqlite/pull/717): Add SQLite database page-centric size to status output.
- [PR #719](https://github.com/rqlite/rqlite/pull/719): Exit if any arguments passed at command line after data directory. Fixes [issue #718](https://github.com/rqlite/rqlite/issues/718).

## 5.7.0 (December 23rd 2020)

### New features
- [PR #696](https://github.com/rqlite/rqlite/pull/696): Benchmarking tool now supports query testing.

### Implementation changes and bug fixes
- [PR #694](https://github.com/rqlite/rqlite/pull/694): Display, in the CLI, the HTTP response body on HTTP status 503.
- [PR #703](https://github.com/rqlite/rqlite/pull/703): Fix potential panic during request parsing.
- [PR #705](https://github.com/rqlite/rqlite/pull/705): Use Protobuf for encoding Raft Log commands.

## 5.6.0 (November 17th 2020)

### New features
- [PR #692](https://github.com/rqlite/rqlite/pull/692): Support setting Raft leader lease timeout.

### Implementation changes and bug fixes
- [PR #693](https://github.com/rqlite/rqlite/pull/693): Upgrade Go mod dependencies, including upgrading Hashicorp Raft to v1.2.0.

## 5.5.1 (October 27th 2020)

- [PR #680](https://github.com/rqlite/rqlite/pull/680), [PR #681](https://github.com/rqlite/rqlite/pull/681): Add missing calls to set BasicAuth in CLI. Fixes [issue #678](https://github.com/rqlite/rqlite/issues/678).
- [PR #682](https://github.com/rqlite/rqlite/pull/682): Explicitly handle "no leader" during backup, and return redirect if necessary.
- [PR #683](https://github.com/rqlite/rqlite/pull/683): Restore request should re-read file every attempt.

## 5.5.0 (September 27th 2020)

### New features
- [PR #673](https://github.com/rqlite/rqlite/pull/673): Support parameterized statements. Fixes [issue #140](https://github.com/rqlite/rqlite/issues/140).

## 5.4.2 (September 25th 2020)

### Implementation changes and bug fixes
- [PR #672](https://github.com/rqlite/rqlite/pull/672): Fix issue causing HTTPS-only redirects.

## 5.4.1 (September 24th 2020)
_This release should not be used, due to a HTTP redirection bug._

### Implementation changes and bug fixes
- [PR #660](https://github.com/rqlite/rqlite/pull/660): Raft log size on disk now reported via status endpoint.
- [PR #670](https://github.com/rqlite/rqlite/pull/670): Add utilities for testing encrypted nodes.
- [PR #671](https://github.com/rqlite/rqlite/pull/671): Set Location for HTTP redirect properly for secure nodes.

## 5.4.0 (June 14th 2020)

### New features
- [PR #654](https://github.com/rqlite/rqlite/pull/654): Allow number of Join attempts and Join interval to be specified at startup. Fixes [issue #653](https://github.com/rqlite/rqlite/issues/653).

## 5.3.0 (May 13th 2020)

### New features
- [PR #641](https://github.com/rqlite/rqlite/pull/641): rqlite CLI now supports node removal.

## 5.2.0 (April 11th 2020)
This release fixes a very significant bug, whereby snapshotting was never occuring due to a zero snapshot-interval being passed to the Raft subsystem. This meant that the Raft log would grow without bound, and could result in very long start-up times if the Raft log was very large.

### New features
- [PR #637](https://github.com/rqlite/rqlite/pull/637): Allow the Raft snapshotting check interval to be set at launch time.

### Implementation changes and bug fixes
- [PR #637](https://github.com/rqlite/rqlite/pull/637): Set the Raft snapshot check interval to 30 seconds by default.

## 5.1.1 (March 28th 2020)
### Implementation changes and bug fixes
- [PR #636](https://github.com/rqlite/rqlite/pull/636): Check consistency level before freshness check. Thanks @wangfenjin

## 5.1.0 (January 10th 2020)

### New features
- [PR #613](https://github.com/rqlite/rqlite/pull/613): Support read-only, non-voting nodes. These provide read scalability for the system.
- [PR #614](https://github.com/rqlite/rqlite/pull/614): Support specifying minimum leader freshness with _None_ consistency queries.
- [PR #620](https://github.com/rqlite/rqlite/pull/620): Log level can be specified for Raft module.

## 5.0.0 (December 30th 2019)
This release uses a new Raft consensus version, with the move to Hashicorp Raft v1. As a result **the Raft system in 5.0 is not compatible with the 4.0 series**. To upgrade from an earlier version to this release you should backup your 4.0 leader node, and restore the database dump into a new 5.0 cluster.

The rqlite server also supports explicitly setting the node ID. While it's not required to set this, it's recommended for production clusters. See the [cluster documentation](https://github.com/rqlite/rqlite/blob/master/DOC/CLUSTER_MGMT.md) for more details.

The HTTP Query and Insert API remains unchanged in the 5.0 series relative to the 4.0 series.

### New features
- [PR #595](https://github.com/rqlite/rqlite/pull/595): rqlite CLI prints Welcome message on startup.
- [PR #608](https://github.com/rqlite/rqlite/pull/608): Add features list to status output.

### Implementation changes and bug fixes
- [PR #597](https://github.com/rqlite/rqlite/pull/597): Don't ignore any Join error, instead return it.
- [PR #598](https://github.com/rqlite/rqlite/pull/598): Ensure backup is correctly closed.
- [PR #600](https://github.com/rqlite/rqlite/pull/600): Move to Hashicorp Raft v1.1.1.
- [PR #601](https://github.com/rqlite/rqlite/pull/601): By default use Raft network address as node ID.
- [PR #602](https://github.com/rqlite/rqlite/pull/602): Add method to Store that returns leader ID.
- [PR #603](https://github.com/rqlite/rqlite/pull/603): Fix up status key name style.
- [PR #604](https://github.com/rqlite/rqlite/pull/604): JSON types are also text.
- [PR #605](https://github.com/rqlite/rqlite/pull/605): Broadcast Store meta via consensus.
- [PR #607](https://github.com/rqlite/rqlite/pull/607): Various Redirect fixes.
- [PR #609](https://github.com/rqlite/rqlite/pull/609): Simplify rqlite implementation.
- [PR #610](https://github.com/rqlite/rqlite/pull/610): Write node backup directly to HTTP response writer. Thanks @sum12.
- [PR #611](https://github.com/rqlite/rqlite/pull/611): Add varadic perm check functions to auth store.

## 4.6.0 (November 29th 2019)
_This release adds significant new functionality to the command-line tool, including much more control over backup and restore of the database. [Visit the Releases page](https://github.com/rqlite/rqlite/releases/tag/v4.6.0) to download this release._

### New features
- [PR #592](https://github.com/rqlite/rqlite/pull/592): Add _dump database_ command (to SQL text file) to CLI.
- [PR #585](https://github.com/rqlite/rqlite/pull/585): Add _backup_ command (to SQLite file) to CLI: Thanks @eariassoto.
- [PR #589](https://github.com/rqlite/rqlite/pull/589): Add _restore_ command (from SQLite file) to CLI. Thanks @eariassoto.
- [PR #584](https://github.com/rqlite/rqlite/pull/584): Support showing query timings in the CLI. Thanks @joaodrp.
- [PR #586](https://github.com/rqlite/rqlite/pull/586): rqlite CLI now supports command-recall via cursor key. Thanks @rhnvrm.
- [PR #564](https://github.com/rqlite/rqlite/pull/564): rqlite server supports specifying trusted root CA certificate. Thanks @zmedico.
- [PR #593](https://github.com/rqlite/rqlite/pull/593): rqlite CLI now supports [HTTP proxy (via Environment)](https://golang.org/pkg/net/http/#ProxyFromEnvironment). Thanks @paulstuart
- [PR #587](https://github.com/rqlite/rqlite/pull/587): Add [expvar](https://golang.org/pkg/expvar/) statistics to store.

### Implementation changes and bug fixes
- [PR #591](https://github.com/rqlite/rqlite/pull/591): Store layer supports generating SQL format backups.
- [PR #590](https://github.com/rqlite/rqlite/pull/590): DB layer supports generating SQL format backups.
- [PR #588](https://github.com/rqlite/rqlite/pull/588): Abort transaction if _load from backup_ operation fails.
- If joining a cluster via HTTP fails, try HTTPS. Fixes [issue #577](https://github.com/rqlite/rqlite/issues/577).

## 4.5.0 (April 24th 2019)
- [PR #551](https://github.com/rqlite/rqlite/pull/551): rqlite CLI supports specifying trusted root CA certificate. Thanks @zmedico.

## 4.4.0 (January 3rd 2019)
- Allow the Raft election timeout [to be set](https://github.com/rqlite/rqlite/commit/2e91858e1ee0feee19f4c20c6f56a21261bcd44a). 
 
## 4.3.1 (October 10th 2018)
- Allow a node to be re-added with same IP address and port, even though it was previously removed. Fixes [issue #534](https://github.com/rqlite/rqlite/issues/534).

## 4.3.0 (March 18th 2018)
- [PR #397](https://github.com/rqlite/rqlite/pull/397), [PR #399](https://github.com/rqlite/rqlite/pull/399): Support hashed passwords. Fixes [issue #395](https://github.com/rqlite/rqlite/issues/395). Thanks @sum12.

## 4.2.3 (February 21st 2018)
- [PR #389](https://github.com/rqlite/rqlite/pull/389): Log Store directory path on startup.
- [PR #392](https://github.com/rqlite/rqlite/pull/392): Return redirect if node removal attempted on follower. Fixes [issue #391](https://github.com/rqlite/rqlite/issues/391).

## 4.2.2 (December 7th 2017)
- [PR #383](https://github.com/rqlite/rqlite/pull/383): Fix unit tests after underlying SQLite master table changes.
- [PR #384](https://github.com/rqlite/rqlite/pull/384): "status" perm required to access Go runtime information.

## 4.2.1 (November 10th 2017)
- [PR #367](https://github.com/rqlite/rqlite/pull/367): Remove superflous leading space at CLI prompt.
- [PR #368](https://github.com/rqlite/rqlite/pull/368): CLI displays clear error message when not authorized.
- [PR #370](https://github.com/rqlite/rqlite/pull/370): CLI does not need to indent JSON when making requests.
- [PR #373](https://github.com/rqlite/rqlite/pull/373), [PR #374](https://github.com/rqlite/rqlite/pull/374): Add simple INSERT-only benchmarking tool.

## 4.2.0 (October 19th 2017)
- [PR #354](https://github.com/rqlite/rqlite/pull/354): Vendor Raft.
- [PR #354](https://github.com/rqlite/rqlite/pull/354): Move to Go 1.9.1.

## 4.1.0 (September 3rd 2017)
- [PR #342](https://github.com/rqlite/rqlite/pull/342): Add missing Store parameters to diagnostic output.
- [PR #343](https://github.com/rqlite/rqlite/pull/343): Support fetching [expvar](https://golang.org/pkg/expvar/) information via CLI.
- [PR #344](https://github.com/rqlite/rqlite/pull/344): Make read-consistency query param value case-insensitive.
- [PR #345](https://github.com/rqlite/rqlite/pull/345): Add unit test coverage for status and expvar endpoints.

## 4.0.2 (August 8th 2017)
- [PR #337](https://github.com/rqlite/rqlite/pull/337): Include any query params with 301 redirect URL.

## 4.0.1 (August 4th 2017)
- [PR #316](https://github.com/rqlite/rqlite/pull/316): CLI doesn't need pretty nor timed responses from node.
- [PR #334](https://github.com/rqlite/rqlite/pull/334): Set Content-Type to "application/octet-stream" for backup endpoint. Fixes [issue #333](https://github.com/rqlite/rqlite/issues/333).

## 4.0.0 (June 18th 2017)
**The 4.0 release has renamed command-line options relative to earlier releases.** This means that previous commands used to launch rqlited will not work. However the command-line changes are cosmetic, and each previous option maps 1-to-1 to a renamed option. Otherwise deployments of earlier releases can be upgraded to the 4.0 series without any other work.

- [PR #309](https://github.com/rqlite/rqlite/pull/309): Tweak start-up logo.
- [PR #308](https://github.com/rqlite/rqlite/pull/308): Move to clearer command-line options.
- [PR #307](https://github.com/rqlite/rqlite/pull/307): Support node-to-node encryption. Fixes [issue #93](https://github.com/rqlite/rqlite/issues/93).
- [PR #310](https://github.com/rqlite/rqlite/pull/310): HTTP service supports registration of Status providers; Mux is first client.
- [PR #315](https://github.com/rqlite/rqlite/pull/315): Add status and help commands to CLI.

## 3.14.0 (May 4th 2017)
- [PR #304](https://github.com/rqlite/rqlite/pull/304): Switch to Go 1.8.1.

## 3.13.0 (April 3rd 2017)
- [PR #296](https://github.com/rqlite/rqlite/pull/296): Log Go version at startup.
- [PR #294](https://github.com/rqlite/rqlite/pull/294): Support multiple explicit join addresses.
- [PR #297](https://github.com/rqlite/rqlite/pull/297): CLI should explicitly handle redirects due to Go1.8. Fixes [issue #295](https://github.com/rqlite/rqlite/issues/295).

## 3.12.1 (March 2nd 2017)
- [PR #291](https://github.com/rqlite/rqlite/pull/291): Don't access Discovery Service if node already part of cluster.

## 3.12.0 (March 1st 2017)
- [PR #286](https://github.com/rqlite/rqlite/pull/286): Tweak help output.
- [PR #283](https://github.com/rqlite/rqlite/pull/283): Main code should log to stderr.
- [PR #280](https://github.com/rqlite/rqlite/pull/280), [PR #281](https://github.com/rqlite/rqlite/pull/281): Integrate with new Discovery Service.
- [PR #282](https://github.com/rqlite/rqlite/pull/282): Retry cluster-join attempts on failure.
- [PR #289](https://github.com/rqlite/rqlite/pull/289): rqlite HTTP clients should not automatically follow redirects.

## 3.11.0 (February 12th 2017)
- [PR #268](https://github.com/rqlite/rqlite/pull/268): Allow Store to wait for application of initial logs. Fixes [issue #260](https://github.com/rqlite/rqlite/issues/260).
- [PR #272](https://github.com/rqlite/rqlite/pull/272): Add commit, branch, GOOS, and GOARCH, to output of `--version`.
- [PR #274](https://github.com/rqlite/rqlite/pull/274): Use Hashicorp function to read peers. Thanks @WanliTian
- [PR #278](https://github.com/rqlite/rqlite/pull/278): Add support for dot-commands `.tables` and `.schema` to rqlite CLI. Fixes [issue #277](https://github.com/rqlite/rqlite/issues/277).

## 3.10.0 (January 29th 2017)
- [PR #261](https://github.com/rqlite/rqlite/pull/261): Allow Raft Apply timeout to be configurable.
- [PR #262](https://github.com/rqlite/rqlite/pull/262): Log GOOS and GOARCH at startup.

## 3.9.2 (January 14th 2017)
- [PR #253](https://github.com/rqlite/rqlite/pull/254): Handle nil row returned by SQL execer. Fixes [issue #253](https://github.com/rqlite/rqlite/issues/253).
- [PR #258](https://github.com/rqlite/rqlite/pull/258): Remove check that all queries begin with SELECT. Fixes [issue #255](https://github.com/rqlite/rqlite/issues/255).

## 3.9.1 (December 29th 2016)
- [PR #247](https://github.com/rqlite/rqlite/pull/247): Simplify loading of SQLite dump files via single command execution. Fixes [issue #246](https://github.com/rqlite/rqlite/issues/246).
- [PR #247](https://github.com/rqlite/rqlite/pull/247): Correct SQLite dump load authentication check.

## 3.9.0 (December 24th 2016)
- [PR #239](https://github.com/rqlite/rqlite/pull/239): Add an API to the `Store` layer for custom peers storage and logging. Thanks @tych0
- [PR #221](https://github.com/rqlite/rqlite/pull/221): Start full support for various SQLite text types. Fix [issue #240](https://github.com/rqlite/rqlite/issues/240).
- [PR #242](https://github.com/rqlite/rqlite/pull/242): Support direct copying of the database via the Store. Thanks @tych0.
- [PR #243](https://github.com/rqlite/rqlite/pull/243): Use Store logging everywhere in the Store package.

## 3.8.0 (December 15th 2016)
- [PR #230](https://github.com/rqlite/rqlite/pull/230): Move Chinook test data to idiomatic testdata directory.
- [PR #232](https://github.com/rqlite/rqlite/pull/232), [PR #233](https://github.com/rqlite/rqlite/pull/233): rqlite CLI now supports accessing secured rqlited nodes. Thanks @tych0.
- [PR #235](https://github.com/rqlite/rqlite/pull/235): Return correct error, if one occurs, during backup. Thanks @tych0.
- [PR #237](https://github.com/rqlite/rqlite/pull/237), [PR #238](https://github.com/rqlite/rqlite/pull/238): Support observing Raft changes. Thanks @tych0

## 3.7.0 (November 24th 2016)
- With this release rqlite is moving to Go 1.7.
- [PR #206](https://github.com/rqlite/rqlite/pull/206), [#217](https://github.com/rqlite/rqlite/pull/217): Support loading data directly from SQLite dump files.
- [PR #209](https://github.com/rqlite/rqlite/pull/209): Tweak help output.
- [PR #229](https://github.com/rqlite/rqlite/pull/229): Remove explicit control of foreign key constraints.
- [PR #207](https://github.com/rqlite/rqlite/pull/207): Database supports returning foreign key constraint status.
- [PR #211](https://github.com/rqlite/rqlite/pull/211): Diagnostics show actual foreign key constraint state.
- [PR #212](https://github.com/rqlite/rqlite/pull/212): Add database configuration to diagnostics output.
- [PR #224](https://github.com/rqlite/rqlite/pull/224), [PR #225](https://github.com/rqlite/rqlite/pull/225): Add low-level database layer expvar stats.

## 3.6.0 (October 1st 2016)
- [PR #195](https://github.com/rqlite/rqlite/pull/195): Set Content-type "application/json" on all HTTP responses.
- [PR #193](https://github.com/rqlite/rqlite/pull/193): Allow joining a cluster through any node, not just the leader.
- [PR #187](https://github.com/rqlite/rqlite/pull/187): Support memory profiling.
- Go cyclo complexity changes.
- With this release Windows compatibility is checked with every build.

## 3.5.0 (September 5th 2016)
- [PR #185](https://github.com/rqlite/rqlite/pull/185): Enable foreign key constraints by default.

## 3.4.1 (September 1st 2016)
- [PR #175](https://github.com/rqlite/rqlite/pull/175): Simplify error handling of Update Peers API.
- [PR #170](https://github.com/rqlite/rqlite/pull/170): Log any failure to call `Serve()` on HTTP service.
- Go lint fixes.
- Go cyclo complexity changes.

## 3.4.0 (July 7th 2016)
- [PR #159](https://github.com/rqlite/rqlite/pull/159): All HTTP responses set X-RQLITE-VERSION.

## 3.3.0 (June 1st 2016)
- [PR #151](https://github.com/rqlite/rqlite/pull/151): Support configurable Raft heartbeat timeout.
- [PR #149](https://github.com/rqlite/rqlite/pull/149): Support configurable Raft snapshot thresholds.
- [PR #148](https://github.com/rqlite/rqlite/pull/148): Support pprof information over HTTP.
- [PR #154](https://github.com/rqlite/rqlite/pull/154): CLI now redirects to leader if necessary.
- [PR #155](https://github.com/rqlite/rqlite/pull/155): CLI now handles "no rows" correctly.

## 3.2.1 (May 22nd 2016)
- [PR #143](https://github.com/rqlite/rqlite/pull/143): Use DELETE as HTTP method to remove nodes.

## 3.2.0 (May 21st 2016)
- [PR #142](https://github.com/rqlite/rqlite/pull/142): Use correct HTTP methods on all endpoints.
- [PR #137](https://github.com/rqlite/rqlite/pull/137): Use resolved version of joining node's address.
- [PR #136](https://github.com/rqlite/rqlite/pull/136): Better errors on join failures.
- [PR #133](https://github.com/rqlite/rqlite/pull/133): Add Peers to status output.
- [PR #132](https://github.com/rqlite/rqlite/pull/132): Support removing a node from a cluster.
- [PR #131](https://github.com/rqlite/rqlite/pull/131): Only convert []byte from database to string if "text". Thanks @bkeroackdsc
- [PR #129](https://github.com/rqlite/rqlite/pull/129): Verify all statements sent to query endpoint begin with "SELECT".
- [PR #141](https://github.com/rqlite/rqlite/pull/141): Store methods to expose node Raft state. Thanks @bkeroack

## 3.1.0 (May 4th 2016)
- [PR #118](https://github.com/rqlite/rqlite/pull/118): New rqlite CLI. Thanks @mkideal
- [PR #125](https://github.com/rqlite/rqlite/pull/125): Add Go runtime details to status endpoint.

## 3.0.1 (May 1st 2016)
- [PR #117](https://github.com/rqlite/rqlite/pull/117): Use Raft advertise address, if exists, during join.

## 3.0.0 (May 1st 2016)
**The Raft log format in 3.0 is not compatible with the 2.0 series**. To upgrade from an earlier version to this release you should backup your 2.0 leader node, and replay the database dump into a new 3.0 cluster. The HTTP API remains unchanged however.

- [PR #116](https://github.com/rqlite/rqlite/pull/116): Allow HTTP advertise address to be set.
- [PR #115](https://github.com/rqlite/rqlite/pull/115): Support advertising address different than Raft bind address.
- [PR #113](https://github.com/rqlite/rqlite/pull/113): Switch to in-memory SQLite databases by default.
- [PR #109](https://github.com/rqlite/rqlite/pull/109): Nodes broadcast meta to cluster via Raft.
- [PR #109](https://github.com/rqlite/rqlite/pull/109), [PR #111](https://github.com/rqlite/rqlite/pull/111): Leader redirection
- [PR #104](https://github.com/rqlite/rqlite/pull/104): Handle the `-join` option sensibly when already member of cluster.

## 2.2.2 (April 24th 2016)
- [PR #96](https://github.com/rqlite/rqlite/pull/96): Add build time to status output.
- [PR #101](https://github.com/rqlite/rqlite/pull/101): Fix restore to in-memory databases.

## 2.2.1 (April 19th 2016)
- [PR #95](https://github.com/rqlite/rqlite/pull/95): Correctly set HTTP authentication.

## 2.2.0 (April 18th 2016)
- [PR #84](https://github.com/rqlite/rqlite/pull/84): Encrypted API (HTTPS) now supported.
- [PR #85](https://github.com/rqlite/rqlite/pull/85): BasicAuth support.
- [PR #85](https://github.com/rqlite/rqlite/pull/85): User-level permissions support.
- Print rqlited logo on start-up.
- End-to-end single-node and multi-node unit tests.

## 2.1 (April 9th 2016)
- [PR #76](https://github.com/rqlite/rqlite/pull/76): Obey timing information display at database level.
- [PR #77](https://github.com/rqlite/rqlite/pull/77): Add version information to binary.

## 2.0 (April 5th 2016)
- `timings` URL param to control presence of timing information in response.
- [PR #74](https://github.com/rqlite/rqlite/pull/74): Use SQLite connection directly. Thanks @zmedico.
- Update operations return last-inserted ID.
- Column-oriented API responses.
- Types in API response body.
- Query times in addition to sum of query times.
- New Raft consensus module, built on Hashicorp's implementation.
- Hot backup support.
- Selectable read-consistency levels of none, weak, and strong.
- SQLite file size added to HTTP API status endpoint.
- expvar support added to HTTP server.

## 1.0 (June 23rd 2015)
Check out [this tag](https://github.com/rqlite/rqlite/releases/tag/v1.0) for full details.
<|MERGE_RESOLUTION|>--- conflicted
+++ resolved
@@ -1,20 +1,13 @@
-<<<<<<< HEAD
 ## 8.17.0 (unreleased)
 ### New features
 - [PR #1619](https://github.com/rqlite/rqlite/pull/1619): Support automatic `VACUUM` of the SQLite database. Fixes [#1609](https://github.com/rqlite/rqlite/issues/1609).
 
+## 8.16.8 (January 20th 2024)
 ### Implementation changes and bug fixes
 - [PR #1615](https://github.com/rqlite/rqlite/pull/1615): Add extensive WAL checkpoint test at the database level.
 - [PR #1616](https://github.com/rqlite/rqlite/pull/1616): Add time and checksum based change-detection functions to the database level.
 - [PR #1617](https://github.com/rqlite/rqlite/pull/1617): Add `VacuumInto` to database layer.
-=======
-## 8.16.8 (January 20th 2024)
-### Implementation changes and bug fixes
-- [PR #1615](https://github.com/rqlite/rqlite/pull/1615): Add extensive WAL checkpoint test at the database level.
-- [PR #1616](https://github.com/rqlite/rqlite/pull/1616): Add time and checksum based change-detection functions to the database level.
-- [PR #1617](https://github.com/rqlite/rqlite/pull/1617): Add VacuumInto to database layer.
 - [PR #1621](https://github.com/rqlite/rqlite/pull/1621): Fix a panic in the rqlite shell by not stomping on an "outer" error.
->>>>>>> 10a5c9bd
 
 ## 8.16.7 (January 18th 2024)
 The releases changes the default logging level for the Raft subsystem from `INFO` to `WARN`. This results is less logging by the Raft subsystem. If you prefer the previous `INFO` level of logging, it can be re-enabled via the command line flag `-raft-log-level=INFO`.
