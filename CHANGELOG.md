--- conflicted
+++ resolved
@@ -3,11 +3,8 @@
 - [PR #1670](https://github.com/rqlite/rqlite/pull/1670): Improve error message when query on remote node fails.
 - [PR #1671](https://github.com/rqlite/rqlite/pull/1670): Minor optimizations to Unified Request processing.
 - [PR #1674](https://github.com/rqlite/rqlite/pull/1674): Small refactor of _Stale Reads_ check.
-<<<<<<< HEAD
 - [PR #1673](https://github.com/rqlite/rqlite/pull/1673): _Stale Read_ checks include comparing node's Applied Index with Leader Commit Index.
-=======
 - [PR #1675](https://github.com/rqlite/rqlite/pull/1675): Use atomic.Uint64 instead of Mutexes for Store indexes.
->>>>>>> 0de8c5a0
 
 ## 8.19.0 (February 3rd 2024)
 This release allows you to set a maximum amount of a time a query will run. If the query does not complete within the set time, an error will be returned.
