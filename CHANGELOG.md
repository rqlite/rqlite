--- conflicted
+++ resolved
@@ -1,12 +1,8 @@
 ## v8.43.5 (unreleased)
 ### Implementation changes and bug fixes
-<<<<<<< HEAD
 - [PR #2267](https://github.com/rqlite/rqlite/pull/2267): Test CDC with later-starting HTTP endpoint.
+- [PR #2267](https://github.com/rqlite/rqlite/pull/2267): Add row-IDs-only to CDC config.
 - [PR #2268](https://github.com/rqlite/rqlite/pull/2268): Upgrade CircleCI environment to Go 1.25.
-=======
-- [PR #2263](https://github.com/rqlite/rqlite/pull/2263): Test CDC with later-starting HTTP endpoint.
-- [PR #2267](https://github.com/rqlite/rqlite/pull/2267): Add row-IDs-only to CDC config.
->>>>>>> ca174e63
 
 ## v8.43.4 (August 27th 2025)
 ### Implementation changes and bug fixes
