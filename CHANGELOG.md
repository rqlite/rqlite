--- conflicted
+++ resolved
@@ -1,10 +1,7 @@
 ## 8.25.2 (unreleased)
 ### Implementation changes and bug fixes
-<<<<<<< HEAD
 - [PR #1799](https://github.com/rqlite/rqlite/pull/1799): Re-use SQLite database instead of restoring from Snapshot
-=======
 - [PR #1800](https://github.com/rqlite/rqlite/pull/1800): Close network resources before closing the Store.
->>>>>>> 1774ddc0
 
 ## 8.25.1 (June 10th 2024)
 ### Implementation changes and bug fixes
