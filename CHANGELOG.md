## 8.18.2 (unreleased)
### Implementation changes and bug fixes
<<<<<<< HEAD
- [PR #1635](https://github.com/rqlite/rqlite/pull/1635): Always execute ExecuteRequests locally if possible.
=======
- [PR #1636](https://github.com/rqlite/rqlite/pull/1636): Move to explicit choice of SQLite Checkpointing mode.
- [PR #1637](https://github.com/rqlite/rqlite/pull/1637): Remove unneeded SetFullNeeded post WAL checkpoint failure.
>>>>>>> 7950f0fa

## 8.18.1 (January 26th 2024)
### Implementation changes and bug fixes
- [PR #1633](https://github.com/rqlite/rqlite/pull/1633): Improve error messages for internode communication failures.
- [PR #1634](https://github.com/rqlite/rqlite/pull/1634): FullSnapshot needed if WAL checkpoint fails.

## 8.18.0 (January 25th 2024)
This release upgrades SQLite to 3.45.0, which brings in [JSONB](https://sqlite.org/draft/jsonb.html) support. JSONB is a more efficient way to process JSON data within the SQLite database.
### New features
- [PR #1632](https://github.com/rqlite/rqlite/pull/1632): Upgrade to SQLite 3.45.0.
- [PR #1631](https://github.com/rqlite/rqlite/pull/1631): Allow HTTP clients to control number of retries for internode requests.

### Implementation changes and bug fixes
- [PR #1629](https://github.com/rqlite/rqlite/pull/1629): Set default cluster client retries to 0.

## 8.17.0 (January 22nd 2024)
This release adds the ability to [configure scheduled](https://rqlite.io/docs/guides/performance/#vacuum) [VACUUM](https://www.sqlite.org/lang_vacuum.html) of the SQLite database managed by rqlite. As part of the work for this release, extensive research and testing was performed to confirm that explicitly issuing a `VACUUM` command is also compatible with rqlite. This testing has been made part of the automatic test suite.
### New features
- [PR #1619](https://github.com/rqlite/rqlite/pull/1619), [PR #1622](https://github.com/rqlite/rqlite/pull/1622): Support automatic `VACUUM` of the SQLite database. Fixes [#1609](https://github.com/rqlite/rqlite/issues/1609).

### Implementation changes and bug fixes
- [PR #1623](https://github.com/rqlite/rqlite/pull/1623): Unit tests for Swappable DB.
- [PR #1625](https://github.com/rqlite/rqlite/pull/1625): Count Cluster client retries at operation level.
- [PR #1626](https://github.com/rqlite/rqlite/pull/1626): Unit test explicit VACUUM operation.

## 8.16.8 (January 20th 2024)
### Implementation changes and bug fixes
- [PR #1615](https://github.com/rqlite/rqlite/pull/1615): Add extensive WAL checkpoint test at the database level.
- [PR #1616](https://github.com/rqlite/rqlite/pull/1616): Add time and checksum based change-detection functions to the database level.
- [PR #1617](https://github.com/rqlite/rqlite/pull/1617): Add `VacuumInto` to database layer.
- [PR #1621](https://github.com/rqlite/rqlite/pull/1621): Fix a panic in the rqlite shell by not stomping on an "outer" error.

## 8.16.7 (January 18th 2024)
The releases changes the default logging level for the Raft subsystem from `INFO` to `WARN`. This results is less logging by the Raft subsystem. If you prefer the previous `INFO` level of logging, it can be re-enabled via the command line flag `-raft-log-level=INFO`.
### Implementation changes and bug fixes
- [PR #1607](https://github.com/rqlite/rqlite/pull/1607): Remove use of deprecated `ioutil`.
- [PR #1608](https://github.com/rqlite/rqlite/pull/1608): Always close the FSM Snapshot.
- [PR #1610](https://github.com/rqlite/rqlite/pull/1610): Change Raft default log level to `WARN`.
- [PR #1611](https://github.com/rqlite/rqlite/pull/1611): Don't log incremental Raft snapshots.
- [PR #1612](https://github.com/rqlite/rqlite/pull/1612): `go mod` updates.

## 8.16.6 (January 16th 2024)
### Implementation changes and bug fixes
- [PR #1603](https://github.com/rqlite/rqlite/pull/1603): Standardize logging by Raft module.
- [PR #1604](https://github.com/rqlite/rqlite/pull/1604), [PR #1605](https://github.com/rqlite/rqlite/pull/1605), [PR #1606](https://github.com/rqlite/rqlite/pull/1606): Minor refactor of database code.
- [Commit 2176101](https://github.com/rqlite/rqlite/commit/21761011d45630998ea603576d5c390bafba0afd): Fix rqlite shell help output.

## 8.16.5 (January 14th 2024)
This release further improves _Automatic Backup_ performance, as well as improving test coverage generally.
### Implementation changes and bug fixes
- [PR #1592](https://github.com/rqlite/rqlite/pull/1592): Refactor and enhance upload logging.
- [PR #1593](https://github.com/rqlite/rqlite/pull/1593): Tighthen snapshot-join end-to-end testing.
- [PR #1596](https://github.com/rqlite/rqlite/pull/1596): Track Raft logs which change the database.
- [PR #1597](https://github.com/rqlite/rqlite/pull/1597): Clarify end-to-end testing code.
- [PR #1598](https://github.com/rqlite/rqlite/pull/1598): Refactor Store-level index tracking.
- [PR #1599](https://github.com/rqlite/rqlite/pull/1599): Test no upload after Leader change.
- [PR #1600](https://github.com/rqlite/rqlite/pull/1600): Use Raft index for upload checks. Fixes [#1594](https://github.com/rqlite/rqlite/issues/1594).
- [PR #1601](https://github.com/rqlite/rqlite/pull/1601): CREATE TABLE should change DB Applied index.
- [PR #1602](https://github.com/rqlite/rqlite/pull/1602): `go mod` updates.

## 8.16.4 (January 12th 2024)
This release improves _Automatic Backup_ performance, mostly by avoiding unnecessary file copies and uploads.
### Implementation changes and bug fixes
- [PR #1584](https://github.com/rqlite/rqlite/pull/1584): Count Snapshot reaping failures.
- [PR #1585](https://github.com/rqlite/rqlite/pull/1585): Avoid unnecessary auto-backups by storing sha256 sums in S3. Fixes issue [#1565](https://github.com/rqlite/rqlite/issues/1565).
- [PR #1586](https://github.com/rqlite/rqlite/pull/1586): Auto-backups will be in WAL mode going forward, and not in DELETE mode.
- [PR #1587](https://github.com/rqlite/rqlite/pull/1587): Refactor Store Backup Provider to use `io.Writer`.
- [PR #1588](https://github.com/rqlite/rqlite/pull/1588): More consistent use of Sum types in Uploader.
- [PR #1589](https://github.com/rqlite/rqlite/pull/1589): Avoid SQLite file copy during automatic backups.
- [PR #1590](https://github.com/rqlite/rqlite/pull/1590): Fix automatic backup end-to-end tests.

## 8.16.3 (January 9th 2024)
### Implementation changes and bug fixes
- [PR #1582](https://github.com/rqlite/rqlite/pull/1582): Explicitly switch any upgraded v7 Snapshot to WAL mode.
- [PR #1583](https://github.com/rqlite/rqlite/pull/1583): Loading a database invalidates existing snapshots. Fixes [#1583](https://github.com/rqlite/rqlite/issues/1583).

## 8.16.2 (January 9th 2024)
This releases fixes a bug related to Raft snapshot management. While it's an edge case, and can only happen if rqlited is hard-killed at a very specific point, all 8.x users should upgrade to this release.
### Implementation changes and bug fixes
- [PR #1580](https://github.com/rqlite/rqlite/pull/1580): List newest Snapshot, not oldest.

## 8.16.1 (January 8th 2024)
### Implementation changes and bug fixes
- [PR #1574](https://github.com/rqlite/rqlite/pull/1574): Use "GZIP best speed" for internode traffic compression.
- [PR #1575](https://github.com/rqlite/rqlite/pull/1575): Upload Provider uses Snapshot-locking backup.
- [PR #1576](https://github.com/rqlite/rqlite/pull/1576): Add fast path for vacuumed, non-compressed backups.
- [PR #1579](https://github.com/rqlite/rqlite/pull/1579): Only run auto-backups on Leader (as per docs) and improve check efficiency.
- [PR #1578](https://github.com/rqlite/rqlite/pull/1578): Don't require static credentials for S3 access. Thanks @jtackaberry

## 8.16.0 (January 6th 2024)
### New features
- [PR #1563](https://github.com/rqlite/rqlite/pull/1563): Support S3-compatible storage systems for auto-backups and auto-restores. Fixes issue [#1560](https://github.com/rqlite/rqlite/issues/1560). Thanks @jtackaberry
- [PR #1573](https://github.com/rqlite/rqlite/pull/1573): Add support for automatically gzipped-compressed backups.

### Implementation changes and bug fixes
- [PR #1567](https://github.com/rqlite/rqlite/pull/1567): Refactor to make more use of `progress` module.
- [Commit d1cc802](https://github.com/rqlite/rqlite/commit/d1cc80229221ff51cd4741cc7a2e05e87f0337cb): Fix return codes in `HasData()`.
- [PR #1566](https://github.com/rqlite/rqlite/pull/1566): Move some Store state-related functions to own file.
- [PR #1570](https://github.com/rqlite/rqlite/pull/1570): Support compressed backups at the `Store` level.
- [PR #1571](https://github.com/rqlite/rqlite/pull/1571): Stream backups efficiently from remote nodes.
- [PR #1572](https://github.com/rqlite/rqlite/pull/1572): Allow booting with WAL-mode SQLite files.

## 8.15.0 (January 4th 2024)
This release fixes bugs related to auto-restore from S3, improves backup performance, and adds some other minor enhancements.
### New features
- [PR #1550](https://github.com/rqlite/rqlite/pull/1550): CLI command `.nodes` supports showing non-voting nodes.

### Implementation changes and bug fixes
- [PR #1548](https://github.com/rqlite/rqlite/pull/1548): Make system-level test failures easier to understand.
- [PR #1555](https://github.com/rqlite/rqlite/pull/1555): Correct build and import of Protobuf files.
- [PR #1556](https://github.com/rqlite/rqlite/pull/1556): Add fast-path backup.
- [PR #1556](https://github.com/rqlite/rqlite/pull/1556): rqlite CLI streams backup to file.
- [PR #1557](https://github.com/rqlite/rqlite/pull/1557): Remove restriction on restores using SQLite files in WAL mode.
- [PR #1564](https://github.com/rqlite/rqlite/pull/1564): Only auto-restore if the node is "empty". Fixes issue [#1561](https://github.com/rqlite/rqlite/issues/1561). Thanks @jtackaberry

## 8.14.1 (December 31st 2023)
### Implementation changes and bug fixes
- [PR #1546](https://github.com/rqlite/rqlite/pull/1546): Don't hardcode suffrage when joining. Fixes issue [#1545](https://github.com/rqlite/rqlite/issues/1545). Thanks @jtackaberry

## 8.14.0 (December 31st 2023)
This release adds new control over Raft snapshotting, a key part of the Raft consensus protocol. When the WAL file reaches a certain size (4MB by default, which equals the SQLite default), rqlite will trigger a Raft snapshot. In its default setting this change may reduce disk usage, but may also result in more frequent Raft snapshotting. Most users can ignore this change and carry on as before after upgrading to this release.
### New features
- [PR #1530](https://github.com/rqlite/rqlite/pull/1530), [PR #1533](https://github.com/rqlite/rqlite/pull/1533): Support automatically snapshotting when WAL reaches the SQLite default of 4MB.
- [PR #1541](https://github.com/rqlite/rqlite/pull/1541), [PR #1542](https://github.com/rqlite/rqlite/pull/1542): DNS-based autoclustering supports read-only (non-voting) nodes. Fixes issue [#1521](https://github.com/rqlite/rqlite/issues/1521)
- [PR #1544](https://github.com/rqlite/rqlite/pull/1544): Support autoclustering of read-only nodes with Consul and etcd.

### Implementation changes and bug fixes
- [PR #1531](https://github.com/rqlite/rqlite/pull/1531): Check for Raft snapshot condition every 10 seconds by default.
- [PR #1528](https://github.com/rqlite/rqlite/pull/1528): Support setting trailing logs for user-requested snapshot.
- [PR #1529](https://github.com/rqlite/rqlite/pull/1529): Remove obsolete code related to user-triggered snapshots.
- [PR #1536](https://github.com/rqlite/rqlite/pull/1536): Store WAL path in store, to avoid races.
- [PR #1535](https://github.com/rqlite/rqlite/pull/1535): Refactor using CommandProcessor.
- [PR #1539](https://github.com/rqlite/rqlite/pull/1539): `go mod` updates.
- [PR #1540](https://github.com/rqlite/rqlite/pull/1540): Friendlier display of database sizes.
- [PR #1543](https://github.com/rqlite/rqlite/pull/1543): Remove some excessive logging.

## 8.13.5 (December 26th 2023)
### Implementation changes and bug fixes
- [PR #1522](https://github.com/rqlite/rqlite/pull/1522): Minor refactoring of main module.
- [PR #1523](https://github.com/rqlite/rqlite/pull/1523): Move download functionality into _restore_ module.
- [PR #1524](https://github.com/rqlite/rqlite/pull/1524): Disco mode not supported when explicitly joining.
- [PR #1525](https://github.com/rqlite/rqlite/pull/1525): Make Store _Notify_ logic clearer.
- [PR #1526](https://github.com/rqlite/rqlite/pull/1526): Bootstrapper explicitly supports Voting nodes.
- [PR #1527](https://github.com/rqlite/rqlite/pull/1527): More snapshotting instrumentation.

## 8.13.4 (December 23rd 2023)
This release makes sure the version information is correctly recorded in the released binaries. There are no functional changes.
### Implementation changes and bug fixes
- [Commit 03b6db2](https://github.com/rqlite/rqlite/commit/03b6db2e7dd0e6806b1315eb1cd63e04b126a235): Fix build process so versioning information is set correctly.

## 8.13.3 (December 23rd 2023)
### Implementation changes and bug fixes
- [PR #1515](https://github.com/rqlite/rqlite/pull/1515): Fix a log message related to mutual TLS.
- [PR #1516](https://github.com/rqlite/rqlite/pull/1516): Add support to Python end-to-end test helpers for mTLS.
- [PR #1518](https://github.com/rqlite/rqlite/pull/1518): Refactor muxed internode communications.
- [PR #1519](https://github.com/rqlite/rqlite/pull/1519): Refactor TCP TLS configuration control.
- [PR #1520](https://github.com/rqlite/rqlite/pull/1520): End-to-end testing of setting TLS _ServerName_. Confirms that [issue #1507](https://github.com/rqlite/rqlite/issues/1507) is fixed.

## 8.13.2 (December 21st 2023)
### Implementation changes and bug fixes
- [PR #1512](https://github.com/rqlite/rqlite/pull/1512): Fix swapping of CACert and ServerName.

## 8.13.1 (December 21st 2023)
### Implementation changes and bug fixes
- [PR #1510](https://github.com/rqlite/rqlite/pull/1510): Remove obsolete `-http-no-verify` command-line flag.
- [PR #1511](https://github.com/rqlite/rqlite/pull/1511): Bring use of `go mod` into compliance. Fixes [issue #644](https://github.com/rqlite/rqlite/issues/644).

## 8.13.0 (December 21st 2023)
This release supports setting the _Server Name_ a node should expect in any certificate it receives from another node in the cluster.
### New features
- [PR #1509](https://github.com/rqlite/rqlite/pull/1509): Support setting the Server Name for internode certificate verification. Fixes [issue #1507](https://github.com/rqlite/rqlite/issues/1507).

### Implementation changes and bug fixes
- [PR #1503](https://github.com/rqlite/rqlite/pull/1503): Use SQLite-style help in rqlite shell.
- [PR #1505](https://github.com/rqlite/rqlite/pull/1505): Correct handling of IPv6 addresses in rqlite shell.

## 8.12.3 (December 19th 2023)
### Implementation changes and bug fixes
- [PR #1502](https://github.com/rqlite/rqlite/pull/1502): Create temporary SQLite files in same directory as actual SQLite file.

## 8.12.2 (December 19th 2023)
### Implementation changes and bug fixes
- [PR #1498](https://github.com/rqlite/rqlite/pull/1498): rqlite shell `.help` should show commands in alphabetical order.
- [PR #1499](https://github.com/rqlite/rqlite/pull/1499): Bump golang.org/x/crypto from 0.16.0 to 0.17.0.
- [PR #1501](https://github.com/rqlite/rqlite/pull/1501): Upgrade rqlite disco-client to handle IPv6 addresses. Fixes [issue #1500](https://github.com/rqlite/rqlite/issues/1500). Thanks @jtackaberry

## 8.12.1 (December 18th 2023)
### Implementation changes and bug fixes
- [PR #1497](https://github.com/rqlite/rqlite/pull/1497): Don't re-open and close database on shutdown. It's unnecessary.

## 8.12.0 (December 17th 2023)
This version sees the minor version incremented to indicate the importance of this release. Bcrypted passwords were not secure in the Credentials Configuration, as they could also be used directly as passwords. This has been fixed, and bcrypted passwords are no longer supported going forward. **All users using bcrypted hashes in Credential files should upgrade to this release** and migrate to using plaintext passwords in those files.

If you were using bcrypted passwords, **this is probably a breaking change**. You should recreate any Credentials Configuration files to use plaintext passwords instead of bcrypt hashes, and ensure the Credentials Configuration files are secured from unauthorized access.

### Implementation changes and bug fixes
- [PR #1492](https://github.com/rqlite/rqlite/pull/1492): Remove faulty bcrypt hashed password support. Fixes [issue #1488](https://github.com/rqlite/rqlite/issues/1488). Thanks @jtackaberry
- [PR #1494](https://github.com/rqlite/rqlite/pull/1494): Confirm restored data looks like a SQLite file.

## 8.11.1 (December 17th 2023)
### Implementation changes and bug fixes
- [PR #1490](https://github.com/rqlite/rqlite/pull/1490): Guard against `nil` History in rqlite shell. Fixes [issue #1486](https://github.com/rqlite/rqlite/issues/1486).

## 8.11.0 (December 17th 2023)
### New features
- [PR #1489](https://github.com/rqlite/rqlite/pull/1489): Add `.boot` command to rqlite shell, to support _Booting_ nodes.

### Implementation changes and bug fixes
- [PR #1487](https://github.com/rqlite/rqlite/pull/1487): Small improvements to rqlite shell.

## 8.10.0 (December 17th 2023)
This release introduces a new, high-performance, initialize-from-SQLite option. Known as _Boot_ loading, it allows an rqlite node to be seeded with large (multi-GB) datasets, with the time taken to seed the node determined only by your disk performance.

### New features
- [PR #1485](https://github.com/rqlite/rqlite/pull/1485): Add Boot loading.

### Implementation changes and bug fixes
- [PR #1484](https://github.com/rqlite/rqlite/pull/1484): Remove ability to trigger chunked-loading.

## 8.0.6 (December 12th 2023)
Release v8.0.6 protects against a malformed database being loaded as a result of using `/db/load`. **All 8.x users should upgrade to this release**.
### Implementation changes and bug fixes
- [PR #1482](https://github.com/rqlite/rqlite/pull/1482): Don't load an invalid database.

## 8.0.5 (December 12th 2023)
### Implementation changes and bug fixes
- [PR #1481](https://github.com/rqlite/rqlite/pull/1481): Revert to simpler one-shot load for SQLite files.

## 8.0.4 (December 12th 2023)
### Implementation changes and bug fixes
- [PR #1471](https://github.com/rqlite/rqlite/pull/1471), [PR #1472](https://github.com/rqlite/rqlite/pull/1472): Refactor query parameters into own code.
- [PR #1473](https://github.com/rqlite/rqlite/pull/1471): `go mod` updates.
- [PR #1478](https://github.com/rqlite/rqlite/pull/1478): Upgrade Go to 1.21 in `go.mod`. Fixes [issue #1476](https://github.com/rqlite/rqlite/issues/1476).
- [PR #1475](https://github.com/rqlite/rqlite/pull/1475): Minor rqlite CLI improvements.
- [PR #1480](https://github.com/rqlite/rqlite/pull/1480): Don't completely truncate the log, due to apparent unsigned overflow issues in Raft log.

## 8.0.3 (December 11th 2023)
### Implementation changes and bug fixes
- [PR #1466](https://github.com/rqlite/rqlite/pull/1466): Close all dechunkers at Store shutdown.
- [PR #1467](https://github.com/rqlite/rqlite/pull/1467): Introduce explicit FSM type.
- [PR #1468](https://github.com/rqlite/rqlite/pull/1468), [PR #1469](https://github.com/rqlite/rqlite/pull/1469): Fix failure-to-restart issue after chunked loading.

## 8.0.2 (December 10th 2023)
Fix an edge case related to Raft Snapshotting when a chunked load is in progress at the same time.
### Implementation changes and bug fixes
- [PR #1456](https://github.com/rqlite/rqlite/pull/1459): Standardize on chunk size.
- [PR #1456](https://github.com/rqlite/rqlite/pull/1459): Set `TrailingLogs=0` to truncate log during user-initiated Snapshotting.
- [PR #1462](https://github.com/rqlite/rqlite/pull/1462): Refactor redirect logic in HTTP service.
- [PR #1463](https://github.com/rqlite/rqlite/pull/1463): Synchronize Snapshotting and chunked loading.
- [PR #1464](https://github.com/rqlite/rqlite/pull/1464): Handle snapshotting of empty WAL files.
- [PR #1465](https://github.com/rqlite/rqlite/pull/1465): Move uploader goroutine into Uploader.

## 8.0.1 (December 8th 2023)
This release fixes an edge case issue during restore-from-SQLite. It's possible if a rqlite system crashes shortly after restoring from SQLite it may not have loaded the data correctly.

### Implementation changes and bug fixes
- [PR #1456](https://github.com/rqlite/rqlite/pull/1456): Wrap Snaphot Store _FullNeeded_ logic in a function.
- [PR #1457](https://github.com/rqlite/rqlite/pull/1457): Allow FullNeeded to be explicity set to true.
- [PR #1458](https://github.com/rqlite/rqlite/pull/1458): Perform full snapshot after chunked load.

## 8.0.0 (December 5th 2023)
This release introduces support for much larger data sets. Previously the [Raft snapshotting](https://raft.github.io/) process became more memory intensive and time-consuming as the SQLite database became larger. This set an practical upper limit on the size of the SQLite database. With the 8.0 release rqlite has been fundamentally redesigned such that snapshotting consumes approximately the same amount of resources, regardless of the size of the SQLite database.

This release also eases operations, as well as adding new features and bug fixes.

### Upgrading from the 7.x release

Release 8.0 supports (mostly) seamless upgrades from the 7.x series, and upgrading from 7.x has been tested. However, it is still strongly recommended you backup any production cluster before attempting an upgrade. A more conservative approach would be to create a brand new 8.0 system, and load your backup into that cluster. Then switch production traffic over to the new 8.0 cluster.

8.0 and 7.x nodes should be able to interoperate, so a rolling upgrade should work fine **as long as all nodes are fully caught up with the Leader node**. Note you also cannot join a new 8.x node to a pre-existing 7.x cluster. Otherwise upgrade should operate but, again, it is strongly recommended you test this first. It is also not recommended that you run a cluster with a mix of 7.x and 8.0 code for any significant length of time, just the time required for a rolling upgrade.

Important things to note if you decide to upgrade an existing 7.x system:
- Backup your 7.x cluster first.
- it is strongly recommended you upgrade your 7.x cluster to the [7.21.4](https://github.com/rqlite/rqlite/releases/tag/v7.21.4) release before upgrading to the 8.0 series.
- 8.0 always runs with an on-disk database, in-memory databases are no longer supported. Improvements made late in the 7.0 series mean there is little difference in write performance between in-memory and on-disk modes, but supporting both modes just meant confusion and higher development costs. If you were previously running in in-memory mode (the previous default), you don't need to do anything. But if you were previously passing `-on-disk` to `rqlited` so that rqlite ran in on-disk mode, you must now remove that flag.
- When forming a new cluster using 8.0, pass the **Raft** addresss of the remote node to the `-join` command, not the HTTP API address. If your cluster is already formed, upgrades will work without changing anything (`-join` options are ignored if nodes are already members of a cluster). You may need to change any scripting or automatic-configuration generation however.
- Bcrypted password hashes are no longer supported, due to security flaws in the 7.x release. You should regenerate any [Credentials file](https://rqlite.io/docs/guides/security/), and use plaintext passwords only (and prevent unauthorized access to the Credentials file).
- A few rarely, if ever, used `rqlited` command-line flags have been removed. These flags just added operational overhead, while adding little value.

### New features
- [PR #1362](https://github.com/rqlite/rqlite/pull/1362): Enable SQLite [FTS5](https://www.sqlite.org/fts5.html). Fixes [issue #1361](https://github.com/rqlite/rqlite/issues/1361)
- [PR #1405](https://github.com/rqlite/rqlite/pull/1405): Support a configurable HTTP connection timeout in the rqlite CLI. Thanks @jtarchie
- [PR #1418](https://github.com/rqlite/rqlite/pull/1418): Add basic CORS support. Fixes [issue #687](https://github.com/rqlite/rqlite/issues/687). Thanks @kkoreilly
- [PR #1422](https://github.com/rqlite/rqlite/pull/1422): Add mTLS support to rqlite CLI. Fixes [issue #1421](https://github.com/rqlite/rqlite/issues/1421)
- [PR #1427](https://github.com/rqlite/rqlite/pull/1427): Upgrade to SQLite 3.44.0.
- [PR #1433](https://github.com/rqlite/rqlite/pull/1433): Support an optional better form for the `nodes/` output. Fixes [issue #1415](https://github.com/rqlite/rqlite/issues/1415)
- [PR #1447](https://github.com/rqlite/rqlite/pull/1447): Remove-on-shutdown now supports authentication.
- [PR #1451](https://github.com/rqlite/rqlite/pull/1451): Support optional `VACUUM` of SQLite database file before upload to Cloud storage.
- [PR #1452](https://github.com/rqlite/rqlite/pull/1452): Support optional `VACUUM` of requested backup SQLite file.
  
### Implementation changes and bug fixes
- [PR #1368](https://github.com/rqlite/rqlite/pull/1374): Switch to always-on expvar and pprof.
- [PR #1337](https://github.com/rqlite/rqlite/pull/1337): Store can now load from an io.Reader.
- [PR #1339](https://github.com/rqlite/rqlite/pull/1339), [PR #1340](https://github.com/rqlite/rqlite/pull/1340), [PR #1341](https://github.com/rqlite/rqlite/pull/1341): Add `LoadRequest` chunker/dechunker.
- [PR #1343](https://github.com/rqlite/rqlite/pull/1343): Remove previously-obsoleted supported command-line options.
- [PR #1342](https://github.com/rqlite/rqlite/pull/1342): Integrate chunked-loading, applying to auto-restore from the Cloud.
- [PR #1347](https://github.com/rqlite/rqlite/pull/1347): Migrate HTTP layer to chunked loading.
- [PR #1355](https://github.com/rqlite/rqlite/pull/1355): Database layer can run an integrity check.
- [PR #1385](https://github.com/rqlite/rqlite/pull/1358): Remove support for in-memory databases.
- [PR #1360](https://github.com/rqlite/rqlite/pull/1360): 'go mod' updates, and move to go 1.21.
- [PR #1369](https://github.com/rqlite/rqlite/pull/1369), [PR #1370](https://github.com/rqlite/rqlite/pull/1370): Use singleton, sync'ed, random source.
- [PR #1367](https://github.com/rqlite/rqlite/pull/1367): Move to a WAL-based Snapshot store, which unlocks support for much larger data set support.
- [PR #1373](https://github.com/rqlite/rqlite/pull/1373): Remove compression-control command-line options.
- [PR #1377](https://github.com/rqlite/rqlite/pull/1377): Automatically upgrade 7.x snapshots.
- [PR #1380](https://github.com/rqlite/rqlite/pull/1380): Compress snapshots when transmitting over the network.
- [PR #1382](https://github.com/rqlite/rqlite/pull/1382), [PR #1383](https://github.com/rqlite/rqlite/pull/1383): Add basic stats for Snapshot store.
- [PR #1384](https://github.com/rqlite/rqlite/pull/1384): Use less-racy function to retrieve Leader Address and ID.
- [PR #1386](https://github.com/rqlite/rqlite/pull/1386): Ensure full sync'ing and closing of files during WAL replay.
- [PR #1388](https://github.com/rqlite/rqlite/pull/1388): Ensure databases open with WAL checkpoint disabled. Thanks @benbjohnson.
- [PR #1390](https://github.com/rqlite/rqlite/pull/1390): Add Restore functions to Snapshot Store.
- [PR #1394](https://github.com/rqlite/rqlite/pull/1394): Use only one RW database connection.
- [PR #1395](https://github.com/rqlite/rqlite/pull/1395): More DB-level and Snapshotting statistics.
- [PR #1399](https://github.com/rqlite/rqlite/pull/1399): Better trailing flags error message.
- [PR #1404](https://github.com/rqlite/rqlite/pull/1404): Add an interface between Store and Snapshot Store.
- [PR #1410](https://github.com/rqlite/rqlite/pull/1410), [PR #1412](https://github.com/rqlite/rqlite/pull/1412): Implement simpler WAL-based snapshotting.
- [PR #1413](https://github.com/rqlite/rqlite/pull/1413): Remove `-raft-no-freelist-sync` command line flag.
- [PR #1420](https://github.com/rqlite/rqlite/pull/1420), [PR #1431](https://github.com/rqlite/rqlite/pull/1431): Nodes join a cluster using the Raft address, not the HTTP API.
- [PR #1426](https://github.com/rqlite/rqlite/pull/1426): 'go mod' updates, including moving to Raft 1.6.
- [PR #1430](https://github.com/rqlite/rqlite/pull/1430): Check that any supplied Join addresses are not HTTP servers.
- [PR #1437](https://github.com/rqlite/rqlite/pull/1437), [PR #1438](https://github.com/rqlite/rqlite/pull/1438), [PR #1439](https://github.com/rqlite/rqlite/pull/1439): Actually timeout if needed during `nodes/` access. Fixes [issue #1435](https://github.com/rqlite/rqlite/issues/1435). Thanks @dwco-z
- [PR #1440](https://github.com/rqlite/rqlite/pull/1440): Add a Compacting WAL rewriter. Thanks @benbjohnson.
- [PR #1441](https://github.com/rqlite/rqlite/pull/1441), [PR #1443](https://github.com/rqlite/rqlite/pull/1443): Integrate Compacting WAL writer
- [PR #1444](https://github.com/rqlite/rqlite/pull/1444): Trivial clean-ups related to backups.
- [PR #1445](https://github.com/rqlite/rqlite/pull/1445): Count Snapshot upgrades.

## 7.21.4 (July 8th 2023)
### Implementation changes and bug fixes
- [PR #1336](https://github.com/rqlite/rqlite/pull/1336): Remove on-disk-startup control. It's no longer needed as on-disk performance is now very close to in-memory performance, thanks to the switch to _synchronous off_ mode and the use of the SQLite WAL.

## 7.21.3 (July 7th 2023)
### Implementation changes and bug fixes
- [PR #1329](https://github.com/rqlite/rqlite/pull/1329): Try a different version of V2 Snapshot codec.
- [PR #1332](https://github.com/rqlite/rqlite/pull/1332): Upgrade dependencies.
- [PR #1333](https://github.com/rqlite/rqlite/pull/1333): Set "types" for expressions e.g. `COUNT`. Fixes [issue #1330](https://github.com/rqlite/rqlite/issues/1330)

## 7.21.2 (July 1st 2023)
### Implementation changes and bug fixes
- [PR #1321](https://github.com/rqlite/rqlite/pull/1321): Check for errors in responses during load testing.
- [PR #1323](https://github.com/rqlite/rqlite/pull/1323): Add codec for v2 snapshots.
- [PR #1324](https://github.com/rqlite/rqlite/pull/1324): Close Snapshot after we're finished restoring from it.
- [PR #1325](https://github.com/rqlite/rqlite/pull/1325): Handle getting an error when asking for database stats.

## 7.21.1 (June 26th 2023)
This release changes the mode of SQLite, when rqlite is running in _on-disk_ mode. SQLite now runs in WAL mode, when previously it was in DELETE mode. Testing shows this results in a ~30% increase in write-performance.

### Implementation changes and bug fixes
- [PR #1314](https://github.com/rqlite/rqlite/pull/1314): More preparations for WAL mode when running on-disk.
- [PR #1315](https://github.com/rqlite/rqlite/pull/1315), [PR #1316](https://github.com/rqlite/rqlite/pull/1316): Enable WAL when running in on-disk mode.
- [PR #1317](https://github.com/rqlite/rqlite/pull/1317): DB-layer now supports WAL replay.
- [PR #1318](https://github.com/rqlite/rqlite/pull/1318): Periodically record actual applied index. Addresses a possible edge case with on-disk startup.
  
## 7.21.0 (June 20th 2023)
### New features
- [PR #1311](https://github.com/rqlite/rqlite/pull/1311): Support 'key' param on the `/status` HTTP endpoint.
- [PR #1313](https://github.com/rqlite/rqlite/pull/1313): Sysdump now retrieves data from all nodes if possible.

### Implementation changes and bug fixes
- [PR #1309](https://github.com/rqlite/rqlite/pull/1309): Factor Snapshot creation into own module.

## 7.20.6 (June 16th 2023)
### Implementation changes and bug fixes
- [PR #1305](https://github.com/rqlite/rqlite/pull/1305): Upgrade dependencies via `go get`.
- [PR #1306](https://github.com/rqlite/rqlite/pull/1306): Add some (currently unused) WAL control code.
- [PR #1307](https://github.com/rqlite/rqlite/pull/1307), [PR #1308](https://github.com/rqlite/rqlite/pull/1308): Add full WAL-support to database layer. Not yet enabled by full application.

## 7.20.5 (June 14th 2023)
### Implementation changes and bug fixes
- [PR #1302](https://github.com/rqlite/rqlite/pull/1302): Add some important PRAGMA state to database-level status reporting.
- [PR #1303](https://github.com/rqlite/rqlite/pull/1303): Reduce disk space usage by retaining only a single Raft SQLite snapshot.

## 7.20.4 (June 13th 2023)
This release changes the "syncing" mode SQLite uses to _OFF_ when rqlite runs in "on-disk" mode. The [SQLite docs](https://www.sqlite.org/pragma.html#pragma_synchronous) state that this risks database corruption in the event of a crash, but that's a non-issue for rqlite, as rqlite always deletes any SQLite database on startup and rebuilds it from the Raft log. Testing shows this change results in (at least) a 3x speed-up in write performance when operating in "on-disk" mode.

### Implementation changes and bug fixes
- [PR #1301](https://github.com/rqlite/rqlite/pull/1301): Set synchronous mode to `OFF` for SQLite on-disk files.

## 7.20.3 (June 12th 2023)
### Implementation changes and bug fixes
- [PR #1298](https://github.com/rqlite/rqlite/pull/1298): Move FSMSnapshot to own source file.
- [PR #1300](https://github.com/rqlite/rqlite/pull/1300): Check for WAL-enabled SQLite files during load and restore.

## 7.20.2 (June 9th 2023)
### Implementation changes and bug fixes
- [PR #1296](https://github.com/rqlite/rqlite/pull/1296): Use correct connection when checking a SQL statement for "read-only" status, otherwise "database locked" could result. Also refactors much of the DB-level unit tests.

## 7.20.1 (June 1st 2023)
### Implementation changes and bug fixes
- [PR #1291](https://github.com/rqlite/rqlite/pull/1291): Allow bootstrap-join even with preexisting state. Fixes [issue #1290](https://github.com/rqlite/rqlite/issues/1290) 

## 7.20.0 (June 1st 2023)
### New features
- [PR #1288](https://github.com/rqlite/rqlite/pull/1288): Upgrade to SQLite 3.42.0.

### Implementation changes and bug fixes
- [PR #1286](https://github.com/rqlite/rqlite/pull/1286): More validation of passed-in network addresses.

## 7.19.0 (May 23rd 2023)
### New features
- [PR #1278](https://github.com/rqlite/rqlite/pull/1278): Enable support for more CPU architectures. Fixes [issue #901](https://github.com/rqlite/rqlite/issues/901)

### Implementation changes and bug fixes
- [PR #1275](https://github.com/rqlite/rqlite/pull/1275): Node-removal performs retries.
- [PR #1277](https://github.com/rqlite/rqlite/pull/1277): Upgrade dependencies.
- [PR #1279](https://github.com/rqlite/rqlite/pull/1279): Move to custom image to speed up testing on CircleCI.

## 7.18.2 (May 22nd 2023)
### Implementation changes and bug fixes
- [PR #1269](https://github.com/rqlite/rqlite/pull/1269): Add WaitForRemoval() to Store.
- [PR #1270](https://github.com/rqlite/rqlite/pull/1270): Confirm self-removal changes cluster config.
- [PR #1272](https://github.com/rqlite/rqlite/pull/1272): Refactor node self-removal on shutdown.
- [PR #1273](https://github.com/rqlite/rqlite/pull/1273): Make WaitForLeader() more consistent.
- [PR #1274](https://github.com/rqlite/rqlite/pull/1274): Do DNS boostrapping even if there is pre-existing state. Fixes [issue #1247](https://github.com/rqlite/rqlite/issues/1247)

## 7.18.1 (May 20th 2023)
This release also includes some small logging improvements, related to node-shutdown.

### Implementation changes and bug fixes
- [PR #1266](https://github.com/rqlite/rqlite/pull/1266), [PR #1268](https://github.com/rqlite/rqlite/pull/1268): Add network information to `/status`.
- [PR #1267](https://github.com/rqlite/rqlite/pull/1267): Reduce self-remove timeout to 5 seconds.

## 7.18.0 (May 18th 2023)
This release adds a new HTTP endpoint, located at `/db/request`. This endpoint accepts both read and write requests, including mixing both together in a single request. When requests are sent to this endpoint, rqlite will automatically perform the correct operation for each SQL statement in the request. This endpoint may be more convenient for some use cases, and means that client code doesn't have to decide on whether it should send requests to `/db/execute` or `/db/query`. Many thanks to [VOXO](https://voxo.co/) for funding this development.

7.18.0 also includes some small improvements to [diagnostics and instrumentation](https://rqlite.io/docs/guides/monitoring-rqlite/).

### New features
- [PR #1256](https://github.com/rqlite/rqlite/pull/1256), [PR #1258](https://github.com/rqlite/rqlite/pull/1258), [PR #1260](https://github.com/rqlite/rqlite/pull/1260), [PR #1261](https://github.com/rqlite/rqlite/pull/1261), [PR #1265](https://github.com/rqlite/rqlite/pull/1265): Support a _Unified Endpoint_, which can accept both read and write requests. Fixes [issue #263](https://github.com/rqlite/rqlite/issues/263).

## 7.17.0 (May 9th 2023)
### New features
- [PR #1253](https://github.com/rqlite/rqlite/pull/1253): Node optionally removes itself from the cluster automatically when gracefully shutting down. See the [documentation](https://rqlite.io/docs/clustering/general-guidelines/#removing-a-node-automatically-on-shutdown) for full details.

### Implementation changes and bug fixes
- [PR #1252](https://github.com/rqlite/rqlite/pull/1252): Stop the HTTP server first on shutdown.

## 7.16.0 (May 5th 2023)
This release introduces the ability for a node to automatically recover from a backup in AWS S3. See the [documentation](https://rqlite.io/docs/guides/backup/#restoring-from-cloud-storage) for full details.
### New features
- [PR #1243](https://github.com/rqlite/rqlite/pull/1243): Support automatically restoring from AWS S3. Thanks to [VOXO](https://voxo.co/) for funding this development.
- [PR #1244](https://github.com/rqlite/rqlite/pull/1244): Disco configs now support Environment variable expansion.
- [PR #1245](https://github.com/rqlite/rqlite/pull/1245): Support continuing on failure to download from AWS S3.
- [PR #1246](https://github.com/rqlite/rqlite/pull/1246): Add support for custom S3 endpoint.

### Implementation changes and bug fixes
- [PR #1239](https://github.com/rqlite/rqlite/pull/1239): Remove erroneous scaling factor from etcd and Consul reporting service.
- [PR #1240](https://github.com/rqlite/rqlite/pull/1240): Add support for controlling and reading Store readiness.
- [PR #1241](https://github.com/rqlite/rqlite/pull/1241): Check Store is ready in key places.
- [PR #1248](https://github.com/rqlite/rqlite/pull/1248): Refactor autobackup and autorestore.
- [PR #1249](https://github.com/rqlite/rqlite/pull/1249): Retry certain cluster-client operations.

## 7.15.1 (April 29th 2023)
### Implementation changes and bug fixes
- [PR #1233](https://github.com/rqlite/rqlite/pull/1233): Close file handle after upload.

## 7.15.0 (April 28th 2023)
### New features
- [PR #1229](https://github.com/rqlite/rqlite/pull/1229), [PR #1232](https://github.com/rqlite/rqlite/pull/1232): Add support for automatic backups to AWS S3. Many thanks to [VOXO](https://voxo.co/) for funding this development.

## 7.14.3 (April 25th 2023)
### Implementation changes and bug fixes
- [PR #1218](https://github.com/rqlite/rqlite/pull/1218): Check for more possible errors in peers.json. Thanks @Tjstretchalot
- [PR #1220](https://github.com/rqlite/rqlite/pull/1220): Support Notify over Raft connection.
- [PR #1221](https://github.com/rqlite/rqlite/pull/1221): Support Join over Raft connection.
- [PR #1222](https://github.com/rqlite/rqlite/pull/1222): Joiner expands all targets to include protocols.
- [PR #1224](https://github.com/rqlite/rqlite/pull/1224): Fix credentials load error checking. Thanks @phmx
- [PR #1227](https://github.com/rqlite/rqlite/pull/1227): Upgrade dependencies, including moving to [Hashicorp Raft 1.5](https://github.com/hashicorp/raft/pull/541).

## 7.14.2 (April 7th 2023)
This release is the first to includes various bug fixes and optimizations thanks to running much of the code through [Chat GPT-4](https://openai.com/product/gpt-4), most of which are not explicitly listed in the [CHANGELOG](https://github.com/rqlite/rqlite/edit/master/CHANGELOG.md), but you can check the commit history for details. Future releases of rqlite will probably include more such changes.
### Implementation changes and bug fixes
- [PR #1179](https://github.com/rqlite/rqlite/pull/1179): go mod updates.
- [PR #1180](https://github.com/rqlite/rqlite/pull/1180): Support large numbers in requests.
- [PR #1186](https://github.com/rqlite/rqlite/pull/1186): Improve read-only (non-voting) node management. Fixes [issue #1182](https://github.com/rqlite/rqlite/issues/1182).
- [PR #1189](https://github.com/rqlite/rqlite/pull/1189): Migrate to a Protobuf data model for Join Requests.
- [PR #1190](https://github.com/rqlite/rqlite/pull/1190): Migrate to a Protobuf data model for Notify Requests.
- [PR #1207](https://github.com/rqlite/rqlite/pull/1207): Decompose end-to-end testing into distinct CircleCI jobs.
- [PR #1218](https://github.com/rqlite/rqlite/pull/1218): Check for more possible errors in peers.json. Thanks @Tjstretchalot

## 7.14.1 (March 17th 2023)
### Implementation changes and bug fixes
- [PR #1174](https://github.com/rqlite/rqlite/pull/1174): Fix command-line help for x509 resources.
- [PR #1178](https://github.com/rqlite/rqlite/pull/1178): Fix parsing of Named Parameters with `NULL` as value. Fixes [issue #1177](https://github.com/rqlite/rqlite/issues/1177). Thanks @wellescastro

## 7.14.0 (March 8th 2023)
This release sees the addition of mutual TLS support, and corrects some other issues related to the use of TLS and Certificate Authority configuration.

### New features
- [PR #1171](https://github.com/rqlite/rqlite/pull/1171): Support mutual TLS for both HTTP connections and inter-node traffic. See [issue #1167](https://github.com/rqlite/rqlite/issues/1167). Thanks @otto-dev

### Implementation changes and bug fixes
- [PR #1173](https://github.com/rqlite/rqlite/pull/1173): go mod updates.

## 7.13.2 (February 23rd 2023)
### Implementation changes and bug fixes
- [PR #1156](https://github.com/rqlite/rqlite/pull/1156): Better error message when rqlite shell can't connect to a node.
- [PR #1162](https://github.com/rqlite/rqlite/pull/1162): Fix Consul-based discovery issue when using TLS.
- [PR #1163](https://github.com/rqlite/rqlite/pull/1163): go mod updates.

## 7.13.1 (January 6th 2023)
### Implementation changes and bug fixes
- [PR #1146](https://github.com/rqlite/rqlite/pull/1146): Delete history file if `RQLITE_HISTFILESIZE` environment variable is zero. Fixes [issue #1145](https://github.com/rqlite/rqlite/issues/1145). Thanks @jamielinux
- [PR #1148](https://github.com/rqlite/rqlite/pull/1148): go mod updates.

## 7.13.0 (December 15th 2022)
### New features
- [PR #1141](https://github.com/rqlite/rqlite/pull/1141): Store and load CLI history across sessions.

## 7.12.1 (December 7th 2022)
### Implementation changes and bug fixes
- [PR #1135](https://github.com/rqlite/rqlite/pull/1135): Silently ignore self-joins if nothing has changed on the joining node.
- [PR #1136](https://github.com/rqlite/rqlite/pull/1136): Stop HTTP server gracefully on node shutdown.
- [f6c4b17](https://github.com/rqlite/rqlite/commit/f6c4b17a727809696f952a018b2262681932f521): By default, Leader node will stepdown if that node is shutting down.
- [PR #1139](https://github.com/rqlite/rqlite/pull/1139): Cache hashed passwords. Fixes [issue #1138](https://github.com/rqlite/rqlite/issues/1138).
- [PR #1140](https://github.com/rqlite/rqlite/pull/1140): Use SQLite with corrected in-memory database locking ([SQLite forum post](https://sqlite.org/forum/forumpost/d443fb0730)). Fixes [issue #1103](https://github.com/rqlite/rqlite/issues/1103).

## 7.12.0 (December 1st 2022)
### New features
- [PR #1121](https://github.com/rqlite/rqlite/pull/1121): Transparently forward node-removal requests to Leader.
- [PR #1125](https://github.com/rqlite/rqlite/pull/1125): Support fetching a subset of expvar information.
- [PR #1134](https://github.com/rqlite/rqlite/pull/1134): Support stepping down as Leader before shutting down.

### Implementation changes and bug fixes
- [PR #1120](https://github.com/rqlite/rqlite/pull/1120): go mod updates.
- [PR #1126](https://github.com/rqlite/rqlite/pull/1126): Add Queue instrumentation.
- [PR #1127](https://github.com/rqlite/rqlite/pull/1127): Clearer Queued Writes loop logic.
- [PR #1128](https://github.com/rqlite/rqlite/pull/1128): Add ResetStats to some modules.

## 7.11.0 (November 15th 2022)
### New features
- [PR #1114](https://github.com/rqlite/rqlite/pull/1114), [PR #1118](https://github.com/rqlite/rqlite/pull/1118): Support automatically removing non-reachable nodes after a configurable period. Fixes [issue #728](https://github.com/rqlite/rqlite/issues/728).
- [PR #1116](https://github.com/rqlite/rqlite/pull/1116), [PR #1117](https://github.com/rqlite/rqlite/pull/1117): Support associative form for query responses. Fixes [issue #1115](https://github.com/rqlite/rqlite/issues/1115).

## 7.10.1 (November 11th 2022)

### Implementation changes and bug fixes
- [PR #1097](https://github.com/rqlite/rqlite/pull/1097), [PR #1110](https://github.com/rqlite/rqlite/pull/1100): Start HTTP server as soon as possible after launch.
- [PR #1098](https://github.com/rqlite/rqlite/pull/1098): Bootstrapper doesn't need to know the bootstrap-expect value.
- [PR #1099](https://github.com/rqlite/rqlite/pull/1099): Add explicit `.exit` option to CLI.
- [PR #1102](https://github.com/rqlite/rqlite/pull/1102): Use BasicAuth redaction functionality from the standard library.
- [PR #1108](https://github.com/rqlite/rqlite/pull/1108): Add more upgrade testing.
- [PR #1109](https://github.com/rqlite/rqlite/pull/1109): Higher Queued Writes defaults
- [PR #1113](https://github.com/rqlite/rqlite/pull/1113): go mod updates

## 7.10.0 (October 26th 2022)
### New features
- [PR #1096](https://github.com/rqlite/rqlite/pull/1096): Upgrade to SQLite 3.39.4.

### Implementation changes and bug fixes
- [PR #1094](https://github.com/rqlite/rqlite/pull/1094): Update packages to resolve CVE-2022-32149 and CVE-2022-27664. Thanks @sgalsaleh
- [PR #1095](https://github.com/rqlite/rqlite/pull/1095): Log, and add to version output, the SQLite release.
- [PR #1096](https://github.com/rqlite/rqlite/pull/1096): go mod updates.

## 7.9.2 (October 24th 2022)
This release addresses a shortcoming in inter-node communications. Nodes now consistently encode the length of those communications using 8-byte values. **If any node in a cluster is upgraded to this release, then all nodes in that cluster should be**. 

### Implementation changes and bug fixes
- [PR #1089](https://github.com/rqlite/rqlite/pull/1089): Move to 8-byte Protobuf lengths for cluster communications. Fixes [issue #1088](https://github.com/rqlite/rqlite/issues/1088).
- [PR #1090](https://github.com/rqlite/rqlite/pull/1090): Correct error handling for remote load and backup failures.

## 7.9.1 (October 23rd 2022)
### Implementation changes and bug fixes
- [PR #1086](https://github.com/rqlite/rqlite/pull/1086): Restoring via follower should have same HTTP response body.
- [PR #1087](https://github.com/rqlite/rqlite/pull/1087): Notified and joined node checks address resolution.

## 7.9.0 (October 22nd 2022)
This release makes it more convenient to load SQLite files directly into rqlite, as any node can now process the request. For this to work however, all nodes in your cluster must be running 7.9.0 (or later). Otherwse 7.9.0 is fully compatible with earlier release, so a rolling upgrade process is an option.

### New features
- [PR #1084](https://github.com/rqlite/rqlite/pull/1084): Transparently forward SQLite data Restore requests to Leaders.

### Implementation changes and bug fixes
- [PR #1085](https://github.com/rqlite/rqlite/pull/1085): Improved logs during joining.

## 7.8.0 (October 20th 2022)
This release makes it more convenient to retrieve a backup. Now any node can provide a backup of the underlying SQLite database. For this to work however, all nodes in your cluster must be running 7.8.0 (or later). Otherwse 7.8.0 is fully compatible with earlier release, so a rolling upgrade process is an option.

### New features
- [PR #1081](https://github.com/rqlite/rqlite/pull/1081): Transparently forward Backup requests to Leaders.

### Implementation changes and bug fixes
- [PR #1079](https://github.com/rqlite/rqlite/pull/1079): Use a Protobuf model for Backup requests.
- [PR #1078](https://github.com/rqlite/rqlite/pull/1078): Decrease bootstrap polling interval from 5 seconds to 2 seconds.
- [PR #1082](https://github.com/rqlite/rqlite/pull/1082): Small refactor of backup code.

## 7.7.2 (October 14th 2022)
### Implementation changes and bug fixes
- [PR #1075](https://github.com/rqlite/rqlite/pull/1075): Upgrade to latest SQL parser. Fixes [issue #1072](https://github.com/rqlite/rqlite/issues/1072)

## 7.7.1 (October 13th 2022)
### Implementation changes and bug fixes
- [PR #1074](https://github.com/rqlite/rqlite/pull/1074): Support `NULL` as a paramterized value. Fixes [issue #1073](https://github.com/rqlite/rqlite/issues/1073)

## 7.7.0 (September 28th 2022)
This release adds support for SQLite [`RANDOM()`](https://www.sqlite.org/deterministic.html), the first such [support for non-deterministic functions](https://github.com/rqlite/rqlite/blob/master/DOC/NON_DETERMINISTIC_FUNCTIONS.md). It does this via statement-rewriting.

### New features
- [PR #1046](https://github.com/rqlite/rqlite/pull/1046): Add rewriting of SQLite `RANDOM()` so statements with this function are safe to use.

### Implementation changes and bug fixes
- [PR #1064](https://github.com/rqlite/rqlite/pull/1064): Upgrade dependencies, and move to requiring Go 1.18 (or later) for building.

## 7.6.1 (August 7th 2022)

### Implementation changes and bug fixes
- [PR #1058](https://github.com/rqlite/rqlite/pull/1058): `rqlited` terminates if passed unroutable advertised Raft or HTTP addresses.
- [PR #1057](https://github.com/rqlite/rqlite/pull/1057), [PR #1059](https://github.com/rqlite/rqlite/pull/1059): Perform credential checking with intra-cluster communications. Fixes [issue #1051](https://github.com/rqlite/rqlite/issues/1051). Thanks @ngharrington

## 7.6.0 (July 19th 2022)
### New features
- [PR #1055](https://github.com/rqlite/rqlite/pull/1055): Add new `join-read-only` permission.

### Implementation changes and bug fixes
- [PR #1049](https://github.com/rqlite/rqlite/pull/1049): Ignore freshness when serving queries on Leader. Fixes [issue #1048](https://github.com/rqlite/rqlite/issues/1048). Thanks to @Tjstretchalot for the bug report.

## 7.5.1 (June 13th 2022)
### Implementation changes and bug fixes
- [PR #1043](https://github.com/rqlite/rqlite/pull/1043): Allow cluster-connect timeout to be configurable. Fixes [issue #1042](https://github.com/rqlite/rqlite/issues/1042).

## 7.5.0 (May 26th 2022)
This release adds a new, higher-performance, option for writing to the database, known as Queued Writes. This allows users to trade off durability for high-performance writes to the database. See the [documentation](https://github.com/rqlite/rqlite/blob/master/DOC/QUEUED_WRITES.md) for full details.

### New features
- [PR #1019](https://github.com/rqlite/rqlite/pull/1019): CLI supports restoring from SQLite database files.
- [PR #1024](https://github.com/rqlite/rqlite/pull/1024), [PR #1025](https://github.com/rqlite/rqlite/pull/1025), [PR #1031](https://github.com/rqlite/rqlite/pull/1031), [PR #1033](https://github.com/rqlite/rqlite/pull/1033): Add support for Queued Writes. Fixes [issue #1020](https://github.com/rqlite/rqlite/issues/1020).
- [PR #1036](https://github.com/rqlite/rqlite/pull/1036): rqbench supports queued writes.

### Implementation changes and bug fixes
- [PR #1027](https://github.com/rqlite/rqlite/pull/1027): go mod (dependencies) updates, including upgrading SQLite to 3.38.5.
- [PR #1030](https://github.com/rqlite/rqlite/pull/1030), [PR #1032](https://github.com/rqlite/rqlite/pull/1032): Handle more connection errors. Fixes [issue #1029](https://github.com/rqlite/rqlite/issues/1029).

## 7.4.0 (May 10th 2022)
With this release rqlite supports restoring a node from an actual SQLite file, which is very much faster than restoring using the SQL dump representation of the same SQLite database.
### New features
- [PR #1017](https://github.com/rqlite/rqlite/pull/1017), [PR #1018](https://github.com/rqlite/rqlite/pull/1018): Support restoring from SQLite data files. Fixes [issue #1005](https://github.com/rqlite/rqlite/issues/1016).
### Implementation changes and bug fixes
- [PR #1015](https://github.com/rqlite/rqlite/pull/1015): go mod (dependencies) updates.

## 7.3.2 (March 1st 2022)
### Implementation changes and bug fixes
- [PR #999](https://github.com/rqlite/rqlite/pull/999): Add end-to-end encrypted node test.
- [PR #1008](https://github.com/rqlite/rqlite/pull/1008): Upgrade to SQLite 3.38.0. Fixes [issue #1005](https://github.com/rqlite/rqlite/issues/1005).
- [PR #1009](https://github.com/rqlite/rqlite/pull/1009): Don't HTML escape JSON output.

## 7.3.1 (February 6th 2022)
Fixes an issue in the 7.3.0 release that prevented clusters, which used TLS for internode communications, from operating correctly. All deployments using TLS should be upgraded to this version.
### Implementation changes and bug fixes
- [PR #998](https://github.com/rqlite/rqlite/pull/998): Node TLS mux needs to use advertised Raft address. Thanks to [Nathan Ferch](https://github.com/nferch) for the bug report.

## 7.3.0 (February 5th 2022)
With this release rqlite networking is based on whatever network identifiers are passed in at launch. If hostnames are passed they are no longer resolved into IP addresses internally by rqlite, and only the low-level networking layers will do so. This allows rqlite to operate correctly even when cluster node IP addresses change, as long as the hostnames remain the same. This is common in deployment environments such as Kubernetes, particularly when using [StatefulSets](https://kubernetes.io/docs/concepts/workloads/controllers/statefulset/).

Upgrading an earlier cluster to this release is possible, simply by explicitly setting the IP address of each node at the command line. Alternatively, simply [backup your previous node](https://github.com/rqlite/rqlite/blob/master/DOC/BACKUPS.md) and [restore it](https://github.com/rqlite/rqlite/blob/master/DOC/RESTORE_FROM_SQLITE.md) into a new 7.3.0 node. **In any event, backing up your data is always recommended before any upgrade takes place.**

### New features
- [PR #993](https://github.com/rqlite/rqlite/pull/993): Support IP addresses changing by not explicitly resolving network addresses. Fixes [issue #695](https://github.com/rqlite/rqlite/issues/695), [issue #774](https://github.com/rqlite/rqlite/issues/744), and [issue #991](https://github.com/rqlite/rqlite/issues/991). Thanks to @git001 for help testing this change. 

## 7.2.0 (February 1st 2022)
This release introduces supported for [DNS-based](https://www.cloudflare.com/learning/dns/what-is-dns/) and [DNS SRV -based](https://www.cloudflare.com/learning/dns/dns-records/dns-srv-record/) autoclustering. rqlite can now lookup a DNS record for specified host, and use the network addresses returned to bootstrap the cluster. This can make it much easier to create rqlite clusters using the kinds of Service-Discovery mechanisms you find on Consul and Kubernetes, which are often based on DNS. See the [documentation](https://github.com/rqlite/rqlite/blob/master/DOC/AUTO_CLUSTERING.md) for full details on using DNS-based autoclustering.

### New features
- [PR #979](https://github.com/rqlite/rqlite/pull/979): Add support for DNS-based autoclustering. Fixes [issue #554](https://github.com/rqlite/rqlite/issues/554)
- [PR #985](https://github.com/rqlite/rqlite/pull/985): Add support for DNS SRV -based autoclustering. Fixes [issue #554](https://github.com/rqlite/rqlite/issues/554)

### Implementation changes and bug fixes
- [PR #976](https://github.com/rqlite/rqlite/pull/976): Improve `/readyz` response.
- [PR #978](https://github.com/rqlite/rqlite/pull/978): Return error on join request if node ID is the same as receiving node.
- [PR #980](https://github.com/rqlite/rqlite/pull/980): Move config validation to Config type.
- [PR #981](https://github.com/rqlite/rqlite/pull/981): Add curent time to node `/status` output.
- [PR #982](https://github.com/rqlite/rqlite/pull/982): `/readyz` can skip leader check via `noleader` query param.
- [PR #984](https://github.com/rqlite/rqlite/pull/984): Count number of `/status` and `/readyz` requests via expvar.
- [PR #986](https://github.com/rqlite/rqlite/pull/986): Refactor join code with new Joiner type.
- [PR #987](https://github.com/rqlite/rqlite/pull/987): Upgrade to SQLite 3.37.0.

## 7.1.0 (January 28th 2022)
This release introduces a new automatic clustering approach, known as _Bootstrapping_, which allows rqlite clusters to form without assistance from an external system such as Consul. This can be very useful for certain deployment scenarios. See the [documentation](https://github.com/rqlite/rqlite/blob/master/DOC/AUTO_CLUSTERING.md) for full details on using the new Bootstrapping mode. Special thanks to [Nathan Ferch](https://github.com/nferch) for his advice regarding the design and development of this feature.

### New features
- [PR #974](https://github.com/rqlite/rqlite/pull/974): Add support for automatically bootstrapping clusters from just rqlite nodes.

## 7.0.1 (January 26th 2022)
### Implementation changes and bug fixes
- [PR #957](https://github.com/rqlite/rqlite/pull/971): Correct rqlite command line options in log message.
- [PR #973](https://github.com/rqlite/rqlite/pull/973): Use correct JSON field name for Consul disco scheme

## 7.0.0 (January 25th 2022)
This release introduces new node-discovery integration with [Consul](https://www.consul.io/) and [etcd](https://etcd.io/). By using one of those systems with rqlite, automatic clustering of rqlite is much easier. The [legacy Discovery mode](https://github.com/rqlite/rqlite/blob/master/DOC/DISCOVERY.md) is not supported by release 7.0, but may be supported in a future release. So, for now, if you wish to continue using legacy Discovery, you will need to run rqlite 6.x, or earlier.

See the [new documentation](https://github.com/rqlite/rqlite/blob/master/DOC/AUTO_CLUSTERING.md) for full details on using Consul and etcd.

### Upgrading
This release uses a new database for the Raft system, which should be compatible with earlier releases. However it is strongly recommended you [backup any existing Leader nodes](https://github.com/rqlite/rqlite/blob/master/DOC/BACKUPS.md) before you run 7.0, in the event there are any issues.

There are also some breaking changes in release 7.0, related to command-line arguments:
- The disco-related command-line arguments have changed to support Consul and etcd. If you wish to continue to use legacy Discovery, you can't upgrade to 7.0 -- or consider using Consul or etcd for node-discovery.
- The command-line argument `-RaftWaitForLeader` has been removed. If you need to wait for a node to have a Leader, you should poll the `/readyz` endpoint.

### New features
- [PR #957](https://github.com/rqlite/rqlite/pull/957): Support autoclustering via use [Consul](https://www.consul.io/) and [etcd](https://etcd.io/) KV stores.
- [PR #947](https://github.com/rqlite/rqlite/pull/947): CLI takes list of hosts, so it can try another node if first node is unresponsive. Fixes [issue #157](https://github.com/rqlite/rqlite/issues/157). Thanks @chermehdi

### Implementation changes and bug fixes
- [PR #957](https://github.com/rqlite/rqlite/pull/957): Refactor `rqlited` command-line argument code.
- [PR #965](https://github.com/rqlite/rqlite/pull/965): Stop using deprecated protobuf package.
- [PR #967](https://github.com/rqlite/rqlite/pull/967): Replace BoltDB with etcd's fork, [bbolt](https://pkg.go.dev/go.etcd.io/bbolt).
- [PR #968](https://github.com/rqlite/rqlite/pull/968): Control whether bbolt syncs freelist to disk.

## 6.10.2 (January 13th 2022)
### Implementation changes and bug fixes
- [PR #959](https://github.com/rqlite/rqlite/pull/959): Return clearer error if no database results set.

## 6.10.1 (January 13th 2022)
### Implementation changes and bug fixes
- [PR #945](https://github.com/rqlite/rqlite/pull/945): Minor refactor of Store creation.
- [PR #946](https://github.com/rqlite/rqlite/pull/946): Use actual duration types for duration `rqlited` command line flags.
- [PR #944](https://github.com/rqlite/rqlite/pull/944): Refactor how nodes bootstrap.
- [PR #954](https://github.com/rqlite/rqlite/pull/954): Much better random file names.
- [PR #956](https://github.com/rqlite/rqlite/pull/956): Actually return errors from command marshaling code.

## 6.10.0 (January 7th 2022)
This release enhances the authentication and authorization system, making it more convenient to use. It also fixes some minor bugs, and migrates the end-to-end test suite to Python 3.

### New features
- [PR #940](https://github.com/rqlite/rqlite/pull/940): Support specifying the user to join a cluster with, via `-join-as`.
- [PR #940](https://github.com/rqlite/rqlite/pull/940): Add support for pseudo username `*` to authentication configuration, providing more control over access.

### Implementation changes and bug fixes
- [PR #934](https://github.com/rqlite/rqlite/pull/934): Use correct MIME media type for JSON text. Fixes [issue #933](https://github.com/rqlite/rqlite/issues/933).
- [PR #939](https://github.com/rqlite/rqlite/pull/939): Migrate end-to-end testing to Python 3.
- [PR #941](https://github.com/rqlite/rqlite/pull/941): Upgrade go mod dependencies.

## 6.9.0 (December 31st 2021)
### New features
- [PR #932](https://github.com/rqlite/rqlite/pull/932): Add support for named parameters. Fixes [issue #675](https://github.com/rqlite/rqlite/issues/675).

## 6.8.2 (December 2nd 2021)
### Implementation changes and bug fixes
- [PR #929](https://github.com/rqlite/rqlite/pull/929): Support disabling in-memory initialization of on-disk databases. Fixes [issue #928](https://github.com/rqlite/rqlite/issues/928).

## 6.8.1 (November 13th 2021)
### Implementation changes and bug fixes
- [Fix URL](https://github.com/rqlite/rqlite/commit/d8e915e0be589b5cf1d593b80985e8247ba5f3d9) for `.ready` CLI command.
- [PR #925](https://github.com/rqlite/rqlite/pull/925): Ignore disco ID if there is preexisting state. Fixes [issue #347](https://github.com/rqlite/rqlite/issues/347).
- [PR #926](https://github.com/rqlite/rqlite/pull/926): Ignore own join address if passed. Fixes [issue #713](https://github.com/rqlite/rqlite/issues/713).

## 6.8.0 (November 9th 2021)
### New features
- [PR #921](https://github.com/rqlite/rqlite/pull/921): Support fetching `/readyz` via CLI.

### Implementation changes and bug fixes
- [PR #920](https://github.com/rqlite/rqlite/pull/920): Minor log message fixes.
- [PR #922](https://github.com/rqlite/rqlite/pull/922), [PR #924](https://github.com/rqlite/rqlite/pull/924): Fix display of numbers during JSON deserialization. Thanks @tiswong 

## 6.7.0 (October 22nd 2021)
### New features
- [PR #918](https://github.com/rqlite/rqlite/pull/918): Add support for timestamp column types.

### Implementation changes and bug fixes
- [PR #917](https://github.com/rqlite/rqlite/pull/917): Redirect HTTP `/` to `/status`.
- [PR #918](https://github.com/rqlite/rqlite/pull/918): Explicitly handle `nil` type in database layer.

## 6.6.5 (October 21st 2021)
### Implementation changes and bug fixes
- [PR #916](https://github.com/rqlite/rqlite/pull/916): More helpful log messages on start-up.

## 6.6.4 (October 21st 2021)
### Implementation changes and bug fixes
- [PR #915](https://github.com/rqlite/rqlite/pull/915): Record compiler in logs and status output.

## 6.6.3 (October 20th 2021)
This release is the first to statically link `libc` for the Linux version of rqlite. While this does increase the size of binary, one of the main goals of rqlite is ease of deployment. With fully static linking, official releases will run on an even wider range of distributions.

### Implementation changes and bug fixes
- [PR #911](https://github.com/rqlite/rqlite/pull/911): Statically link all requirements, including `libc`, for rqlite on Linux. macOS retains dynamically linking.

## 6.6.2 (October 20th 2021)
### Implementation changes and bug fixes
- [PR #909](https://github.com/rqlite/rqlite/pull/909): Support intra-cluster responses up to 4MB in size. Fixes [issue #908](https://github.com/rqlite/rqlite/issues/908).

## 6.6.1 (October 19th 2021)
### Implementation changes and bug fixes
- [PR #907](https://github.com/rqlite/rqlite/pull/907): Make it clearer when writes are sent to the wrong endpoint. See [issue #903](https://github.com/rqlite/rqlite/issues/903).

## 6.6.0 (September 21st 2021)
### New features
- [PR #898](https://github.com/rqlite/rqlite/pull/898): Support recovering clusters that have permanently lost quorum. Fixes [issue #897](https://github.com/rqlite/rqlite/issues/897).

## 6.5.0 (September 12th 2021)
### New features
- [PR #896](https://github.com/rqlite/rqlite/pull/896): Add `/readyz` endpoint for easy ready-to-respond checks.

### Implementation changes and bug fixes
- [PR #885](https://github.com/rqlite/rqlite/pull/885): Improved responses on HTTP 500.
- [PR #888](https://github.com/rqlite/rqlite/pull/888): Expose stats about BoltDB on the `status/` endpoint.
- [PR #889](https://github.com/rqlite/rqlite/pull/889): Add OS-level information to `status/` output.
- [PR #892](https://github.com/rqlite/rqlite/pull/892): More Snapshot metrics.
- [PR #894](https://github.com/rqlite/rqlite/pull/894): Support timeout on `nodes/` endpoint.
- [PR #895](https://github.com/rqlite/rqlite/pull/895): Start HTTP service before attempting any join operation.

## 6.4.3 (September 8th 2021)
### Implementation changes and bug fixes
- [PR #882](https://github.com/rqlite/rqlite/pull/882): Some minor improvements related to on-disk SQLite use.
- [PR #883](https://github.com/rqlite/rqlite/pull/883): Add missing returns after HTTP errors.
- [PR #884](https://github.com/rqlite/rqlite/pull/884): Serialize on-disk databases by simply reading SQLite file.

## 6.4.2 (September 1st 2021)
### Implementation changes and bug fixes
- [PR #880](https://github.com/rqlite/rqlite/pull/880): Increase maximum in-memory database size to 2GiB, via upgraded dependencies.

## 6.4.1 (August 31st 2021)
### Implementation changes and bug fixes
- [PR #879](https://github.com/rqlite/rqlite/pull/879): Set timeout when fetching node API address.

## 6.4.0 (August 31st 2021)
### New features
- [PR #878](https://github.com/rqlite/rqlite/pull/878): CLI supports setting read consistency level.

### Implementation changes and bug fixes
- [PR #876](https://github.com/rqlite/rqlite/pull/876): Add round-trip time to each node to `nodes/` endpoint output.
- [PR #877](https://github.com/rqlite/rqlite/pull/877): Add Error information to `nodes/` endpoint output.

## 6.3.0 (August 28th 2021)
This release introduces transparent request forwarding, which simplifies interacting with rqlite clusters. Client requests that must be served by the leader will no longer return HTTP 301, and will be forwarded transparently to the leader if necessary. Client software does not need to change to take advantage of this new functionality.

Systems running earlier 6.x software can be upgraded to this release without doing any special, but all nodes in the new cluster must be running this release. This release cannot communicate with nodes running earlier 6.x software.

### New features
- [PR #859](https://github.com/rqlite/rqlite/pull/859): Support transparent Execute and Query request forwarding. Fixes [issue #330](https://github.com/rqlite/rqlite/issues/330).
- [PR #873](https://github.com/rqlite/rqlite/pull/873): Support explicitly specifying SQLite on-disk file path.

### Implementation changes and bug fixes
- [PR #863](https://github.com/rqlite/rqlite/pull/863): Add gauge-like metric for Snapshot timings.
- [PR #854](https://github.com/rqlite/rqlite/pull/864): Use a connection pool for internode communications.
- [PR #867](https://github.com/rqlite/rqlite/pull/867): Add cluster status to Status output.
- [PR #869](https://github.com/rqlite/rqlite/pull/869): Cluster client uses resolved address, and improved status output.

## 6.2.0 (August 18th 2021)
### New features
- [PR #851](https://github.com/rqlite/rqlite/pull/851), [PR #855](https://github.com/rqlite/rqlite/pull/855): rqlite CLI properly supports PRAGMA directives.
- [PR #853](https://github.com/rqlite/rqlite/pull/853): Support enabling Foreign Key constraints via command-line options.

### Implementation changes and bug fixes
- [PR #857](https://github.com/rqlite/rqlite/pull/857): Use Protobufs as core data model.
- [PR #858](https://github.com/rqlite/rqlite/pull/858): Create dedicated client for talking to a cluster service.
- [PR #862](https://github.com/rqlite/rqlite/pull/862): Add detailed SQLite memory statistics to status output.

## 6.1.0 (August 5th 2021)
This release makes significant changes to SQLite database connection handling, resulting in proper support for high-performance concurrent reads of in-memory databases (an in-memory SQLite database is the default option for rqlite). 

### New features
- [PR #848](https://github.com/rqlite/rqlite/pull/848): Enable [DBSTAT](https://www.sqlite.org/dbstat.html) table and [JSON1](https://www.sqlite.org/json1.html) support. Fixes [issue #843](https://github.com/rqlite/rqlite/issues/843).

### Implementation changes and bug fixes
- [PR #841](https://github.com/rqlite/rqlite/pull/841): Remove support for specifying SQLite DSN.
- [PR #842](https://github.com/rqlite/rqlite/pull/842): Use `vfs=memdb` allowing proper concurrent reads of in-memory databases. Special thanks to [@rittneje](https://github.com/rittneje).
- [PR #842](https://github.com/rqlite/rqlite/pull/842): Use read-only database connections for read queries, ensuring write SQL commands are not executed on the wrong endpoint.
- [PR #842](https://github.com/rqlite/rqlite/pull/842): Remove explicit support for Foreign Key constraint control and journal mode. Those controls are best left to the rqlite system now.
- [PR #845](https://github.com/rqlite/rqlite/pull/845): Add SQLite compile-time options to status output.
- [PR #846](https://github.com/rqlite/rqlite/pull/846): New DB and FSM indexes to track state.

## 6.0.2 (July 31st 2021)
This release addresses a significant issue related to SQLite connection handling and multithreading. All users should upgrade to this version.

### Implementation changes and bug fixes
- [PR #827](https://github.com/rqlite/rqlite/pull/827): Upgrade dependencies, including SQLite to 3.36.
- [PR #835](https://github.com/rqlite/rqlite/pull/835): Use Go standard libary sql/database abstraction. Fixes [issue #830](https://github.com/rqlite/rqlite/issues/830).
- [PR #835](https://github.com/rqlite/rqlite/pull/835): Use SQLite connection pool and add pool statistics to status output.
- [PR #836](https://github.com/rqlite/rqlite/pull/836): Add current SQLite journal mode to status output.
- [PR #839](https://github.com/rqlite/rqlite/pull/839): Limit in-memory connection pool to 1 connection.
- [PR #840](https://github.com/rqlite/rqlite/pull/840): Upgrade to rqlite/go-sqlite3 v1.20.4. See [this issue](https://github.com/mattn/go-sqlite3/issues/963).

## 6.0.1 (June 28th 2021)
### Implementation changes and bug fixes
- [PR #822](https://github.com/rqlite/rqlite/pull/822): Don't ignore `-join` even if previous state exists. Fixes [issue #818](https://github.com/rqlite/rqlite/issues/818).

## 6.0.0 (June 8th 2021)
This release implements a significant design change, which improves rqlite cluster reliability. With this change a rqlite node can more reliably direct read and write requests to the correct node.

In the 5.0 series, _Follower_ nodes learned the HTTP API address of the cluster Leader via information - known as _Metadata_ - that each node wrote to the Raft log. This Metadata was then available to each node in the cluster, if that node needed to redirect queries to the cluster Leader (assuming that node wasn't the Leader at that time). However that design was somewhat complex, and required the tracking of extra state, in addition to the SQLite database. It also meant that if the Metadata got out of sync with the Raft state, the cluster could be in a degraded state.

In this new design, a node now queries the Leader as needed, when that node needs to learn the Leader's HTTP API address. As a result, the Metadata component has been removed from rqlite, since it is no longer needed. And without any possibility of discrepancy between Metadata and Raft state, a whole class of potential bugs is removed. Any request for the Leader HTTP API address means the requesting node node connects to a TCP port already open on the Leader for Raft connections, so does not introduce any new failure modes. This multiplexing of the Raft TCP port is performed via the `mux` package.

This new design does mean that nodes running earlier software cannot communicate with 6.0 nodes, as 6.0 software no longer performs Metadata updates. As a result, **rqlite clusters running 5.x software or earlier must be explicitly upgraded**. To upgrade from an earlier version to this release you should [backup your Leader node](https://github.com/rqlite/rqlite/blob/master/DOC/BACKUPS.md), and [restore the database dump](https://github.com/rqlite/rqlite/blob/master/DOC/RESTORE_FROM_SQLITE.md) into a new 6.0 cluster.

The data API and cluster-management API remain unchanged however, so client code that communicates with rqlite should not need any changes.

### New features
- [PR #796](https://github.com/rqlite/rqlite/pull/796): `nodes/` API reports real-time status of other nodes in cluster. Fixes [issue #768](https://github.com/rqlite/rqlite/issues/768).
- [PR #802](https://github.com/rqlite/rqlite/pull/802): Add `.sysdump` command to rqlite CLI.
- [PR #807](https://github.com/rqlite/rqlite/pull/807): rqlite CLI displays build information. Fixes [issue #768](https://github.com/rqlite/rqlite/issues/806).

### Implementation changes and bug fixes
 - [PR #792](https://github.com/rqlite/rqlite/pull/792): Fetch leader HTTP API addresses on demand.
 - [PR #797](https://github.com/rqlite/rqlite/pull/797): Remove `redirect` key from HTTP status output.

## 5.12.1 (April 29th 2021)

### Implementation changes and bug fixes
 - [PR #791](https://github.com/rqlite/rqlite/pull/791): Reinstate node CA cert support which was erroneously removed in an earlier change.

## 5.12.0 (April 24th 2021)
### New features
 - [PR #788](https://github.com/rqlite/rqlite/pull/788): Upgrade to SQLite 3.35.4.

### Implementation changes and bug fixes
 - [PR #790](https://github.com/rqlite/rqlite/pull/790): Upgrade dependencies, including Hashicorp Raft to v1.3.0.

## 5.11.1 (April 13th 2021)
### Implementation changes and bug fixes
- [PR #783](https://github.com/rqlite/rqlite/pull/783): Create GZIP writer for every compression request. Fixes [issue #781](https://github.com/rqlite/rqlite/issues/781).

## 5.11.0 (April 12th 2021)
### New features
- [PR #776](https://github.com/rqlite/rqlite/pull/776), [PR #777](https://github.com/rqlite/rqlite/pull/777): Support specifying Dialer's local address when performing Join request. Fixes [issue #774](https://github.com/rqlite/rqlite/issues/774). Thanks @osxlinux

### Implementation changes and bug fixes
- [PR #782](https://github.com/rqlite/rqlite/pull/782): Better error messages for command unmarshaling.

## 5.10.2 (February 19th 2021)
### Implementation changes and bug fixes
- [PR #772](https://github.com/rqlite/rqlite/pull/772): Log launch command.

## 5.10.1 (February 8th 2021)
### Implementation changes and bug fixes
- [PR #769](https://github.com/rqlite/rqlite/pull/769): Upgrade to rqlite/go-sqlite3 1.20.1, to address [a significant memory leak](https://www.philipotoole.com/plugging-a-memory-leak-in-rqlite/).

## 5.10.0 (February 7th 2021)
### New features
- [PR #742](https://github.com/rqlite/rqlite/pull/742): Add one-shot option to rqbench.
- [PR #745](https://github.com/rqlite/rqlite/pull/745): TLS version 1.0 and 1.1 disabled by default, but can be re-enabled at the command line. Fixes [issue #743](https://github.com/rqlite/rqlite/issues/743).

### Implementation changes and bug fixes
- [PR #738](https://github.com/rqlite/rqlite/pull/738): Don't use temp file when snapshotting database.
- [PR #739](https://github.com/rqlite/rqlite/pull/739): Don't use temp file when restoring an in-memory database.
- [PR #738](https://github.com/rqlite/rqlite/pull/738): Switch to rqlite fork of mattn/go-sqlite3. The SQLite C code remains unchanged.
- [PR #741](https://github.com/rqlite/rqlite/pull/741): Tighten up Store-level locking.
- [PR #747](https://github.com/rqlite/rqlite/pull/747): Time snapshot, restore, and startup times.
- [PR #750](https://github.com/rqlite/rqlite/pull/750): Build on-disk databases in-memory first. Fixes [issue #731](https://github.com/rqlite/rqlite/issues/731).
- [PR #754](https://github.com/rqlite/rqlite/pull/754): Support Noop commands in Raft Log.
- [PR #759](https://github.com/rqlite/rqlite/pull/759), [PR #760](https://github.com/rqlite/rqlite/pull/760): Close BoltDB on Store close.
- [PR #757](https://github.com/rqlite/rqlite/pull/757): More extensive system-level testing of Snapshot and Restore.
- [PR #762](https://github.com/rqlite/rqlite/pull/762): Convert Raft stats to numbers where possible. Fixes [issue #763](https://github.com/rqlite/rqlite/issues/763).
- [PR #764](https://github.com/rqlite/rqlite/pull/764): Add total Raft directory size to Store stats.
- [PR #764](https://github.com/rqlite/rqlite/pull/764): Close SQLite database only after Raft has been shut down.
- [PR #765](https://github.com/rqlite/rqlite/pull/765): Add auth-ok and auth-fail events to stats.

## 5.9.0 (January 24th 2021)
### New features
- [PR #734](https://github.com/rqlite/rqlite/pull/734): Better control over waiting for Leader at startup, via command line options.

### Implementation changes and bug fixes
- [PR #724](https://github.com/rqlite/rqlite/pull/724): rqlite CLI displays node version at startup.
- [PR #726](https://github.com/rqlite/rqlite/pull/726): Count number of legacy commands unmarshaled.
- [PR #733](https://github.com/rqlite/rqlite/pull/733): Clearer Raft log status during startup.
- [PR #735](https://github.com/rqlite/rqlite/pull/735): Implement policy over trailing Raft logs.

## 5.8.0 (December 28th 2020)

### New features
- [PR #716](https://github.com/rqlite/rqlite/pull/716): Support HTTP/2 protocol over TLS. Fixes [issue #516](https://github.com/rqlite/rqlite/issues/516).

### Implementation changes and bug fixes
- [PR #711](https://github.com/rqlite/rqlite/pull/711), [PR# 712](https://github.com/rqlite/rqlite/pull/712): Ignore join addresses if node already part of cluster. Fixes [issue #710](https://github.com/rqlite/rqlite/issues/710).
- [PR #715](https://github.com/rqlite/rqlite/pull/715): Compress SQLite database in Raft snapshot.
- [PR #717](https://github.com/rqlite/rqlite/pull/717): Add SQLite database page-centric size to status output.
- [PR #719](https://github.com/rqlite/rqlite/pull/719): Exit if any arguments passed at command line after data directory. Fixes [issue #718](https://github.com/rqlite/rqlite/issues/718).

## 5.7.0 (December 23rd 2020)

### New features
- [PR #696](https://github.com/rqlite/rqlite/pull/696): Benchmarking tool now supports query testing.

### Implementation changes and bug fixes
- [PR #694](https://github.com/rqlite/rqlite/pull/694): Display, in the CLI, the HTTP response body on HTTP status 503.
- [PR #703](https://github.com/rqlite/rqlite/pull/703): Fix potential panic during request parsing.
- [PR #705](https://github.com/rqlite/rqlite/pull/705): Use Protobuf for encoding Raft Log commands.

## 5.6.0 (November 17th 2020)

### New features
- [PR #692](https://github.com/rqlite/rqlite/pull/692): Support setting Raft leader lease timeout.

### Implementation changes and bug fixes
- [PR #693](https://github.com/rqlite/rqlite/pull/693): Upgrade Go mod dependencies, including upgrading Hashicorp Raft to v1.2.0.

## 5.5.1 (October 27th 2020)

- [PR #680](https://github.com/rqlite/rqlite/pull/680), [PR #681](https://github.com/rqlite/rqlite/pull/681): Add missing calls to set BasicAuth in CLI. Fixes [issue #678](https://github.com/rqlite/rqlite/issues/678).
- [PR #682](https://github.com/rqlite/rqlite/pull/682): Explicitly handle "no leader" during backup, and return redirect if necessary.
- [PR #683](https://github.com/rqlite/rqlite/pull/683): Restore request should re-read file every attempt.

## 5.5.0 (September 27th 2020)

### New features
- [PR #673](https://github.com/rqlite/rqlite/pull/673): Support parameterized statements. Fixes [issue #140](https://github.com/rqlite/rqlite/issues/140).

## 5.4.2 (September 25th 2020)

### Implementation changes and bug fixes
- [PR #672](https://github.com/rqlite/rqlite/pull/672): Fix issue causing HTTPS-only redirects.

## 5.4.1 (September 24th 2020)
_This release should not be used, due to a HTTP redirection bug._

### Implementation changes and bug fixes
- [PR #660](https://github.com/rqlite/rqlite/pull/660): Raft log size on disk now reported via status endpoint.
- [PR #670](https://github.com/rqlite/rqlite/pull/670): Add utilities for testing encrypted nodes.
- [PR #671](https://github.com/rqlite/rqlite/pull/671): Set Location for HTTP redirect properly for secure nodes.

## 5.4.0 (June 14th 2020)

### New features
- [PR #654](https://github.com/rqlite/rqlite/pull/654): Allow number of Join attempts and Join interval to be specified at startup. Fixes [issue #653](https://github.com/rqlite/rqlite/issues/653).

## 5.3.0 (May 13th 2020)

### New features
- [PR #641](https://github.com/rqlite/rqlite/pull/641): rqlite CLI now supports node removal.

## 5.2.0 (April 11th 2020)
This release fixes a very significant bug, whereby snapshotting was never occuring due to a zero snapshot-interval being passed to the Raft subsystem. This meant that the Raft log would grow without bound, and could result in very long start-up times if the Raft log was very large.

### New features
- [PR #637](https://github.com/rqlite/rqlite/pull/637): Allow the Raft snapshotting check interval to be set at launch time.

### Implementation changes and bug fixes
- [PR #637](https://github.com/rqlite/rqlite/pull/637): Set the Raft snapshot check interval to 30 seconds by default.

## 5.1.1 (March 28th 2020)
### Implementation changes and bug fixes
- [PR #636](https://github.com/rqlite/rqlite/pull/636): Check consistency level before freshness check. Thanks @wangfenjin

## 5.1.0 (January 10th 2020)

### New features
- [PR #613](https://github.com/rqlite/rqlite/pull/613): Support read-only, non-voting nodes. These provide read scalability for the system.
- [PR #614](https://github.com/rqlite/rqlite/pull/614): Support specifying minimum leader freshness with _None_ consistency queries.
- [PR #620](https://github.com/rqlite/rqlite/pull/620): Log level can be specified for Raft module.

## 5.0.0 (December 30th 2019)
This release uses a new Raft consensus version, with the move to Hashicorp Raft v1. As a result **the Raft system in 5.0 is not compatible with the 4.0 series**. To upgrade from an earlier version to this release you should backup your 4.0 leader node, and restore the database dump into a new 5.0 cluster.

The rqlite server also supports explicitly setting the node ID. While it's not required to set this, it's recommended for production clusters. See the [cluster documentation](https://github.com/rqlite/rqlite/blob/master/DOC/CLUSTER_MGMT.md) for more details.

The HTTP Query and Insert API remains unchanged in the 5.0 series relative to the 4.0 series.

### New features
- [PR #595](https://github.com/rqlite/rqlite/pull/595): rqlite CLI prints Welcome message on startup.
- [PR #608](https://github.com/rqlite/rqlite/pull/608): Add features list to status output.

### Implementation changes and bug fixes
- [PR #597](https://github.com/rqlite/rqlite/pull/597): Don't ignore any Join error, instead return it.
- [PR #598](https://github.com/rqlite/rqlite/pull/598): Ensure backup is correctly closed.
- [PR #600](https://github.com/rqlite/rqlite/pull/600): Move to Hashicorp Raft v1.1.1.
- [PR #601](https://github.com/rqlite/rqlite/pull/601): By default use Raft network address as node ID.
- [PR #602](https://github.com/rqlite/rqlite/pull/602): Add method to Store that returns leader ID.
- [PR #603](https://github.com/rqlite/rqlite/pull/603): Fix up status key name style.
- [PR #604](https://github.com/rqlite/rqlite/pull/604): JSON types are also text.
- [PR #605](https://github.com/rqlite/rqlite/pull/605): Broadcast Store meta via consensus.
- [PR #607](https://github.com/rqlite/rqlite/pull/607): Various Redirect fixes.
- [PR #609](https://github.com/rqlite/rqlite/pull/609): Simplify rqlite implementation.
- [PR #610](https://github.com/rqlite/rqlite/pull/610): Write node backup directly to HTTP response writer. Thanks @sum12.
- [PR #611](https://github.com/rqlite/rqlite/pull/611): Add varadic perm check functions to auth store.

## 4.6.0 (November 29th 2019)
_This release adds significant new functionality to the command-line tool, including much more control over backup and restore of the database. [Visit the Releases page](https://github.com/rqlite/rqlite/releases/tag/v4.6.0) to download this release._

### New features
- [PR #592](https://github.com/rqlite/rqlite/pull/592): Add _dump database_ command (to SQL text file) to CLI.
- [PR #585](https://github.com/rqlite/rqlite/pull/585): Add _backup_ command (to SQLite file) to CLI: Thanks @eariassoto.
- [PR #589](https://github.com/rqlite/rqlite/pull/589): Add _restore_ command (from SQLite file) to CLI. Thanks @eariassoto.
- [PR #584](https://github.com/rqlite/rqlite/pull/584): Support showing query timings in the CLI. Thanks @joaodrp.
- [PR #586](https://github.com/rqlite/rqlite/pull/586): rqlite CLI now supports command-recall via cursor key. Thanks @rhnvrm.
- [PR #564](https://github.com/rqlite/rqlite/pull/564): rqlite server supports specifying trusted root CA certificate. Thanks @zmedico.
- [PR #593](https://github.com/rqlite/rqlite/pull/593): rqlite CLI now supports [HTTP proxy (via Environment)](https://golang.org/pkg/net/http/#ProxyFromEnvironment). Thanks @paulstuart
- [PR #587](https://github.com/rqlite/rqlite/pull/587): Add [expvar](https://golang.org/pkg/expvar/) statistics to store.

### Implementation changes and bug fixes
- [PR #591](https://github.com/rqlite/rqlite/pull/591): Store layer supports generating SQL format backups.
- [PR #590](https://github.com/rqlite/rqlite/pull/590): DB layer supports generating SQL format backups.
- [PR #588](https://github.com/rqlite/rqlite/pull/588): Abort transaction if _load from backup_ operation fails.
- If joining a cluster via HTTP fails, try HTTPS. Fixes [issue #577](https://github.com/rqlite/rqlite/issues/577).

## 4.5.0 (April 24th 2019)
- [PR #551](https://github.com/rqlite/rqlite/pull/551): rqlite CLI supports specifying trusted root CA certificate. Thanks @zmedico.

## 4.4.0 (January 3rd 2019)
- Allow the Raft election timeout [to be set](https://github.com/rqlite/rqlite/commit/2e91858e1ee0feee19f4c20c6f56a21261bcd44a). 
 
## 4.3.1 (October 10th 2018)
- Allow a node to be re-added with same IP address and port, even though it was previously removed. Fixes [issue #534](https://github.com/rqlite/rqlite/issues/534).

## 4.3.0 (March 18th 2018)
- [PR #397](https://github.com/rqlite/rqlite/pull/397), [PR #399](https://github.com/rqlite/rqlite/pull/399): Support hashed passwords. Fixes [issue #395](https://github.com/rqlite/rqlite/issues/395). Thanks @sum12.

## 4.2.3 (February 21st 2018)
- [PR #389](https://github.com/rqlite/rqlite/pull/389): Log Store directory path on startup.
- [PR #392](https://github.com/rqlite/rqlite/pull/392): Return redirect if node removal attempted on follower. Fixes [issue #391](https://github.com/rqlite/rqlite/issues/391).

## 4.2.2 (December 7th 2017)
- [PR #383](https://github.com/rqlite/rqlite/pull/383): Fix unit tests after underlying SQLite master table changes.
- [PR #384](https://github.com/rqlite/rqlite/pull/384): "status" perm required to access Go runtime information.

## 4.2.1 (November 10th 2017)
- [PR #367](https://github.com/rqlite/rqlite/pull/367): Remove superflous leading space at CLI prompt.
- [PR #368](https://github.com/rqlite/rqlite/pull/368): CLI displays clear error message when not authorized.
- [PR #370](https://github.com/rqlite/rqlite/pull/370): CLI does not need to indent JSON when making requests.
- [PR #373](https://github.com/rqlite/rqlite/pull/373), [PR #374](https://github.com/rqlite/rqlite/pull/374): Add simple INSERT-only benchmarking tool.

## 4.2.0 (October 19th 2017)
- [PR #354](https://github.com/rqlite/rqlite/pull/354): Vendor Raft.
- [PR #354](https://github.com/rqlite/rqlite/pull/354): Move to Go 1.9.1.

## 4.1.0 (September 3rd 2017)
- [PR #342](https://github.com/rqlite/rqlite/pull/342): Add missing Store parameters to diagnostic output.
- [PR #343](https://github.com/rqlite/rqlite/pull/343): Support fetching [expvar](https://golang.org/pkg/expvar/) information via CLI.
- [PR #344](https://github.com/rqlite/rqlite/pull/344): Make read-consistency query param value case-insensitive.
- [PR #345](https://github.com/rqlite/rqlite/pull/345): Add unit test coverage for status and expvar endpoints.

## 4.0.2 (August 8th 2017)
- [PR #337](https://github.com/rqlite/rqlite/pull/337): Include any query params with 301 redirect URL.

## 4.0.1 (August 4th 2017)
- [PR #316](https://github.com/rqlite/rqlite/pull/316): CLI doesn't need pretty nor timed responses from node.
- [PR #334](https://github.com/rqlite/rqlite/pull/334): Set Content-Type to "application/octet-stream" for backup endpoint. Fixes [issue #333](https://github.com/rqlite/rqlite/issues/333).

## 4.0.0 (June 18th 2017)
**The 4.0 release has renamed command-line options relative to earlier releases.** This means that previous commands used to launch rqlited will not work. However the command-line changes are cosmetic, and each previous option maps 1-to-1 to a renamed option. Otherwise deployments of earlier releases can be upgraded to the 4.0 series without any other work.

- [PR #309](https://github.com/rqlite/rqlite/pull/309): Tweak start-up logo.
- [PR #308](https://github.com/rqlite/rqlite/pull/308): Move to clearer command-line options.
- [PR #307](https://github.com/rqlite/rqlite/pull/307): Support node-to-node encryption. Fixes [issue #93](https://github.com/rqlite/rqlite/issues/93).
- [PR #310](https://github.com/rqlite/rqlite/pull/310): HTTP service supports registration of Status providers; Mux is first client.
- [PR #315](https://github.com/rqlite/rqlite/pull/315): Add status and help commands to CLI.

## 3.14.0 (May 4th 2017)
- [PR #304](https://github.com/rqlite/rqlite/pull/304): Switch to Go 1.8.1.

## 3.13.0 (April 3rd 2017)
- [PR #296](https://github.com/rqlite/rqlite/pull/296): Log Go version at startup.
- [PR #294](https://github.com/rqlite/rqlite/pull/294): Support multiple explicit join addresses.
- [PR #297](https://github.com/rqlite/rqlite/pull/297): CLI should explicitly handle redirects due to Go1.8. Fixes [issue #295](https://github.com/rqlite/rqlite/issues/295).

## 3.12.1 (March 2nd 2017)
- [PR #291](https://github.com/rqlite/rqlite/pull/291): Don't access Discovery Service if node already part of cluster.

## 3.12.0 (March 1st 2017)
- [PR #286](https://github.com/rqlite/rqlite/pull/286): Tweak help output.
- [PR #283](https://github.com/rqlite/rqlite/pull/283): Main code should log to stderr.
- [PR #280](https://github.com/rqlite/rqlite/pull/280), [PR #281](https://github.com/rqlite/rqlite/pull/281): Integrate with new Discovery Service.
- [PR #282](https://github.com/rqlite/rqlite/pull/282): Retry cluster-join attempts on failure.
- [PR #289](https://github.com/rqlite/rqlite/pull/289): rqlite HTTP clients should not automatically follow redirects.

## 3.11.0 (February 12th 2017)
- [PR #268](https://github.com/rqlite/rqlite/pull/268): Allow Store to wait for application of initial logs. Fixes [issue #260](https://github.com/rqlite/rqlite/issues/260).
- [PR #272](https://github.com/rqlite/rqlite/pull/272): Add commit, branch, GOOS, and GOARCH, to output of `--version`.
- [PR #274](https://github.com/rqlite/rqlite/pull/274): Use Hashicorp function to read peers. Thanks @WanliTian
- [PR #278](https://github.com/rqlite/rqlite/pull/278): Add support for dot-commands `.tables` and `.schema` to rqlite CLI. Fixes [issue #277](https://github.com/rqlite/rqlite/issues/277).

## 3.10.0 (January 29th 2017)
- [PR #261](https://github.com/rqlite/rqlite/pull/261): Allow Raft Apply timeout to be configurable.
- [PR #262](https://github.com/rqlite/rqlite/pull/262): Log GOOS and GOARCH at startup.

## 3.9.2 (January 14th 2017)
- [PR #253](https://github.com/rqlite/rqlite/pull/254): Handle nil row returned by SQL execer. Fixes [issue #253](https://github.com/rqlite/rqlite/issues/253).
- [PR #258](https://github.com/rqlite/rqlite/pull/258): Remove check that all queries begin with SELECT. Fixes [issue #255](https://github.com/rqlite/rqlite/issues/255).

## 3.9.1 (December 29th 2016)
- [PR #247](https://github.com/rqlite/rqlite/pull/247): Simplify loading of SQLite dump files via single command execution. Fixes [issue #246](https://github.com/rqlite/rqlite/issues/246).
- [PR #247](https://github.com/rqlite/rqlite/pull/247): Correct SQLite dump load authentication check.

## 3.9.0 (December 24th 2016)
- [PR #239](https://github.com/rqlite/rqlite/pull/239): Add an API to the `Store` layer for custom peers storage and logging. Thanks @tych0
- [PR #221](https://github.com/rqlite/rqlite/pull/221): Start full support for various SQLite text types. Fix [issue #240](https://github.com/rqlite/rqlite/issues/240).
- [PR #242](https://github.com/rqlite/rqlite/pull/242): Support direct copying of the database via the Store. Thanks @tych0.
- [PR #243](https://github.com/rqlite/rqlite/pull/243): Use Store logging everywhere in the Store package.

## 3.8.0 (December 15th 2016)
- [PR #230](https://github.com/rqlite/rqlite/pull/230): Move Chinook test data to idiomatic testdata directory.
- [PR #232](https://github.com/rqlite/rqlite/pull/232), [PR #233](https://github.com/rqlite/rqlite/pull/233): rqlite CLI now supports accessing secured rqlited nodes. Thanks @tych0.
- [PR #235](https://github.com/rqlite/rqlite/pull/235): Return correct error, if one occurs, during backup. Thanks @tych0.
- [PR #237](https://github.com/rqlite/rqlite/pull/237), [PR #238](https://github.com/rqlite/rqlite/pull/238): Support observing Raft changes. Thanks @tych0

## 3.7.0 (November 24th 2016)
- With this release rqlite is moving to Go 1.7.
- [PR #206](https://github.com/rqlite/rqlite/pull/206), [#217](https://github.com/rqlite/rqlite/pull/217): Support loading data directly from SQLite dump files.
- [PR #209](https://github.com/rqlite/rqlite/pull/209): Tweak help output.
- [PR #229](https://github.com/rqlite/rqlite/pull/229): Remove explicit control of foreign key constraints.
- [PR #207](https://github.com/rqlite/rqlite/pull/207): Database supports returning foreign key constraint status.
- [PR #211](https://github.com/rqlite/rqlite/pull/211): Diagnostics show actual foreign key constraint state.
- [PR #212](https://github.com/rqlite/rqlite/pull/212): Add database configuration to diagnostics output.
- [PR #224](https://github.com/rqlite/rqlite/pull/224), [PR #225](https://github.com/rqlite/rqlite/pull/225): Add low-level database layer expvar stats.

## 3.6.0 (October 1st 2016)
- [PR #195](https://github.com/rqlite/rqlite/pull/195): Set Content-type "application/json" on all HTTP responses.
- [PR #193](https://github.com/rqlite/rqlite/pull/193): Allow joining a cluster through any node, not just the leader.
- [PR #187](https://github.com/rqlite/rqlite/pull/187): Support memory profiling.
- Go cyclo complexity changes.
- With this release Windows compatibility is checked with every build.

## 3.5.0 (September 5th 2016)
- [PR #185](https://github.com/rqlite/rqlite/pull/185): Enable foreign key constraints by default.

## 3.4.1 (September 1st 2016)
- [PR #175](https://github.com/rqlite/rqlite/pull/175): Simplify error handling of Update Peers API.
- [PR #170](https://github.com/rqlite/rqlite/pull/170): Log any failure to call `Serve()` on HTTP service.
- Go lint fixes.
- Go cyclo complexity changes.

## 3.4.0 (July 7th 2016)
- [PR #159](https://github.com/rqlite/rqlite/pull/159): All HTTP responses set X-RQLITE-VERSION.

## 3.3.0 (June 1st 2016)
- [PR #151](https://github.com/rqlite/rqlite/pull/151): Support configurable Raft heartbeat timeout.
- [PR #149](https://github.com/rqlite/rqlite/pull/149): Support configurable Raft snapshot thresholds.
- [PR #148](https://github.com/rqlite/rqlite/pull/148): Support pprof information over HTTP.
- [PR #154](https://github.com/rqlite/rqlite/pull/154): CLI now redirects to leader if necessary.
- [PR #155](https://github.com/rqlite/rqlite/pull/155): CLI now handles "no rows" correctly.

## 3.2.1 (May 22nd 2016)
- [PR #143](https://github.com/rqlite/rqlite/pull/143): Use DELETE as HTTP method to remove nodes.

## 3.2.0 (May 21st 2016)
- [PR #142](https://github.com/rqlite/rqlite/pull/142): Use correct HTTP methods on all endpoints.
- [PR #137](https://github.com/rqlite/rqlite/pull/137): Use resolved version of joining node's address.
- [PR #136](https://github.com/rqlite/rqlite/pull/136): Better errors on join failures.
- [PR #133](https://github.com/rqlite/rqlite/pull/133): Add Peers to status output.
- [PR #132](https://github.com/rqlite/rqlite/pull/132): Support removing a node from a cluster.
- [PR #131](https://github.com/rqlite/rqlite/pull/131): Only convert []byte from database to string if "text". Thanks @bkeroackdsc
- [PR #129](https://github.com/rqlite/rqlite/pull/129): Verify all statements sent to query endpoint begin with "SELECT".
- [PR #141](https://github.com/rqlite/rqlite/pull/141): Store methods to expose node Raft state. Thanks @bkeroack

## 3.1.0 (May 4th 2016)
- [PR #118](https://github.com/rqlite/rqlite/pull/118): New rqlite CLI. Thanks @mkideal
- [PR #125](https://github.com/rqlite/rqlite/pull/125): Add Go runtime details to status endpoint.

## 3.0.1 (May 1st 2016)
- [PR #117](https://github.com/rqlite/rqlite/pull/117): Use Raft advertise address, if exists, during join.

## 3.0.0 (May 1st 2016)
**The Raft log format in 3.0 is not compatible with the 2.0 series**. To upgrade from an earlier version to this release you should backup your 2.0 leader node, and replay the database dump into a new 3.0 cluster. The HTTP API remains unchanged however.

- [PR #116](https://github.com/rqlite/rqlite/pull/116): Allow HTTP advertise address to be set.
- [PR #115](https://github.com/rqlite/rqlite/pull/115): Support advertising address different than Raft bind address.
- [PR #113](https://github.com/rqlite/rqlite/pull/113): Switch to in-memory SQLite databases by default.
- [PR #109](https://github.com/rqlite/rqlite/pull/109): Nodes broadcast meta to cluster via Raft.
- [PR #109](https://github.com/rqlite/rqlite/pull/109), [PR #111](https://github.com/rqlite/rqlite/pull/111): Leader redirection
- [PR #104](https://github.com/rqlite/rqlite/pull/104): Handle the `-join` option sensibly when already member of cluster.

## 2.2.2 (April 24th 2016)
- [PR #96](https://github.com/rqlite/rqlite/pull/96): Add build time to status output.
- [PR #101](https://github.com/rqlite/rqlite/pull/101): Fix restore to in-memory databases.

## 2.2.1 (April 19th 2016)
- [PR #95](https://github.com/rqlite/rqlite/pull/95): Correctly set HTTP authentication.

## 2.2.0 (April 18th 2016)
- [PR #84](https://github.com/rqlite/rqlite/pull/84): Encrypted API (HTTPS) now supported.
- [PR #85](https://github.com/rqlite/rqlite/pull/85): BasicAuth support.
- [PR #85](https://github.com/rqlite/rqlite/pull/85): User-level permissions support.
- Print rqlited logo on start-up.
- End-to-end single-node and multi-node unit tests.

## 2.1 (April 9th 2016)
- [PR #76](https://github.com/rqlite/rqlite/pull/76): Obey timing information display at database level.
- [PR #77](https://github.com/rqlite/rqlite/pull/77): Add version information to binary.

## 2.0 (April 5th 2016)
- `timings` URL param to control presence of timing information in response.
- [PR #74](https://github.com/rqlite/rqlite/pull/74): Use SQLite connection directly. Thanks @zmedico.
- Update operations return last-inserted ID.
- Column-oriented API responses.
- Types in API response body.
- Query times in addition to sum of query times.
- New Raft consensus module, built on Hashicorp's implementation.
- Hot backup support.
- Selectable read-consistency levels of none, weak, and strong.
- SQLite file size added to HTTP API status endpoint.
- expvar support added to HTTP server.

## 1.0 (June 23rd 2015)
Check out [this tag](https://github.com/rqlite/rqlite/releases/tag/v1.0) for full details.
<|MERGE_RESOLUTION|>--- conflicted
+++ resolved
@@ -1,11 +1,8 @@
 ## 8.18.2 (unreleased)
 ### Implementation changes and bug fixes
-<<<<<<< HEAD
 - [PR #1635](https://github.com/rqlite/rqlite/pull/1635): Always execute ExecuteRequests locally if possible.
-=======
 - [PR #1636](https://github.com/rqlite/rqlite/pull/1636): Move to explicit choice of SQLite Checkpointing mode.
 - [PR #1637](https://github.com/rqlite/rqlite/pull/1637): Remove unneeded SetFullNeeded post WAL checkpoint failure.
->>>>>>> 7950f0fa
 
 ## 8.18.1 (January 26th 2024)
 ### Implementation changes and bug fixes
