## 8.16.5 (unreleased)
### Implementation changes and bug fixes
- [PR #1592](https://github.com/rqlite/rqlite/pull/1592): Refactor and enhance upload logging.
- [PR #1593](https://github.com/rqlite/rqlite/pull/1593): Tighthen snapshot-join end-to-end testing.
<<<<<<< HEAD
- [PR #1596](https://github.com/rqlite/rqlite/pull/1596): Track Raft logs which change the database.
=======
- [PR #1597](https://github.com/rqlite/rqlite/pull/1597): Clarify end-to-end testing code.
>>>>>>> 4a2c4b13

## 8.16.4 (January 12th 2024)
### Implementation changes and bug fixes
- [PR #1584](https://github.com/rqlite/rqlite/pull/1584): Count Snapshot reaping failures.
- [PR #1585](https://github.com/rqlite/rqlite/pull/1585): Avoid unnecessary auto-backups by storing sha256 sums in S3. Fixes issue [#1565](https://github.com/rqlite/rqlite/issues/1565).
- [PR #1586](https://github.com/rqlite/rqlite/pull/1586): Auto-backups will be in WAL mode going forward, and not in DELETE mode.
- [PR #1587](https://github.com/rqlite/rqlite/pull/1587): Refactor Store Backup Provider to use `io.Writer`.
- [PR #1588](https://github.com/rqlite/rqlite/pull/1588): More consistent use of Sum types in Uploader.
- [PR #1589](https://github.com/rqlite/rqlite/pull/1589): Avoid SQLite file copy during automatic backups.
- [PR #1590](https://github.com/rqlite/rqlite/pull/1590): Fix automatic backup end-to-end tests.

## 8.16.3 (January 9th 2024)
### Implementation changes and bug fixes
- [PR #1582](https://github.com/rqlite/rqlite/pull/1582): Explicitly switch any upgraded v7 Snapshot to WAL mode.
- [PR #1583](https://github.com/rqlite/rqlite/pull/1583): Loading a database invalidates existing snapshots. Fixes [#1583](https://github.com/rqlite/rqlite/issues/1583).

## 8.16.2 (January 9th 2024)
This releases fixes a bug related to Raft snapshot management. While it's an edge case, and can only happen if rqlited is hard-killed at a very specific point, all 8.x users should upgrade to this release.
### Implementation changes and bug fixes
- [PR #1580](https://github.com/rqlite/rqlite/pull/1580): List newest Snapshot, not oldest.

## 8.16.1 (January 8th 2024)
### Implementation changes and bug fixes
- [PR #1574](https://github.com/rqlite/rqlite/pull/1574): Use "GZIP best speed" for internode traffic compression.
- [PR #1575](https://github.com/rqlite/rqlite/pull/1575): Upload Provider uses Snapshot-locking backup.
- [PR #1576](https://github.com/rqlite/rqlite/pull/1576): Add fast path for vacuumed, non-compressed backups.
- [PR #1579](https://github.com/rqlite/rqlite/pull/1579): Only run auto-backups on Leader (as per docs) and improve check efficiency.
- [PR #1578](https://github.com/rqlite/rqlite/pull/1578): Don't require static credentials for S3 access. Thanks @jtackaberry

## 8.16.0 (January 6th 2024)
### New features
- [PR #1563](https://github.com/rqlite/rqlite/pull/1563): Support S3-compatible storage systems for auto-backups and auto-restores. Fixes issue [#1560](https://github.com/rqlite/rqlite/issues/1560). Thanks @jtackaberry
- [PR #1573](https://github.com/rqlite/rqlite/pull/1573): Add support for automatically gzipped-compressed backups.

### Implementation changes and bug fixes
- [PR #1567](https://github.com/rqlite/rqlite/pull/1567): Refactor to make more use of `progress` module.
- [Commit d1cc802](https://github.com/rqlite/rqlite/commit/d1cc80229221ff51cd4741cc7a2e05e87f0337cb): Fix return codes in `HasData()`.
- [PR #1566](https://github.com/rqlite/rqlite/pull/1566): Move some Store state-related functions to own file.
- [PR #1570](https://github.com/rqlite/rqlite/pull/1570): Support compressed backups at the `Store` level.
- [PR #1571](https://github.com/rqlite/rqlite/pull/1571): Stream backups efficiently from remote nodes.
- [PR #1572](https://github.com/rqlite/rqlite/pull/1572): Allow booting with WAL-mode SQLite files.

## 8.15.0 (January 4th 2024)
This release fixes bugs related to auto-restore from S3, improves backup performance, and adds some other minor enhancements.
### New features
- [PR #1550](https://github.com/rqlite/rqlite/pull/1550): CLI command `.nodes` supports showing non-voting nodes.

### Implementation changes and bug fixes
- [PR #1548](https://github.com/rqlite/rqlite/pull/1548): Make system-level test failures easier to understand.
- [PR #1555](https://github.com/rqlite/rqlite/pull/1555): Correct build and import of Protobuf files.
- [PR #1556](https://github.com/rqlite/rqlite/pull/1556): Add fast-path backup.
- [PR #1556](https://github.com/rqlite/rqlite/pull/1556): rqlite CLI streams backup to file.
- [PR #1557](https://github.com/rqlite/rqlite/pull/1557): Remove restriction on restores using SQLite files in WAL mode.
- [PR #1564](https://github.com/rqlite/rqlite/pull/1564): Only auto-restore if the node is "empty". Fixes issue [#1561](https://github.com/rqlite/rqlite/issues/1561). Thanks @jtackaberry

## 8.14.1 (December 31st 2023)
### Implementation changes and bug fixes
- [PR #1546](https://github.com/rqlite/rqlite/pull/1546): Don't hardcode suffrage when joining. Fixes issue [#1545](https://github.com/rqlite/rqlite/issues/1545). Thanks @jtackaberry

## 8.14.0 (December 31st 2023)
This release adds new control over Raft snapshotting, a key part of the Raft consensus protocol. When the WAL file reaches a certain size (4MB by default, which equals the SQLite default), rqlite will trigger a Raft snapshot. In its default setting this change may reduce disk usage, but may also result in more frequent Raft snapshotting. Most users can ignore this change and carry on as before after upgrading to this release.
### New features
- [PR #1530](https://github.com/rqlite/rqlite/pull/1530), [PR #1533](https://github.com/rqlite/rqlite/pull/1533): Support automatically snapshotting when WAL reaches the SQLite default of 4MB.
- [PR #1541](https://github.com/rqlite/rqlite/pull/1541), [PR #1542](https://github.com/rqlite/rqlite/pull/1542): DNS-based autoclustering supports read-only (non-voting) nodes. Fixes issue [#1521](https://github.com/rqlite/rqlite/issues/1521)
- [PR #1544](https://github.com/rqlite/rqlite/pull/1544): Support autoclustering of read-only nodes with Consul and etcd.

### Implementation changes and bug fixes
- [PR #1531](https://github.com/rqlite/rqlite/pull/1531): Check for Raft snapshot condition every 10 seconds by default.
- [PR #1528](https://github.com/rqlite/rqlite/pull/1528): Support setting trailing logs for user-requested snapshot.
- [PR #1529](https://github.com/rqlite/rqlite/pull/1529): Remove obsolete code related to user-triggered snapshots.
- [PR #1536](https://github.com/rqlite/rqlite/pull/1536): Store WAL path in store, to avoid races.
- [PR #1535](https://github.com/rqlite/rqlite/pull/1535): Refactor using CommandProcessor.
- [PR #1539](https://github.com/rqlite/rqlite/pull/1539): `go mod` updates.
- [PR #1540](https://github.com/rqlite/rqlite/pull/1540): Friendlier display of database sizes.
- [PR #1543](https://github.com/rqlite/rqlite/pull/1543): Remove some excessive logging.

## 8.13.5 (December 26th 2023)
### Implementation changes and bug fixes
- [PR #1522](https://github.com/rqlite/rqlite/pull/1522): Minor refactoring of main module.
- [PR #1523](https://github.com/rqlite/rqlite/pull/1523): Move download functionality into _restore_ module.
- [PR #1524](https://github.com/rqlite/rqlite/pull/1524): Disco mode not supported when explicitly joining.
- [PR #1525](https://github.com/rqlite/rqlite/pull/1525): Make Store _Notify_ logic clearer.
- [PR #1526](https://github.com/rqlite/rqlite/pull/1526): Bootstrapper explicitly supports Voting nodes.
- [PR #1527](https://github.com/rqlite/rqlite/pull/1527): More snapshotting instrumentation.

## 8.13.4 (December 23rd 2023)
This release makes sure the version information is correctly recorded in the released binaries. There are no functional changes.
### Implementation changes and bug fixes
- [Commit 03b6db2](https://github.com/rqlite/rqlite/commit/03b6db2e7dd0e6806b1315eb1cd63e04b126a235): Fix build process so versioning information is set correctly.

## 8.13.3 (December 23rd 2023)
### Implementation changes and bug fixes
- [PR #1515](https://github.com/rqlite/rqlite/pull/1515): Fix a log message related to mutual TLS.
- [PR #1516](https://github.com/rqlite/rqlite/pull/1516): Add support to Python end-to-end test helpers for mTLS.
- [PR #1518](https://github.com/rqlite/rqlite/pull/1518): Refactor muxed internode communications.
- [PR #1519](https://github.com/rqlite/rqlite/pull/1519): Refactor TCP TLS configuration control.
- [PR #1520](https://github.com/rqlite/rqlite/pull/1520): End-to-end testing of setting TLS _ServerName_. Confirms that [issue #1507](https://github.com/rqlite/rqlite/issues/1507) is fixed.

## 8.13.2 (December 21st 2023)
### Implementation changes and bug fixes
- [PR #1512](https://github.com/rqlite/rqlite/pull/1512): Fix swapping of CACert and ServerName.

## 8.13.1 (December 21st 2023)
### Implementation changes and bug fixes
- [PR #1510](https://github.com/rqlite/rqlite/pull/1510): Remove obsolete `-http-no-verify` command-line flag.
- [PR #1511](https://github.com/rqlite/rqlite/pull/1511): Bring use of `go mod` into compliance. Fixes [issue #644](https://github.com/rqlite/rqlite/issues/644).

## 8.13.0 (December 21st 2023)
This release supports setting the _Server Name_ a node should expect in any certificate it receives from another node in the cluster.
### New features
- [PR #1509](https://github.com/rqlite/rqlite/pull/1509): Support setting the Server Name for internode certificate verification. Fixes [issue #1507](https://github.com/rqlite/rqlite/issues/1507).

### Implementation changes and bug fixes
- [PR #1503](https://github.com/rqlite/rqlite/pull/1503): Use SQLite-style help in rqlite shell.
- [PR #1505](https://github.com/rqlite/rqlite/pull/1505): Correct handling of IPv6 addresses in rqlite shell.

## 8.12.3 (December 19th 2023)
### Implementation changes and bug fixes
- [PR #1502](https://github.com/rqlite/rqlite/pull/1502): Create temporary SQLite files in same directory as actual SQLite file.

## 8.12.2 (December 19th 2023)
### Implementation changes and bug fixes
- [PR #1498](https://github.com/rqlite/rqlite/pull/1498): rqlite shell `.help` should show commands in alphabetical order.
- [PR #1499](https://github.com/rqlite/rqlite/pull/1499): Bump golang.org/x/crypto from 0.16.0 to 0.17.0.
- [PR #1501](https://github.com/rqlite/rqlite/pull/1501): Upgrade rqlite disco-client to handle IPv6 addresses. Fixes [issue #1500](https://github.com/rqlite/rqlite/issues/1500). Thanks @jtackaberry

## 8.12.1 (December 18th 2023)
### Implementation changes and bug fixes
- [PR #1497](https://github.com/rqlite/rqlite/pull/1497): Don't re-open and close database on shutdown. It's unnecessary.

## 8.12.0 (December 17th 2023)
This version sees the minor version incremented to indicate the importance of this release. Bcrypted passwords were not secure in the Credentials Configuration, as they could also be used directly as passwords. This has been fixed, and bcrypted passwords are no longer supported going forward. **All users using bcrypted hashes in Credential files should upgrade to this release** and migrate to using plaintext passwords in those files.

If you were using bcrypted passwords, **this is probably a breaking change**. You should recreate any Credentials Configuration files to use plaintext passwords instead of bcrypt hashes, and ensure the Credentials Configuration files are secured from unauthorized access.

### Implementation changes and bug fixes
- [PR #1492](https://github.com/rqlite/rqlite/pull/1492): Remove faulty bcrypt hashed password support. Fixes [issue #1488](https://github.com/rqlite/rqlite/issues/1488). Thanks @jtackaberry
- [PR #1494](https://github.com/rqlite/rqlite/pull/1494): Confirm restored data looks like a SQLite file.

## 8.11.1 (December 17th 2023)
### Implementation changes and bug fixes
- [PR #1490](https://github.com/rqlite/rqlite/pull/1490): Guard against `nil` History in rqlite shell. Fixes [issue #1486](https://github.com/rqlite/rqlite/issues/1486).

## 8.11.0 (December 17th 2023)
### New features
- [PR #1489](https://github.com/rqlite/rqlite/pull/1489): Add `.boot` command to rqlite shell, to support _Booting_ nodes.

### Implementation changes and bug fixes
- [PR #1487](https://github.com/rqlite/rqlite/pull/1487): Small improvements to rqlite shell.

## 8.10.0 (December 17th 2023)
This release introduces a new, high-performance, initialize-from-SQLite option. Known as _Boot_ loading, it allows an rqlite node to be seeded with large (multi-GB) datasets, with the time taken to seed the node determined only by your disk performance.

### New features
- [PR #1485](https://github.com/rqlite/rqlite/pull/1485): Add Boot loading.

### Implementation changes and bug fixes
- [PR #1484](https://github.com/rqlite/rqlite/pull/1484): Remove ability to trigger chunked-loading.

## 8.0.6 (December 12th 2023)
Release v8.0.6 protects against a malformed database being loaded as a result of using `/db/load`. **All 8.x users should upgrade to this release**.
### Implementation changes and bug fixes
- [PR #1482](https://github.com/rqlite/rqlite/pull/1482): Don't load an invalid database.

## 8.0.5 (December 12th 2023)
### Implementation changes and bug fixes
- [PR #1481](https://github.com/rqlite/rqlite/pull/1481): Revert to simpler one-shot load for SQLite files.

## 8.0.4 (December 12th 2023)
### Implementation changes and bug fixes
- [PR #1471](https://github.com/rqlite/rqlite/pull/1471), [PR #1472](https://github.com/rqlite/rqlite/pull/1472): Refactor query parameters into own code.
- [PR #1473](https://github.com/rqlite/rqlite/pull/1471): `go mod` updates.
- [PR #1478](https://github.com/rqlite/rqlite/pull/1478): Upgrade Go to 1.21 in `go.mod`. Fixes [issue #1476](https://github.com/rqlite/rqlite/issues/1476).
- [PR #1475](https://github.com/rqlite/rqlite/pull/1475): Minor rqlite CLI improvements.
- [PR #1480](https://github.com/rqlite/rqlite/pull/1480): Don't completely truncate the log, due to apparent unsigned overflow issues in Raft log.

## 8.0.3 (December 11th 2023)
### Implementation changes and bug fixes
- [PR #1466](https://github.com/rqlite/rqlite/pull/1466): Close all dechunkers at Store shutdown.
- [PR #1467](https://github.com/rqlite/rqlite/pull/1467): Introduce explicit FSM type.
- [PR #1468](https://github.com/rqlite/rqlite/pull/1468), [PR #1469](https://github.com/rqlite/rqlite/pull/1469): Fix failure-to-restart issue after chunked loading.

## 8.0.2 (December 10th 2023)
Fix an edge case related to Raft Snapshotting when a chunked load is in progress at the same time.
### Implementation changes and bug fixes
- [PR #1456](https://github.com/rqlite/rqlite/pull/1459): Standardize on chunk size.
- [PR #1456](https://github.com/rqlite/rqlite/pull/1459): Set `TrailingLogs=0` to truncate log during user-initiated Snapshotting.
- [PR #1462](https://github.com/rqlite/rqlite/pull/1462): Refactor redirect logic in HTTP service.
- [PR #1463](https://github.com/rqlite/rqlite/pull/1463): Synchronize Snapshotting and chunked loading.
- [PR #1464](https://github.com/rqlite/rqlite/pull/1464): Handle snapshotting of empty WAL files.
- [PR #1465](https://github.com/rqlite/rqlite/pull/1465): Move uploader goroutine into Uploader.

## 8.0.1 (December 8th 2023)
This release fixes an edge case issue during restore-from-SQLite. It's possible if a rqlite system crashes shortly after restoring from SQLite it may not have loaded the data correctly.

### Implementation changes and bug fixes
- [PR #1456](https://github.com/rqlite/rqlite/pull/1456): Wrap Snaphot Store _FullNeeded_ logic in a function.
- [PR #1457](https://github.com/rqlite/rqlite/pull/1457): Allow FullNeeded to be explicity set to true.
- [PR #1458](https://github.com/rqlite/rqlite/pull/1458): Perform full snapshot after chunked load.

## 8.0.0 (December 5th 2023)
This release introduces support for much larger data sets. Previously the [Raft snapshotting](https://raft.github.io/) process became more memory intensive and time-consuming as the SQLite database became larger. This set an practical upper limit on the size of the SQLite database. With the 8.0 release rqlite has been fundamentally redesigned such that snapshotting consumes approximately the same amount of resources, regardless of the size of the SQLite database.

This release also eases operations, as well as adding new features and bug fixes.

### Upgrading from the 7.x release

Release 8.0 supports (mostly) seamless upgrades from the 7.x series, and upgrading from 7.x has been tested. However, it is still strongly recommended you backup any production cluster before attempting an upgrade. A more conservative approach would be to create a brand new 8.0 system, and load your backup into that cluster. Then switch production traffic over to the new 8.0 cluster.

8.0 and 7.x nodes should be able to interoperate, so a rolling upgrade should work fine **as long as all nodes are fully caught up with the Leader node**. Note you also cannot join a new 8.x node to a pre-existing 7.x cluster. Otherwise upgrade should operate but, again, it is strongly recommended you test this first. It is also not recommended that you run a cluster with a mix of 7.x and 8.0 code for any significant length of time, just the time required for a rolling upgrade.

Important things to note if you decide to upgrade an existing 7.x system:
- Backup your 7.x cluster first.
- it is strongly recommended you upgrade your 7.x cluster to the [7.21.4](https://github.com/rqlite/rqlite/releases/tag/v7.21.4) release before upgrading to the 8.0 series.
- 8.0 always runs with an on-disk database, in-memory databases are no longer supported. Improvements made late in the 7.0 series mean there is little difference in write performance between in-memory and on-disk modes, but supporting both modes just meant confusion and higher development costs. If you were previously running in in-memory mode (the previous default), you don't need to do anything. But if you were previously passing `-on-disk` to `rqlited` so that rqlite ran in on-disk mode, you must now remove that flag.
- When forming a new cluster using 8.0, pass the **Raft** addresss of the remote node to the `-join` command, not the HTTP API address. If your cluster is already formed, upgrades will work without changing anything (`-join` options are ignored if nodes are already members of a cluster). You may need to change any scripting or automatic-configuration generation however.
- Bcrypted password hashes are no longer supported, due to security flaws in the 7.x release. You should regenerate any [Credentials file](https://rqlite.io/docs/guides/security/), and use plaintext passwords only (and prevent unauthorized access to the Credentials file).
- A few rarely, if ever, used `rqlited` command-line flags have been removed. These flags just added operational overhead, while adding little value.

### New features
- [PR #1362](https://github.com/rqlite/rqlite/pull/1362): Enable SQLite [FTS5](https://www.sqlite.org/fts5.html). Fixes [issue #1361](https://github.com/rqlite/rqlite/issues/1361)
- [PR #1405](https://github.com/rqlite/rqlite/pull/1405): Support a configurable HTTP connection timeout in the rqlite CLI. Thanks @jtarchie
- [PR #1418](https://github.com/rqlite/rqlite/pull/1418): Add basic CORS support. Fixes [issue #687](https://github.com/rqlite/rqlite/issues/687). Thanks @kkoreilly
- [PR #1422](https://github.com/rqlite/rqlite/pull/1422): Add mTLS support to rqlite CLI. Fixes [issue #1421](https://github.com/rqlite/rqlite/issues/1421)
- [PR #1427](https://github.com/rqlite/rqlite/pull/1427): Upgrade to SQLite 3.44.0.
- [PR #1433](https://github.com/rqlite/rqlite/pull/1433): Support an optional better form for the `nodes/` output. Fixes [issue #1415](https://github.com/rqlite/rqlite/issues/1415)
- [PR #1447](https://github.com/rqlite/rqlite/pull/1447): Remove-on-shutdown now supports authentication.
- [PR #1451](https://github.com/rqlite/rqlite/pull/1451): Support optional `VACUUM` of SQLite database file before upload to Cloud storage.
- [PR #1452](https://github.com/rqlite/rqlite/pull/1452): Support optional `VACUUM` of requested backup SQLite file.
  
### Implementation changes and bug fixes
- [PR #1368](https://github.com/rqlite/rqlite/pull/1374): Switch to always-on expvar and pprof.
- [PR #1337](https://github.com/rqlite/rqlite/pull/1337): Store can now load from an io.Reader.
- [PR #1339](https://github.com/rqlite/rqlite/pull/1339), [PR #1340](https://github.com/rqlite/rqlite/pull/1340), [PR #1341](https://github.com/rqlite/rqlite/pull/1341): Add `LoadRequest` chunker/dechunker.
- [PR #1343](https://github.com/rqlite/rqlite/pull/1343): Remove previously-obsoleted supported command-line options.
- [PR #1342](https://github.com/rqlite/rqlite/pull/1342): Integrate chunked-loading, applying to auto-restore from the Cloud.
- [PR #1347](https://github.com/rqlite/rqlite/pull/1347): Migrate HTTP layer to chunked loading.
- [PR #1355](https://github.com/rqlite/rqlite/pull/1355): Database layer can run an integrity check.
- [PR #1385](https://github.com/rqlite/rqlite/pull/1358): Remove support for in-memory databases.
- [PR #1360](https://github.com/rqlite/rqlite/pull/1360): 'go mod' updates, and move to go 1.21.
- [PR #1369](https://github.com/rqlite/rqlite/pull/1369), [PR #1370](https://github.com/rqlite/rqlite/pull/1370): Use singleton, sync'ed, random source.
- [PR #1367](https://github.com/rqlite/rqlite/pull/1367): Move to a WAL-based Snapshot store, which unlocks support for much larger data set support.
- [PR #1373](https://github.com/rqlite/rqlite/pull/1373): Remove compression-control command-line options.
- [PR #1377](https://github.com/rqlite/rqlite/pull/1377): Automatically upgrade 7.x snapshots.
- [PR #1380](https://github.com/rqlite/rqlite/pull/1380): Compress snapshots when transmitting over the network.
- [PR #1382](https://github.com/rqlite/rqlite/pull/1382), [PR #1383](https://github.com/rqlite/rqlite/pull/1383): Add basic stats for Snapshot store.
- [PR #1384](https://github.com/rqlite/rqlite/pull/1384): Use less-racy function to retrieve Leader Address and ID.
- [PR #1386](https://github.com/rqlite/rqlite/pull/1386): Ensure full sync'ing and closing of files during WAL replay.
- [PR #1388](https://github.com/rqlite/rqlite/pull/1388): Ensure databases open with WAL checkpoint disabled. Thanks @benbjohnson.
- [PR #1390](https://github.com/rqlite/rqlite/pull/1390): Add Restore functions to Snapshot Store.
- [PR #1394](https://github.com/rqlite/rqlite/pull/1394): Use only one RW database connection.
- [PR #1395](https://github.com/rqlite/rqlite/pull/1395): More DB-level and Snapshotting statistics.
- [PR #1399](https://github.com/rqlite/rqlite/pull/1399): Better trailing flags error message.
- [PR #1404](https://github.com/rqlite/rqlite/pull/1404): Add an interface between Store and Snapshot Store.
- [PR #1410](https://github.com/rqlite/rqlite/pull/1410), [PR #1412](https://github.com/rqlite/rqlite/pull/1412): Implement simpler WAL-based snapshotting.
- [PR #1413](https://github.com/rqlite/rqlite/pull/1413): Remove `-raft-no-freelist-sync` command line flag.
- [PR #1420](https://github.com/rqlite/rqlite/pull/1420), [PR #1431](https://github.com/rqlite/rqlite/pull/1431): Nodes join a cluster using the Raft address, not the HTTP API.
- [PR #1426](https://github.com/rqlite/rqlite/pull/1426): 'go mod' updates, including moving to Raft 1.6.
- [PR #1430](https://github.com/rqlite/rqlite/pull/1430): Check that any supplied Join addresses are not HTTP servers.
- [PR #1437](https://github.com/rqlite/rqlite/pull/1437), [PR #1438](https://github.com/rqlite/rqlite/pull/1438), [PR #1439](https://github.com/rqlite/rqlite/pull/1439): Actually timeout if needed during `nodes/` access. Fixes [issue #1435](https://github.com/rqlite/rqlite/issues/1435). Thanks @dwco-z
- [PR #1440](https://github.com/rqlite/rqlite/pull/1440): Add a Compacting WAL rewriter. Thanks @benbjohnson.
- [PR #1441](https://github.com/rqlite/rqlite/pull/1441), [PR #1443](https://github.com/rqlite/rqlite/pull/1443): Integrate Compacting WAL writer
- [PR #1444](https://github.com/rqlite/rqlite/pull/1444): Trivial clean-ups related to backups.
- [PR #1445](https://github.com/rqlite/rqlite/pull/1445): Count Snapshot upgrades.

## 7.21.4 (July 8th 2023)
### Implementation changes and bug fixes
- [PR #1336](https://github.com/rqlite/rqlite/pull/1336): Remove on-disk-startup control. It's no longer needed as on-disk performance is now very close to in-memory performance, thanks to the switch to _synchronous off_ mode and the use of the SQLite WAL.

## 7.21.3 (July 7th 2023)
### Implementation changes and bug fixes
- [PR #1329](https://github.com/rqlite/rqlite/pull/1329): Try a different version of V2 Snapshot codec.
- [PR #1332](https://github.com/rqlite/rqlite/pull/1332): Upgrade dependencies.
- [PR #1333](https://github.com/rqlite/rqlite/pull/1333): Set "types" for expressions e.g. `COUNT`. Fixes [issue #1330](https://github.com/rqlite/rqlite/issues/1330)

## 7.21.2 (July 1st 2023)
### Implementation changes and bug fixes
- [PR #1321](https://github.com/rqlite/rqlite/pull/1321): Check for errors in responses during load testing.
- [PR #1323](https://github.com/rqlite/rqlite/pull/1323): Add codec for v2 snapshots.
- [PR #1324](https://github.com/rqlite/rqlite/pull/1324): Close Snapshot after we're finished restoring from it.
- [PR #1325](https://github.com/rqlite/rqlite/pull/1325): Handle getting an error when asking for database stats.

## 7.21.1 (June 26th 2023)
This release changes the mode of SQLite, when rqlite is running in _on-disk_ mode. SQLite now runs in WAL mode, when previously it was in DELETE mode. Testing shows this results in a ~30% increase in write-performance.

### Implementation changes and bug fixes
- [PR #1314](https://github.com/rqlite/rqlite/pull/1314): More preparations for WAL mode when running on-disk.
- [PR #1315](https://github.com/rqlite/rqlite/pull/1315), [PR #1316](https://github.com/rqlite/rqlite/pull/1316): Enable WAL when running in on-disk mode.
- [PR #1317](https://github.com/rqlite/rqlite/pull/1317): DB-layer now supports WAL replay.
- [PR #1318](https://github.com/rqlite/rqlite/pull/1318): Periodically record actual applied index. Addresses a possible edge case with on-disk startup.
  
## 7.21.0 (June 20th 2023)
### New features
- [PR #1311](https://github.com/rqlite/rqlite/pull/1311): Support 'key' param on the `/status` HTTP endpoint.
- [PR #1313](https://github.com/rqlite/rqlite/pull/1313): Sysdump now retrieves data from all nodes if possible.

### Implementation changes and bug fixes
- [PR #1309](https://github.com/rqlite/rqlite/pull/1309): Factor Snapshot creation into own module.

## 7.20.6 (June 16th 2023)
### Implementation changes and bug fixes
- [PR #1305](https://github.com/rqlite/rqlite/pull/1305): Upgrade dependencies via `go get`.
- [PR #1306](https://github.com/rqlite/rqlite/pull/1306): Add some (currently unused) WAL control code.
- [PR #1307](https://github.com/rqlite/rqlite/pull/1307), [PR #1308](https://github.com/rqlite/rqlite/pull/1308): Add full WAL-support to database layer. Not yet enabled by full application.

## 7.20.5 (June 14th 2023)
### Implementation changes and bug fixes
- [PR #1302](https://github.com/rqlite/rqlite/pull/1302): Add some important PRAGMA state to database-level status reporting.
- [PR #1303](https://github.com/rqlite/rqlite/pull/1303): Reduce disk space usage by retaining only a single Raft SQLite snapshot.

## 7.20.4 (June 13th 2023)
This release changes the "syncing" mode SQLite uses to _OFF_ when rqlite runs in "on-disk" mode. The [SQLite docs](https://www.sqlite.org/pragma.html#pragma_synchronous) state that this risks database corruption in the event of a crash, but that's a non-issue for rqlite, as rqlite always deletes any SQLite database on startup and rebuilds it from the Raft log. Testing shows this change results in (at least) a 3x speed-up in write performance when operating in "on-disk" mode.

### Implementation changes and bug fixes
- [PR #1301](https://github.com/rqlite/rqlite/pull/1301): Set synchronous mode to `OFF` for SQLite on-disk files.

## 7.20.3 (June 12th 2023)
### Implementation changes and bug fixes
- [PR #1298](https://github.com/rqlite/rqlite/pull/1298): Move FSMSnapshot to own source file.
- [PR #1300](https://github.com/rqlite/rqlite/pull/1300): Check for WAL-enabled SQLite files during load and restore.

## 7.20.2 (June 9th 2023)
### Implementation changes and bug fixes
- [PR #1296](https://github.com/rqlite/rqlite/pull/1296): Use correct connection when checking a SQL statement for "read-only" status, otherwise "database locked" could result. Also refactors much of the DB-level unit tests.

## 7.20.1 (June 1st 2023)
### Implementation changes and bug fixes
- [PR #1291](https://github.com/rqlite/rqlite/pull/1291): Allow bootstrap-join even with preexisting state. Fixes [issue #1290](https://github.com/rqlite/rqlite/issues/1290) 

## 7.20.0 (June 1st 2023)
### New features
- [PR #1288](https://github.com/rqlite/rqlite/pull/1288): Upgrade to SQLite 3.42.0.

### Implementation changes and bug fixes
- [PR #1286](https://github.com/rqlite/rqlite/pull/1286): More validation of passed-in network addresses.

## 7.19.0 (May 23rd 2023)
### New features
- [PR #1278](https://github.com/rqlite/rqlite/pull/1278): Enable support for more CPU architectures. Fixes [issue #901](https://github.com/rqlite/rqlite/issues/901)

### Implementation changes and bug fixes
- [PR #1275](https://github.com/rqlite/rqlite/pull/1275): Node-removal performs retries.
- [PR #1277](https://github.com/rqlite/rqlite/pull/1277): Upgrade dependencies.
- [PR #1279](https://github.com/rqlite/rqlite/pull/1279): Move to custom image to speed up testing on CircleCI.

## 7.18.2 (May 22nd 2023)
### Implementation changes and bug fixes
- [PR #1269](https://github.com/rqlite/rqlite/pull/1269): Add WaitForRemoval() to Store.
- [PR #1270](https://github.com/rqlite/rqlite/pull/1270): Confirm self-removal changes cluster config.
- [PR #1272](https://github.com/rqlite/rqlite/pull/1272): Refactor node self-removal on shutdown.
- [PR #1273](https://github.com/rqlite/rqlite/pull/1273): Make WaitForLeader() more consistent.
- [PR #1274](https://github.com/rqlite/rqlite/pull/1274): Do DNS boostrapping even if there is pre-existing state. Fixes [issue #1247](https://github.com/rqlite/rqlite/issues/1247)

## 7.18.1 (May 20th 2023)
This release also includes some small logging improvements, related to node-shutdown.

### Implementation changes and bug fixes
- [PR #1266](https://github.com/rqlite/rqlite/pull/1266), [PR #1268](https://github.com/rqlite/rqlite/pull/1268): Add network information to `/status`.
- [PR #1267](https://github.com/rqlite/rqlite/pull/1267): Reduce self-remove timeout to 5 seconds.

## 7.18.0 (May 18th 2023)
This release adds a new HTTP endpoint, located at `/db/request`. This endpoint accepts both read and write requests, including mixing both together in a single request. When requests are sent to this endpoint, rqlite will automatically perform the correct operation for each SQL statement in the request. This endpoint may be more convenient for some use cases, and means that client code doesn't have to decide on whether it should send requests to `/db/execute` or `/db/query`. Many thanks to [VOXO](https://voxo.co/) for funding this development.

7.18.0 also includes some small improvements to [diagnostics and instrumentation](https://rqlite.io/docs/guides/monitoring-rqlite/).

### New features
- [PR #1256](https://github.com/rqlite/rqlite/pull/1256), [PR #1258](https://github.com/rqlite/rqlite/pull/1258), [PR #1260](https://github.com/rqlite/rqlite/pull/1260), [PR #1261](https://github.com/rqlite/rqlite/pull/1261), [PR #1265](https://github.com/rqlite/rqlite/pull/1265): Support a _Unified Endpoint_, which can accept both read and write requests. Fixes [issue #263](https://github.com/rqlite/rqlite/issues/263).

## 7.17.0 (May 9th 2023)
### New features
- [PR #1253](https://github.com/rqlite/rqlite/pull/1253): Node optionally removes itself from the cluster automatically when gracefully shutting down. See the [documentation](https://rqlite.io/docs/clustering/general-guidelines/#removing-a-node-automatically-on-shutdown) for full details.

### Implementation changes and bug fixes
- [PR #1252](https://github.com/rqlite/rqlite/pull/1252): Stop the HTTP server first on shutdown.

## 7.16.0 (May 5th 2023)
This release introduces the ability for a node to automatically recover from a backup in AWS S3. See the [documentation](https://rqlite.io/docs/guides/backup/#restoring-from-cloud-storage) for full details.
### New features
- [PR #1243](https://github.com/rqlite/rqlite/pull/1243): Support automatically restoring from AWS S3. Thanks to [VOXO](https://voxo.co/) for funding this development.
- [PR #1244](https://github.com/rqlite/rqlite/pull/1244): Disco configs now support Environment variable expansion.
- [PR #1245](https://github.com/rqlite/rqlite/pull/1245): Support continuing on failure to download from AWS S3.
- [PR #1246](https://github.com/rqlite/rqlite/pull/1246): Add support for custom S3 endpoint.

### Implementation changes and bug fixes
- [PR #1239](https://github.com/rqlite/rqlite/pull/1239): Remove erroneous scaling factor from etcd and Consul reporting service.
- [PR #1240](https://github.com/rqlite/rqlite/pull/1240): Add support for controlling and reading Store readiness.
- [PR #1241](https://github.com/rqlite/rqlite/pull/1241): Check Store is ready in key places.
- [PR #1248](https://github.com/rqlite/rqlite/pull/1248): Refactor autobackup and autorestore.
- [PR #1249](https://github.com/rqlite/rqlite/pull/1249): Retry certain cluster-client operations.

## 7.15.1 (April 29th 2023)
### Implementation changes and bug fixes
- [PR #1233](https://github.com/rqlite/rqlite/pull/1233): Close file handle after upload.

## 7.15.0 (April 28th 2023)
### New features
- [PR #1229](https://github.com/rqlite/rqlite/pull/1229), [PR #1232](https://github.com/rqlite/rqlite/pull/1232): Add support for automatic backups to AWS S3. Many thanks to [VOXO](https://voxo.co/) for funding this development.

## 7.14.3 (April 25th 2023)
### Implementation changes and bug fixes
- [PR #1218](https://github.com/rqlite/rqlite/pull/1218): Check for more possible errors in peers.json. Thanks @Tjstretchalot
- [PR #1220](https://github.com/rqlite/rqlite/pull/1220): Support Notify over Raft connection.
- [PR #1221](https://github.com/rqlite/rqlite/pull/1221): Support Join over Raft connection.
- [PR #1222](https://github.com/rqlite/rqlite/pull/1222): Joiner expands all targets to include protocols.
- [PR #1224](https://github.com/rqlite/rqlite/pull/1224): Fix credentials load error checking. Thanks @phmx
- [PR #1227](https://github.com/rqlite/rqlite/pull/1227): Upgrade dependencies, including moving to [Hashicorp Raft 1.5](https://github.com/hashicorp/raft/pull/541).

## 7.14.2 (April 7th 2023)
This release is the first to includes various bug fixes and optimizations thanks to running much of the code through [Chat GPT-4](https://openai.com/product/gpt-4), most of which are not explicitly listed in the [CHANGELOG](https://github.com/rqlite/rqlite/edit/master/CHANGELOG.md), but you can check the commit history for details. Future releases of rqlite will probably include more such changes.
### Implementation changes and bug fixes
- [PR #1179](https://github.com/rqlite/rqlite/pull/1179): go mod updates.
- [PR #1180](https://github.com/rqlite/rqlite/pull/1180): Support large numbers in requests.
- [PR #1186](https://github.com/rqlite/rqlite/pull/1186): Improve read-only (non-voting) node management. Fixes [issue #1182](https://github.com/rqlite/rqlite/issues/1182).
- [PR #1189](https://github.com/rqlite/rqlite/pull/1189): Migrate to a Protobuf data model for Join Requests.
- [PR #1190](https://github.com/rqlite/rqlite/pull/1190): Migrate to a Protobuf data model for Notify Requests.
- [PR #1207](https://github.com/rqlite/rqlite/pull/1207): Decompose end-to-end testing into distinct CircleCI jobs.
- [PR #1218](https://github.com/rqlite/rqlite/pull/1218): Check for more possible errors in peers.json. Thanks @Tjstretchalot

## 7.14.1 (March 17th 2023)
### Implementation changes and bug fixes
- [PR #1174](https://github.com/rqlite/rqlite/pull/1174): Fix command-line help for x509 resources.
- [PR #1178](https://github.com/rqlite/rqlite/pull/1178): Fix parsing of Named Parameters with `NULL` as value. Fixes [issue #1177](https://github.com/rqlite/rqlite/issues/1177). Thanks @wellescastro

## 7.14.0 (March 8th 2023)
This release sees the addition of mutual TLS support, and corrects some other issues related to the use of TLS and Certificate Authority configuration.

### New features
- [PR #1171](https://github.com/rqlite/rqlite/pull/1171): Support mutual TLS for both HTTP connections and inter-node traffic. See [issue #1167](https://github.com/rqlite/rqlite/issues/1167). Thanks @otto-dev

### Implementation changes and bug fixes
- [PR #1173](https://github.com/rqlite/rqlite/pull/1173): go mod updates.

## 7.13.2 (February 23rd 2023)
### Implementation changes and bug fixes
- [PR #1156](https://github.com/rqlite/rqlite/pull/1156): Better error message when rqlite shell can't connect to a node.
- [PR #1162](https://github.com/rqlite/rqlite/pull/1162): Fix Consul-based discovery issue when using TLS.
- [PR #1163](https://github.com/rqlite/rqlite/pull/1163): go mod updates.

## 7.13.1 (January 6th 2023)
### Implementation changes and bug fixes
- [PR #1146](https://github.com/rqlite/rqlite/pull/1146): Delete history file if `RQLITE_HISTFILESIZE` environment variable is zero. Fixes [issue #1145](https://github.com/rqlite/rqlite/issues/1145). Thanks @jamielinux
- [PR #1148](https://github.com/rqlite/rqlite/pull/1148): go mod updates.

## 7.13.0 (December 15th 2022)
### New features
- [PR #1141](https://github.com/rqlite/rqlite/pull/1141): Store and load CLI history across sessions.

## 7.12.1 (December 7th 2022)
### Implementation changes and bug fixes
- [PR #1135](https://github.com/rqlite/rqlite/pull/1135): Silently ignore self-joins if nothing has changed on the joining node.
- [PR #1136](https://github.com/rqlite/rqlite/pull/1136): Stop HTTP server gracefully on node shutdown.
- [f6c4b17](https://github.com/rqlite/rqlite/commit/f6c4b17a727809696f952a018b2262681932f521): By default, Leader node will stepdown if that node is shutting down.
- [PR #1139](https://github.com/rqlite/rqlite/pull/1139): Cache hashed passwords. Fixes [issue #1138](https://github.com/rqlite/rqlite/issues/1138).
- [PR #1140](https://github.com/rqlite/rqlite/pull/1140): Use SQLite with corrected in-memory database locking ([SQLite forum post](https://sqlite.org/forum/forumpost/d443fb0730)). Fixes [issue #1103](https://github.com/rqlite/rqlite/issues/1103).

## 7.12.0 (December 1st 2022)
### New features
- [PR #1121](https://github.com/rqlite/rqlite/pull/1121): Transparently forward node-removal requests to Leader.
- [PR #1125](https://github.com/rqlite/rqlite/pull/1125): Support fetching a subset of expvar information.
- [PR #1134](https://github.com/rqlite/rqlite/pull/1134): Support stepping down as Leader before shutting down.

### Implementation changes and bug fixes
- [PR #1120](https://github.com/rqlite/rqlite/pull/1120): go mod updates.
- [PR #1126](https://github.com/rqlite/rqlite/pull/1126): Add Queue instrumentation.
- [PR #1127](https://github.com/rqlite/rqlite/pull/1127): Clearer Queued Writes loop logic.
- [PR #1128](https://github.com/rqlite/rqlite/pull/1128): Add ResetStats to some modules.

## 7.11.0 (November 15th 2022)
### New features
- [PR #1114](https://github.com/rqlite/rqlite/pull/1114), [PR #1118](https://github.com/rqlite/rqlite/pull/1118): Support automatically removing non-reachable nodes after a configurable period. Fixes [issue #728](https://github.com/rqlite/rqlite/issues/728).
- [PR #1116](https://github.com/rqlite/rqlite/pull/1116), [PR #1117](https://github.com/rqlite/rqlite/pull/1117): Support associative form for query responses. Fixes [issue #1115](https://github.com/rqlite/rqlite/issues/1115).

## 7.10.1 (November 11th 2022)

### Implementation changes and bug fixes
- [PR #1097](https://github.com/rqlite/rqlite/pull/1097), [PR #1110](https://github.com/rqlite/rqlite/pull/1100): Start HTTP server as soon as possible after launch.
- [PR #1098](https://github.com/rqlite/rqlite/pull/1098): Bootstrapper doesn't need to know the bootstrap-expect value.
- [PR #1099](https://github.com/rqlite/rqlite/pull/1099): Add explicit `.exit` option to CLI.
- [PR #1102](https://github.com/rqlite/rqlite/pull/1102): Use BasicAuth redaction functionality from the standard library.
- [PR #1108](https://github.com/rqlite/rqlite/pull/1108): Add more upgrade testing.
- [PR #1109](https://github.com/rqlite/rqlite/pull/1109): Higher Queued Writes defaults
- [PR #1113](https://github.com/rqlite/rqlite/pull/1113): go mod updates

## 7.10.0 (October 26th 2022)
### New features
- [PR #1096](https://github.com/rqlite/rqlite/pull/1096): Upgrade to SQLite 3.39.4.

### Implementation changes and bug fixes
- [PR #1094](https://github.com/rqlite/rqlite/pull/1094): Update packages to resolve CVE-2022-32149 and CVE-2022-27664. Thanks @sgalsaleh
- [PR #1095](https://github.com/rqlite/rqlite/pull/1095): Log, and add to version output, the SQLite release.
- [PR #1096](https://github.com/rqlite/rqlite/pull/1096): go mod updates.

## 7.9.2 (October 24th 2022)
This release addresses a shortcoming in inter-node communications. Nodes now consistently encode the length of those communications using 8-byte values. **If any node in a cluster is upgraded to this release, then all nodes in that cluster should be**. 

### Implementation changes and bug fixes
- [PR #1089](https://github.com/rqlite/rqlite/pull/1089): Move to 8-byte Protobuf lengths for cluster communications. Fixes [issue #1088](https://github.com/rqlite/rqlite/issues/1088).
- [PR #1090](https://github.com/rqlite/rqlite/pull/1090): Correct error handling for remote load and backup failures.

## 7.9.1 (October 23rd 2022)
### Implementation changes and bug fixes
- [PR #1086](https://github.com/rqlite/rqlite/pull/1086): Restoring via follower should have same HTTP response body.
- [PR #1087](https://github.com/rqlite/rqlite/pull/1087): Notified and joined node checks address resolution.

## 7.9.0 (October 22nd 2022)
This release makes it more convenient to load SQLite files directly into rqlite, as any node can now process the request. For this to work however, all nodes in your cluster must be running 7.9.0 (or later). Otherwse 7.9.0 is fully compatible with earlier release, so a rolling upgrade process is an option.

### New features
- [PR #1084](https://github.com/rqlite/rqlite/pull/1084): Transparently forward SQLite data Restore requests to Leaders.

### Implementation changes and bug fixes
- [PR #1085](https://github.com/rqlite/rqlite/pull/1085): Improved logs during joining.

## 7.8.0 (October 20th 2022)
This release makes it more convenient to retrieve a backup. Now any node can provide a backup of the underlying SQLite database. For this to work however, all nodes in your cluster must be running 7.8.0 (or later). Otherwse 7.8.0 is fully compatible with earlier release, so a rolling upgrade process is an option.

### New features
- [PR #1081](https://github.com/rqlite/rqlite/pull/1081): Transparently forward Backup requests to Leaders.

### Implementation changes and bug fixes
- [PR #1079](https://github.com/rqlite/rqlite/pull/1079): Use a Protobuf model for Backup requests.
- [PR #1078](https://github.com/rqlite/rqlite/pull/1078): Decrease bootstrap polling interval from 5 seconds to 2 seconds.
- [PR #1082](https://github.com/rqlite/rqlite/pull/1082): Small refactor of backup code.

## 7.7.2 (October 14th 2022)
### Implementation changes and bug fixes
- [PR #1075](https://github.com/rqlite/rqlite/pull/1075): Upgrade to latest SQL parser. Fixes [issue #1072](https://github.com/rqlite/rqlite/issues/1072)

## 7.7.1 (October 13th 2022)
### Implementation changes and bug fixes
- [PR #1074](https://github.com/rqlite/rqlite/pull/1074): Support `NULL` as a paramterized value. Fixes [issue #1073](https://github.com/rqlite/rqlite/issues/1073)

## 7.7.0 (September 28th 2022)
This release adds support for SQLite [`RANDOM()`](https://www.sqlite.org/deterministic.html), the first such [support for non-deterministic functions](https://github.com/rqlite/rqlite/blob/master/DOC/NON_DETERMINISTIC_FUNCTIONS.md). It does this via statement-rewriting.

### New features
- [PR #1046](https://github.com/rqlite/rqlite/pull/1046): Add rewriting of SQLite `RANDOM()` so statements with this function are safe to use.

### Implementation changes and bug fixes
- [PR #1064](https://github.com/rqlite/rqlite/pull/1064): Upgrade dependencies, and move to requiring Go 1.18 (or later) for building.

## 7.6.1 (August 7th 2022)

### Implementation changes and bug fixes
- [PR #1058](https://github.com/rqlite/rqlite/pull/1058): `rqlited` terminates if passed unroutable advertised Raft or HTTP addresses.
- [PR #1057](https://github.com/rqlite/rqlite/pull/1057), [PR #1059](https://github.com/rqlite/rqlite/pull/1059): Perform credential checking with intra-cluster communications. Fixes [issue #1051](https://github.com/rqlite/rqlite/issues/1051). Thanks @ngharrington

## 7.6.0 (July 19th 2022)
### New features
- [PR #1055](https://github.com/rqlite/rqlite/pull/1055): Add new `join-read-only` permission.

### Implementation changes and bug fixes
- [PR #1049](https://github.com/rqlite/rqlite/pull/1049): Ignore freshness when serving queries on Leader. Fixes [issue #1048](https://github.com/rqlite/rqlite/issues/1048). Thanks to @Tjstretchalot for the bug report.

## 7.5.1 (June 13th 2022)
### Implementation changes and bug fixes
- [PR #1043](https://github.com/rqlite/rqlite/pull/1043): Allow cluster-connect timeout to be configurable. Fixes [issue #1042](https://github.com/rqlite/rqlite/issues/1042).

## 7.5.0 (May 26th 2022)
This release adds a new, higher-performance, option for writing to the database, known as Queued Writes. This allows users to trade off durability for high-performance writes to the database. See the [documentation](https://github.com/rqlite/rqlite/blob/master/DOC/QUEUED_WRITES.md) for full details.

### New features
- [PR #1019](https://github.com/rqlite/rqlite/pull/1019): CLI supports restoring from SQLite database files.
- [PR #1024](https://github.com/rqlite/rqlite/pull/1024), [PR #1025](https://github.com/rqlite/rqlite/pull/1025), [PR #1031](https://github.com/rqlite/rqlite/pull/1031), [PR #1033](https://github.com/rqlite/rqlite/pull/1033): Add support for Queued Writes. Fixes [issue #1020](https://github.com/rqlite/rqlite/issues/1020).
- [PR #1036](https://github.com/rqlite/rqlite/pull/1036): rqbench supports queued writes.

### Implementation changes and bug fixes
- [PR #1027](https://github.com/rqlite/rqlite/pull/1027): go mod (dependencies) updates, including upgrading SQLite to 3.38.5.
- [PR #1030](https://github.com/rqlite/rqlite/pull/1030), [PR #1032](https://github.com/rqlite/rqlite/pull/1032): Handle more connection errors. Fixes [issue #1029](https://github.com/rqlite/rqlite/issues/1029).

## 7.4.0 (May 10th 2022)
With this release rqlite supports restoring a node from an actual SQLite file, which is very much faster than restoring using the SQL dump representation of the same SQLite database.
### New features
- [PR #1017](https://github.com/rqlite/rqlite/pull/1017), [PR #1018](https://github.com/rqlite/rqlite/pull/1018): Support restoring from SQLite data files. Fixes [issue #1005](https://github.com/rqlite/rqlite/issues/1016).
### Implementation changes and bug fixes
- [PR #1015](https://github.com/rqlite/rqlite/pull/1015): go mod (dependencies) updates.

## 7.3.2 (March 1st 2022)
### Implementation changes and bug fixes
- [PR #999](https://github.com/rqlite/rqlite/pull/999): Add end-to-end encrypted node test.
- [PR #1008](https://github.com/rqlite/rqlite/pull/1008): Upgrade to SQLite 3.38.0. Fixes [issue #1005](https://github.com/rqlite/rqlite/issues/1005).
- [PR #1009](https://github.com/rqlite/rqlite/pull/1009): Don't HTML escape JSON output.

## 7.3.1 (February 6th 2022)
Fixes an issue in the 7.3.0 release that prevented clusters, which used TLS for internode communications, from operating correctly. All deployments using TLS should be upgraded to this version.
### Implementation changes and bug fixes
- [PR #998](https://github.com/rqlite/rqlite/pull/998): Node TLS mux needs to use advertised Raft address. Thanks to [Nathan Ferch](https://github.com/nferch) for the bug report.

## 7.3.0 (February 5th 2022)
With this release rqlite networking is based on whatever network identifiers are passed in at launch. If hostnames are passed they are no longer resolved into IP addresses internally by rqlite, and only the low-level networking layers will do so. This allows rqlite to operate correctly even when cluster node IP addresses change, as long as the hostnames remain the same. This is common in deployment environments such as Kubernetes, particularly when using [StatefulSets](https://kubernetes.io/docs/concepts/workloads/controllers/statefulset/).

Upgrading an earlier cluster to this release is possible, simply by explicitly setting the IP address of each node at the command line. Alternatively, simply [backup your previous node](https://github.com/rqlite/rqlite/blob/master/DOC/BACKUPS.md) and [restore it](https://github.com/rqlite/rqlite/blob/master/DOC/RESTORE_FROM_SQLITE.md) into a new 7.3.0 node. **In any event, backing up your data is always recommended before any upgrade takes place.**

### New features
- [PR #993](https://github.com/rqlite/rqlite/pull/993): Support IP addresses changing by not explicitly resolving network addresses. Fixes [issue #695](https://github.com/rqlite/rqlite/issues/695), [issue #774](https://github.com/rqlite/rqlite/issues/744), and [issue #991](https://github.com/rqlite/rqlite/issues/991). Thanks to @git001 for help testing this change. 

## 7.2.0 (February 1st 2022)
This release introduces supported for [DNS-based](https://www.cloudflare.com/learning/dns/what-is-dns/) and [DNS SRV -based](https://www.cloudflare.com/learning/dns/dns-records/dns-srv-record/) autoclustering. rqlite can now lookup a DNS record for specified host, and use the network addresses returned to bootstrap the cluster. This can make it much easier to create rqlite clusters using the kinds of Service-Discovery mechanisms you find on Consul and Kubernetes, which are often based on DNS. See the [documentation](https://github.com/rqlite/rqlite/blob/master/DOC/AUTO_CLUSTERING.md) for full details on using DNS-based autoclustering.

### New features
- [PR #979](https://github.com/rqlite/rqlite/pull/979): Add support for DNS-based autoclustering. Fixes [issue #554](https://github.com/rqlite/rqlite/issues/554)
- [PR #985](https://github.com/rqlite/rqlite/pull/985): Add support for DNS SRV -based autoclustering. Fixes [issue #554](https://github.com/rqlite/rqlite/issues/554)

### Implementation changes and bug fixes
- [PR #976](https://github.com/rqlite/rqlite/pull/976): Improve `/readyz` response.
- [PR #978](https://github.com/rqlite/rqlite/pull/978): Return error on join request if node ID is the same as receiving node.
- [PR #980](https://github.com/rqlite/rqlite/pull/980): Move config validation to Config type.
- [PR #981](https://github.com/rqlite/rqlite/pull/981): Add curent time to node `/status` output.
- [PR #982](https://github.com/rqlite/rqlite/pull/982): `/readyz` can skip leader check via `noleader` query param.
- [PR #984](https://github.com/rqlite/rqlite/pull/984): Count number of `/status` and `/readyz` requests via expvar.
- [PR #986](https://github.com/rqlite/rqlite/pull/986): Refactor join code with new Joiner type.
- [PR #987](https://github.com/rqlite/rqlite/pull/987): Upgrade to SQLite 3.37.0.

## 7.1.0 (January 28th 2022)
This release introduces a new automatic clustering approach, known as _Bootstrapping_, which allows rqlite clusters to form without assistance from an external system such as Consul. This can be very useful for certain deployment scenarios. See the [documentation](https://github.com/rqlite/rqlite/blob/master/DOC/AUTO_CLUSTERING.md) for full details on using the new Bootstrapping mode. Special thanks to [Nathan Ferch](https://github.com/nferch) for his advice regarding the design and development of this feature.

### New features
- [PR #974](https://github.com/rqlite/rqlite/pull/974): Add support for automatically bootstrapping clusters from just rqlite nodes.

## 7.0.1 (January 26th 2022)
### Implementation changes and bug fixes
- [PR #957](https://github.com/rqlite/rqlite/pull/971): Correct rqlite command line options in log message.
- [PR #973](https://github.com/rqlite/rqlite/pull/973): Use correct JSON field name for Consul disco scheme

## 7.0.0 (January 25th 2022)
This release introduces new node-discovery integration with [Consul](https://www.consul.io/) and [etcd](https://etcd.io/). By using one of those systems with rqlite, automatic clustering of rqlite is much easier. The [legacy Discovery mode](https://github.com/rqlite/rqlite/blob/master/DOC/DISCOVERY.md) is not supported by release 7.0, but may be supported in a future release. So, for now, if you wish to continue using legacy Discovery, you will need to run rqlite 6.x, or earlier.

See the [new documentation](https://github.com/rqlite/rqlite/blob/master/DOC/AUTO_CLUSTERING.md) for full details on using Consul and etcd.

### Upgrading
This release uses a new database for the Raft system, which should be compatible with earlier releases. However it is strongly recommended you [backup any existing Leader nodes](https://github.com/rqlite/rqlite/blob/master/DOC/BACKUPS.md) before you run 7.0, in the event there are any issues.

There are also some breaking changes in release 7.0, related to command-line arguments:
- The disco-related command-line arguments have changed to support Consul and etcd. If you wish to continue to use legacy Discovery, you can't upgrade to 7.0 -- or consider using Consul or etcd for node-discovery.
- The command-line argument `-RaftWaitForLeader` has been removed. If you need to wait for a node to have a Leader, you should poll the `/readyz` endpoint.

### New features
- [PR #957](https://github.com/rqlite/rqlite/pull/957): Support autoclustering via use [Consul](https://www.consul.io/) and [etcd](https://etcd.io/) KV stores.
- [PR #947](https://github.com/rqlite/rqlite/pull/947): CLI takes list of hosts, so it can try another node if first node is unresponsive. Fixes [issue #157](https://github.com/rqlite/rqlite/issues/157). Thanks @chermehdi

### Implementation changes and bug fixes
- [PR #957](https://github.com/rqlite/rqlite/pull/957): Refactor `rqlited` command-line argument code.
- [PR #965](https://github.com/rqlite/rqlite/pull/965): Stop using deprecated protobuf package.
- [PR #967](https://github.com/rqlite/rqlite/pull/967): Replace BoltDB with etcd's fork, [bbolt](https://pkg.go.dev/go.etcd.io/bbolt).
- [PR #968](https://github.com/rqlite/rqlite/pull/968): Control whether bbolt syncs freelist to disk.

## 6.10.2 (January 13th 2022)
### Implementation changes and bug fixes
- [PR #959](https://github.com/rqlite/rqlite/pull/959): Return clearer error if no database results set.

## 6.10.1 (January 13th 2022)
### Implementation changes and bug fixes
- [PR #945](https://github.com/rqlite/rqlite/pull/945): Minor refactor of Store creation.
- [PR #946](https://github.com/rqlite/rqlite/pull/946): Use actual duration types for duration `rqlited` command line flags.
- [PR #944](https://github.com/rqlite/rqlite/pull/944): Refactor how nodes bootstrap.
- [PR #954](https://github.com/rqlite/rqlite/pull/954): Much better random file names.
- [PR #956](https://github.com/rqlite/rqlite/pull/956): Actually return errors from command marshaling code.

## 6.10.0 (January 7th 2022)
This release enhances the authentication and authorization system, making it more convenient to use. It also fixes some minor bugs, and migrates the end-to-end test suite to Python 3.

### New features
- [PR #940](https://github.com/rqlite/rqlite/pull/940): Support specifying the user to join a cluster with, via `-join-as`.
- [PR #940](https://github.com/rqlite/rqlite/pull/940): Add support for pseudo username `*` to authentication configuration, providing more control over access.

### Implementation changes and bug fixes
- [PR #934](https://github.com/rqlite/rqlite/pull/934): Use correct MIME media type for JSON text. Fixes [issue #933](https://github.com/rqlite/rqlite/issues/933).
- [PR #939](https://github.com/rqlite/rqlite/pull/939): Migrate end-to-end testing to Python 3.
- [PR #941](https://github.com/rqlite/rqlite/pull/941): Upgrade go mod dependencies.

## 6.9.0 (December 31st 2021)
### New features
- [PR #932](https://github.com/rqlite/rqlite/pull/932): Add support for named parameters. Fixes [issue #675](https://github.com/rqlite/rqlite/issues/675).

## 6.8.2 (December 2nd 2021)
### Implementation changes and bug fixes
- [PR #929](https://github.com/rqlite/rqlite/pull/929): Support disabling in-memory initialization of on-disk databases. Fixes [issue #928](https://github.com/rqlite/rqlite/issues/928).

## 6.8.1 (November 13th 2021)
### Implementation changes and bug fixes
- [Fix URL](https://github.com/rqlite/rqlite/commit/d8e915e0be589b5cf1d593b80985e8247ba5f3d9) for `.ready` CLI command.
- [PR #925](https://github.com/rqlite/rqlite/pull/925): Ignore disco ID if there is preexisting state. Fixes [issue #347](https://github.com/rqlite/rqlite/issues/347).
- [PR #926](https://github.com/rqlite/rqlite/pull/926): Ignore own join address if passed. Fixes [issue #713](https://github.com/rqlite/rqlite/issues/713).

## 6.8.0 (November 9th 2021)
### New features
- [PR #921](https://github.com/rqlite/rqlite/pull/921): Support fetching `/readyz` via CLI.

### Implementation changes and bug fixes
- [PR #920](https://github.com/rqlite/rqlite/pull/920): Minor log message fixes.
- [PR #922](https://github.com/rqlite/rqlite/pull/922), [PR #924](https://github.com/rqlite/rqlite/pull/924): Fix display of numbers during JSON deserialization. Thanks @tiswong 

## 6.7.0 (October 22nd 2021)
### New features
- [PR #918](https://github.com/rqlite/rqlite/pull/918): Add support for timestamp column types.

### Implementation changes and bug fixes
- [PR #917](https://github.com/rqlite/rqlite/pull/917): Redirect HTTP `/` to `/status`.
- [PR #918](https://github.com/rqlite/rqlite/pull/918): Explicitly handle `nil` type in database layer.

## 6.6.5 (October 21st 2021)
### Implementation changes and bug fixes
- [PR #916](https://github.com/rqlite/rqlite/pull/916): More helpful log messages on start-up.

## 6.6.4 (October 21st 2021)
### Implementation changes and bug fixes
- [PR #915](https://github.com/rqlite/rqlite/pull/915): Record compiler in logs and status output.

## 6.6.3 (October 20th 2021)
This release is the first to statically link `libc` for the Linux version of rqlite. While this does increase the size of binary, one of the main goals of rqlite is ease of deployment. With fully static linking, official releases will run on an even wider range of distributions.

### Implementation changes and bug fixes
- [PR #911](https://github.com/rqlite/rqlite/pull/911): Statically link all requirements, including `libc`, for rqlite on Linux. macOS retains dynamically linking.

## 6.6.2 (October 20th 2021)
### Implementation changes and bug fixes
- [PR #909](https://github.com/rqlite/rqlite/pull/909): Support intra-cluster responses up to 4MB in size. Fixes [issue #908](https://github.com/rqlite/rqlite/issues/908).

## 6.6.1 (October 19th 2021)
### Implementation changes and bug fixes
- [PR #907](https://github.com/rqlite/rqlite/pull/907): Make it clearer when writes are sent to the wrong endpoint. See [issue #903](https://github.com/rqlite/rqlite/issues/903).

## 6.6.0 (September 21st 2021)
### New features
- [PR #898](https://github.com/rqlite/rqlite/pull/898): Support recovering clusters that have permanently lost quorum. Fixes [issue #897](https://github.com/rqlite/rqlite/issues/897).

## 6.5.0 (September 12th 2021)
### New features
- [PR #896](https://github.com/rqlite/rqlite/pull/896): Add `/readyz` endpoint for easy ready-to-respond checks.

### Implementation changes and bug fixes
- [PR #885](https://github.com/rqlite/rqlite/pull/885): Improved responses on HTTP 500.
- [PR #888](https://github.com/rqlite/rqlite/pull/888): Expose stats about BoltDB on the `status/` endpoint.
- [PR #889](https://github.com/rqlite/rqlite/pull/889): Add OS-level information to `status/` output.
- [PR #892](https://github.com/rqlite/rqlite/pull/892): More Snapshot metrics.
- [PR #894](https://github.com/rqlite/rqlite/pull/894): Support timeout on `nodes/` endpoint.
- [PR #895](https://github.com/rqlite/rqlite/pull/895): Start HTTP service before attempting any join operation.

## 6.4.3 (September 8th 2021)
### Implementation changes and bug fixes
- [PR #882](https://github.com/rqlite/rqlite/pull/882): Some minor improvements related to on-disk SQLite use.
- [PR #883](https://github.com/rqlite/rqlite/pull/883): Add missing returns after HTTP errors.
- [PR #884](https://github.com/rqlite/rqlite/pull/884): Serialize on-disk databases by simply reading SQLite file.

## 6.4.2 (September 1st 2021)
### Implementation changes and bug fixes
- [PR #880](https://github.com/rqlite/rqlite/pull/880): Increase maximum in-memory database size to 2GiB, via upgraded dependencies.

## 6.4.1 (August 31st 2021)
### Implementation changes and bug fixes
- [PR #879](https://github.com/rqlite/rqlite/pull/879): Set timeout when fetching node API address.

## 6.4.0 (August 31st 2021)
### New features
- [PR #878](https://github.com/rqlite/rqlite/pull/878): CLI supports setting read consistency level.

### Implementation changes and bug fixes
- [PR #876](https://github.com/rqlite/rqlite/pull/876): Add round-trip time to each node to `nodes/` endpoint output.
- [PR #877](https://github.com/rqlite/rqlite/pull/877): Add Error information to `nodes/` endpoint output.

## 6.3.0 (August 28th 2021)
This release introduces transparent request forwarding, which simplifies interacting with rqlite clusters. Client requests that must be served by the leader will no longer return HTTP 301, and will be forwarded transparently to the leader if necessary. Client software does not need to change to take advantage of this new functionality.

Systems running earlier 6.x software can be upgraded to this release without doing any special, but all nodes in the new cluster must be running this release. This release cannot communicate with nodes running earlier 6.x software.

### New features
- [PR #859](https://github.com/rqlite/rqlite/pull/859): Support transparent Execute and Query request forwarding. Fixes [issue #330](https://github.com/rqlite/rqlite/issues/330).
- [PR #873](https://github.com/rqlite/rqlite/pull/873): Support explicitly specifying SQLite on-disk file path.

### Implementation changes and bug fixes
- [PR #863](https://github.com/rqlite/rqlite/pull/863): Add gauge-like metric for Snapshot timings.
- [PR #854](https://github.com/rqlite/rqlite/pull/864): Use a connection pool for internode communications.
- [PR #867](https://github.com/rqlite/rqlite/pull/867): Add cluster status to Status output.
- [PR #869](https://github.com/rqlite/rqlite/pull/869): Cluster client uses resolved address, and improved status output.

## 6.2.0 (August 18th 2021)
### New features
- [PR #851](https://github.com/rqlite/rqlite/pull/851), [PR #855](https://github.com/rqlite/rqlite/pull/855): rqlite CLI properly supports PRAGMA directives.
- [PR #853](https://github.com/rqlite/rqlite/pull/853): Support enabling Foreign Key constraints via command-line options.

### Implementation changes and bug fixes
- [PR #857](https://github.com/rqlite/rqlite/pull/857): Use Protobufs as core data model.
- [PR #858](https://github.com/rqlite/rqlite/pull/858): Create dedicated client for talking to a cluster service.
- [PR #862](https://github.com/rqlite/rqlite/pull/862): Add detailed SQLite memory statistics to status output.

## 6.1.0 (August 5th 2021)
This release makes significant changes to SQLite database connection handling, resulting in proper support for high-performance concurrent reads of in-memory databases (an in-memory SQLite database is the default option for rqlite). 

### New features
- [PR #848](https://github.com/rqlite/rqlite/pull/848): Enable [DBSTAT](https://www.sqlite.org/dbstat.html) table and [JSON1](https://www.sqlite.org/json1.html) support. Fixes [issue #843](https://github.com/rqlite/rqlite/issues/843).

### Implementation changes and bug fixes
- [PR #841](https://github.com/rqlite/rqlite/pull/841): Remove support for specifying SQLite DSN.
- [PR #842](https://github.com/rqlite/rqlite/pull/842): Use `vfs=memdb` allowing proper concurrent reads of in-memory databases. Special thanks to [@rittneje](https://github.com/rittneje).
- [PR #842](https://github.com/rqlite/rqlite/pull/842): Use read-only database connections for read queries, ensuring write SQL commands are not executed on the wrong endpoint.
- [PR #842](https://github.com/rqlite/rqlite/pull/842): Remove explicit support for Foreign Key constraint control and journal mode. Those controls are best left to the rqlite system now.
- [PR #845](https://github.com/rqlite/rqlite/pull/845): Add SQLite compile-time options to status output.
- [PR #846](https://github.com/rqlite/rqlite/pull/846): New DB and FSM indexes to track state.

## 6.0.2 (July 31st 2021)
This release addresses a significant issue related to SQLite connection handling and multithreading. All users should upgrade to this version.

### Implementation changes and bug fixes
- [PR #827](https://github.com/rqlite/rqlite/pull/827): Upgrade dependencies, including SQLite to 3.36.
- [PR #835](https://github.com/rqlite/rqlite/pull/835): Use Go standard libary sql/database abstraction. Fixes [issue #830](https://github.com/rqlite/rqlite/issues/830).
- [PR #835](https://github.com/rqlite/rqlite/pull/835): Use SQLite connection pool and add pool statistics to status output.
- [PR #836](https://github.com/rqlite/rqlite/pull/836): Add current SQLite journal mode to status output.
- [PR #839](https://github.com/rqlite/rqlite/pull/839): Limit in-memory connection pool to 1 connection.
- [PR #840](https://github.com/rqlite/rqlite/pull/840): Upgrade to rqlite/go-sqlite3 v1.20.4. See [this issue](https://github.com/mattn/go-sqlite3/issues/963).

## 6.0.1 (June 28th 2021)
### Implementation changes and bug fixes
- [PR #822](https://github.com/rqlite/rqlite/pull/822): Don't ignore `-join` even if previous state exists. Fixes [issue #818](https://github.com/rqlite/rqlite/issues/818).

## 6.0.0 (June 8th 2021)
This release implements a significant design change, which improves rqlite cluster reliability. With this change a rqlite node can more reliably direct read and write requests to the correct node.

In the 5.0 series, _Follower_ nodes learned the HTTP API address of the cluster Leader via information - known as _Metadata_ - that each node wrote to the Raft log. This Metadata was then available to each node in the cluster, if that node needed to redirect queries to the cluster Leader (assuming that node wasn't the Leader at that time). However that design was somewhat complex, and required the tracking of extra state, in addition to the SQLite database. It also meant that if the Metadata got out of sync with the Raft state, the cluster could be in a degraded state.

In this new design, a node now queries the Leader as needed, when that node needs to learn the Leader's HTTP API address. As a result, the Metadata component has been removed from rqlite, since it is no longer needed. And without any possibility of discrepancy between Metadata and Raft state, a whole class of potential bugs is removed. Any request for the Leader HTTP API address means the requesting node node connects to a TCP port already open on the Leader for Raft connections, so does not introduce any new failure modes. This multiplexing of the Raft TCP port is performed via the `mux` package.

This new design does mean that nodes running earlier software cannot communicate with 6.0 nodes, as 6.0 software no longer performs Metadata updates. As a result, **rqlite clusters running 5.x software or earlier must be explicitly upgraded**. To upgrade from an earlier version to this release you should [backup your Leader node](https://github.com/rqlite/rqlite/blob/master/DOC/BACKUPS.md), and [restore the database dump](https://github.com/rqlite/rqlite/blob/master/DOC/RESTORE_FROM_SQLITE.md) into a new 6.0 cluster.

The data API and cluster-management API remain unchanged however, so client code that communicates with rqlite should not need any changes.

### New features
- [PR #796](https://github.com/rqlite/rqlite/pull/796): `nodes/` API reports real-time status of other nodes in cluster. Fixes [issue #768](https://github.com/rqlite/rqlite/issues/768).
- [PR #802](https://github.com/rqlite/rqlite/pull/802): Add `.sysdump` command to rqlite CLI.
- [PR #807](https://github.com/rqlite/rqlite/pull/807): rqlite CLI displays build information. Fixes [issue #768](https://github.com/rqlite/rqlite/issues/806).

### Implementation changes and bug fixes
 - [PR #792](https://github.com/rqlite/rqlite/pull/792): Fetch leader HTTP API addresses on demand.
 - [PR #797](https://github.com/rqlite/rqlite/pull/797): Remove `redirect` key from HTTP status output.

## 5.12.1 (April 29th 2021)

### Implementation changes and bug fixes
 - [PR #791](https://github.com/rqlite/rqlite/pull/791): Reinstate node CA cert support which was erroneously removed in an earlier change.

## 5.12.0 (April 24th 2021)
### New features
 - [PR #788](https://github.com/rqlite/rqlite/pull/788): Upgrade to SQLite 3.35.4.

### Implementation changes and bug fixes
 - [PR #790](https://github.com/rqlite/rqlite/pull/790): Upgrade dependencies, including Hashicorp Raft to v1.3.0.

## 5.11.1 (April 13th 2021)
### Implementation changes and bug fixes
- [PR #783](https://github.com/rqlite/rqlite/pull/783): Create GZIP writer for every compression request. Fixes [issue #781](https://github.com/rqlite/rqlite/issues/781).

## 5.11.0 (April 12th 2021)
### New features
- [PR #776](https://github.com/rqlite/rqlite/pull/776), [PR #777](https://github.com/rqlite/rqlite/pull/777): Support specifying Dialer's local address when performing Join request. Fixes [issue #774](https://github.com/rqlite/rqlite/issues/774). Thanks @osxlinux

### Implementation changes and bug fixes
- [PR #782](https://github.com/rqlite/rqlite/pull/782): Better error messages for command unmarshaling.

## 5.10.2 (February 19th 2021)
### Implementation changes and bug fixes
- [PR #772](https://github.com/rqlite/rqlite/pull/772): Log launch command.

## 5.10.1 (February 8th 2021)
### Implementation changes and bug fixes
- [PR #769](https://github.com/rqlite/rqlite/pull/769): Upgrade to rqlite/go-sqlite3 1.20.1, to address [a significant memory leak](https://www.philipotoole.com/plugging-a-memory-leak-in-rqlite/).

## 5.10.0 (February 7th 2021)
### New features
- [PR #742](https://github.com/rqlite/rqlite/pull/742): Add one-shot option to rqbench.
- [PR #745](https://github.com/rqlite/rqlite/pull/745): TLS version 1.0 and 1.1 disabled by default, but can be re-enabled at the command line. Fixes [issue #743](https://github.com/rqlite/rqlite/issues/743).

### Implementation changes and bug fixes
- [PR #738](https://github.com/rqlite/rqlite/pull/738): Don't use temp file when snapshotting database.
- [PR #739](https://github.com/rqlite/rqlite/pull/739): Don't use temp file when restoring an in-memory database.
- [PR #738](https://github.com/rqlite/rqlite/pull/738): Switch to rqlite fork of mattn/go-sqlite3. The SQLite C code remains unchanged.
- [PR #741](https://github.com/rqlite/rqlite/pull/741): Tighten up Store-level locking.
- [PR #747](https://github.com/rqlite/rqlite/pull/747): Time snapshot, restore, and startup times.
- [PR #750](https://github.com/rqlite/rqlite/pull/750): Build on-disk databases in-memory first. Fixes [issue #731](https://github.com/rqlite/rqlite/issues/731).
- [PR #754](https://github.com/rqlite/rqlite/pull/754): Support Noop commands in Raft Log.
- [PR #759](https://github.com/rqlite/rqlite/pull/759), [PR #760](https://github.com/rqlite/rqlite/pull/760): Close BoltDB on Store close.
- [PR #757](https://github.com/rqlite/rqlite/pull/757): More extensive system-level testing of Snapshot and Restore.
- [PR #762](https://github.com/rqlite/rqlite/pull/762): Convert Raft stats to numbers where possible. Fixes [issue #763](https://github.com/rqlite/rqlite/issues/763).
- [PR #764](https://github.com/rqlite/rqlite/pull/764): Add total Raft directory size to Store stats.
- [PR #764](https://github.com/rqlite/rqlite/pull/764): Close SQLite database only after Raft has been shut down.
- [PR #765](https://github.com/rqlite/rqlite/pull/765): Add auth-ok and auth-fail events to stats.

## 5.9.0 (January 24th 2021)
### New features
- [PR #734](https://github.com/rqlite/rqlite/pull/734): Better control over waiting for Leader at startup, via command line options.

### Implementation changes and bug fixes
- [PR #724](https://github.com/rqlite/rqlite/pull/724): rqlite CLI displays node version at startup.
- [PR #726](https://github.com/rqlite/rqlite/pull/726): Count number of legacy commands unmarshaled.
- [PR #733](https://github.com/rqlite/rqlite/pull/733): Clearer Raft log status during startup.
- [PR #735](https://github.com/rqlite/rqlite/pull/735): Implement policy over trailing Raft logs.

## 5.8.0 (December 28th 2020)

### New features
- [PR #716](https://github.com/rqlite/rqlite/pull/716): Support HTTP/2 protocol over TLS. Fixes [issue #516](https://github.com/rqlite/rqlite/issues/516).

### Implementation changes and bug fixes
- [PR #711](https://github.com/rqlite/rqlite/pull/711), [PR# 712](https://github.com/rqlite/rqlite/pull/712): Ignore join addresses if node already part of cluster. Fixes [issue #710](https://github.com/rqlite/rqlite/issues/710).
- [PR #715](https://github.com/rqlite/rqlite/pull/715): Compress SQLite database in Raft snapshot.
- [PR #717](https://github.com/rqlite/rqlite/pull/717): Add SQLite database page-centric size to status output.
- [PR #719](https://github.com/rqlite/rqlite/pull/719): Exit if any arguments passed at command line after data directory. Fixes [issue #718](https://github.com/rqlite/rqlite/issues/718).

## 5.7.0 (December 23rd 2020)

### New features
- [PR #696](https://github.com/rqlite/rqlite/pull/696): Benchmarking tool now supports query testing.

### Implementation changes and bug fixes
- [PR #694](https://github.com/rqlite/rqlite/pull/694): Display, in the CLI, the HTTP response body on HTTP status 503.
- [PR #703](https://github.com/rqlite/rqlite/pull/703): Fix potential panic during request parsing.
- [PR #705](https://github.com/rqlite/rqlite/pull/705): Use Protobuf for encoding Raft Log commands.

## 5.6.0 (November 17th 2020)

### New features
- [PR #692](https://github.com/rqlite/rqlite/pull/692): Support setting Raft leader lease timeout.

### Implementation changes and bug fixes
- [PR #693](https://github.com/rqlite/rqlite/pull/693): Upgrade Go mod dependencies, including upgrading Hashicorp Raft to v1.2.0.

## 5.5.1 (October 27th 2020)

- [PR #680](https://github.com/rqlite/rqlite/pull/680), [PR #681](https://github.com/rqlite/rqlite/pull/681): Add missing calls to set BasicAuth in CLI. Fixes [issue #678](https://github.com/rqlite/rqlite/issues/678).
- [PR #682](https://github.com/rqlite/rqlite/pull/682): Explicitly handle "no leader" during backup, and return redirect if necessary.
- [PR #683](https://github.com/rqlite/rqlite/pull/683): Restore request should re-read file every attempt.

## 5.5.0 (September 27th 2020)

### New features
- [PR #673](https://github.com/rqlite/rqlite/pull/673): Support parameterized statements. Fixes [issue #140](https://github.com/rqlite/rqlite/issues/140).

## 5.4.2 (September 25th 2020)

### Implementation changes and bug fixes
- [PR #672](https://github.com/rqlite/rqlite/pull/672): Fix issue causing HTTPS-only redirects.

## 5.4.1 (September 24th 2020)
_This release should not be used, due to a HTTP redirection bug._

### Implementation changes and bug fixes
- [PR #660](https://github.com/rqlite/rqlite/pull/660): Raft log size on disk now reported via status endpoint.
- [PR #670](https://github.com/rqlite/rqlite/pull/670): Add utilities for testing encrypted nodes.
- [PR #671](https://github.com/rqlite/rqlite/pull/671): Set Location for HTTP redirect properly for secure nodes.

## 5.4.0 (June 14th 2020)

### New features
- [PR #654](https://github.com/rqlite/rqlite/pull/654): Allow number of Join attempts and Join interval to be specified at startup. Fixes [issue #653](https://github.com/rqlite/rqlite/issues/653).

## 5.3.0 (May 13th 2020)

### New features
- [PR #641](https://github.com/rqlite/rqlite/pull/641): rqlite CLI now supports node removal.

## 5.2.0 (April 11th 2020)
This release fixes a very significant bug, whereby snapshotting was never occuring due to a zero snapshot-interval being passed to the Raft subsystem. This meant that the Raft log would grow without bound, and could result in very long start-up times if the Raft log was very large.

### New features
- [PR #637](https://github.com/rqlite/rqlite/pull/637): Allow the Raft snapshotting check interval to be set at launch time.

### Implementation changes and bug fixes
- [PR #637](https://github.com/rqlite/rqlite/pull/637): Set the Raft snapshot check interval to 30 seconds by default.

## 5.1.1 (March 28th 2020)
### Implementation changes and bug fixes
- [PR #636](https://github.com/rqlite/rqlite/pull/636): Check consistency level before freshness check. Thanks @wangfenjin

## 5.1.0 (January 10th 2020)

### New features
- [PR #613](https://github.com/rqlite/rqlite/pull/613): Support read-only, non-voting nodes. These provide read scalability for the system.
- [PR #614](https://github.com/rqlite/rqlite/pull/614): Support specifying minimum leader freshness with _None_ consistency queries.
- [PR #620](https://github.com/rqlite/rqlite/pull/620): Log level can be specified for Raft module.

## 5.0.0 (December 30th 2019)
This release uses a new Raft consensus version, with the move to Hashicorp Raft v1. As a result **the Raft system in 5.0 is not compatible with the 4.0 series**. To upgrade from an earlier version to this release you should backup your 4.0 leader node, and restore the database dump into a new 5.0 cluster.

The rqlite server also supports explicitly setting the node ID. While it's not required to set this, it's recommended for production clusters. See the [cluster documentation](https://github.com/rqlite/rqlite/blob/master/DOC/CLUSTER_MGMT.md) for more details.

The HTTP Query and Insert API remains unchanged in the 5.0 series relative to the 4.0 series.

### New features
- [PR #595](https://github.com/rqlite/rqlite/pull/595): rqlite CLI prints Welcome message on startup.
- [PR #608](https://github.com/rqlite/rqlite/pull/608): Add features list to status output.

### Implementation changes and bug fixes
- [PR #597](https://github.com/rqlite/rqlite/pull/597): Don't ignore any Join error, instead return it.
- [PR #598](https://github.com/rqlite/rqlite/pull/598): Ensure backup is correctly closed.
- [PR #600](https://github.com/rqlite/rqlite/pull/600): Move to Hashicorp Raft v1.1.1.
- [PR #601](https://github.com/rqlite/rqlite/pull/601): By default use Raft network address as node ID.
- [PR #602](https://github.com/rqlite/rqlite/pull/602): Add method to Store that returns leader ID.
- [PR #603](https://github.com/rqlite/rqlite/pull/603): Fix up status key name style.
- [PR #604](https://github.com/rqlite/rqlite/pull/604): JSON types are also text.
- [PR #605](https://github.com/rqlite/rqlite/pull/605): Broadcast Store meta via consensus.
- [PR #607](https://github.com/rqlite/rqlite/pull/607): Various Redirect fixes.
- [PR #609](https://github.com/rqlite/rqlite/pull/609): Simplify rqlite implementation.
- [PR #610](https://github.com/rqlite/rqlite/pull/610): Write node backup directly to HTTP response writer. Thanks @sum12.
- [PR #611](https://github.com/rqlite/rqlite/pull/611): Add varadic perm check functions to auth store.

## 4.6.0 (November 29th 2019)
_This release adds significant new functionality to the command-line tool, including much more control over backup and restore of the database. [Visit the Releases page](https://github.com/rqlite/rqlite/releases/tag/v4.6.0) to download this release._

### New features
- [PR #592](https://github.com/rqlite/rqlite/pull/592): Add _dump database_ command (to SQL text file) to CLI.
- [PR #585](https://github.com/rqlite/rqlite/pull/585): Add _backup_ command (to SQLite file) to CLI: Thanks @eariassoto.
- [PR #589](https://github.com/rqlite/rqlite/pull/589): Add _restore_ command (from SQLite file) to CLI. Thanks @eariassoto.
- [PR #584](https://github.com/rqlite/rqlite/pull/584): Support showing query timings in the CLI. Thanks @joaodrp.
- [PR #586](https://github.com/rqlite/rqlite/pull/586): rqlite CLI now supports command-recall via cursor key. Thanks @rhnvrm.
- [PR #564](https://github.com/rqlite/rqlite/pull/564): rqlite server supports specifying trusted root CA certificate. Thanks @zmedico.
- [PR #593](https://github.com/rqlite/rqlite/pull/593): rqlite CLI now supports [HTTP proxy (via Environment)](https://golang.org/pkg/net/http/#ProxyFromEnvironment). Thanks @paulstuart
- [PR #587](https://github.com/rqlite/rqlite/pull/587): Add [expvar](https://golang.org/pkg/expvar/) statistics to store.

### Implementation changes and bug fixes
- [PR #591](https://github.com/rqlite/rqlite/pull/591): Store layer supports generating SQL format backups.
- [PR #590](https://github.com/rqlite/rqlite/pull/590): DB layer supports generating SQL format backups.
- [PR #588](https://github.com/rqlite/rqlite/pull/588): Abort transaction if _load from backup_ operation fails.
- If joining a cluster via HTTP fails, try HTTPS. Fixes [issue #577](https://github.com/rqlite/rqlite/issues/577).

## 4.5.0 (April 24th 2019)
- [PR #551](https://github.com/rqlite/rqlite/pull/551): rqlite CLI supports specifying trusted root CA certificate. Thanks @zmedico.

## 4.4.0 (January 3rd 2019)
- Allow the Raft election timeout [to be set](https://github.com/rqlite/rqlite/commit/2e91858e1ee0feee19f4c20c6f56a21261bcd44a). 
 
## 4.3.1 (October 10th 2018)
- Allow a node to be re-added with same IP address and port, even though it was previously removed. Fixes [issue #534](https://github.com/rqlite/rqlite/issues/534).

## 4.3.0 (March 18th 2018)
- [PR #397](https://github.com/rqlite/rqlite/pull/397), [PR #399](https://github.com/rqlite/rqlite/pull/399): Support hashed passwords. Fixes [issue #395](https://github.com/rqlite/rqlite/issues/395). Thanks @sum12.

## 4.2.3 (February 21st 2018)
- [PR #389](https://github.com/rqlite/rqlite/pull/389): Log Store directory path on startup.
- [PR #392](https://github.com/rqlite/rqlite/pull/392): Return redirect if node removal attempted on follower. Fixes [issue #391](https://github.com/rqlite/rqlite/issues/391).

## 4.2.2 (December 7th 2017)
- [PR #383](https://github.com/rqlite/rqlite/pull/383): Fix unit tests after underlying SQLite master table changes.
- [PR #384](https://github.com/rqlite/rqlite/pull/384): "status" perm required to access Go runtime information.

## 4.2.1 (November 10th 2017)
- [PR #367](https://github.com/rqlite/rqlite/pull/367): Remove superflous leading space at CLI prompt.
- [PR #368](https://github.com/rqlite/rqlite/pull/368): CLI displays clear error message when not authorized.
- [PR #370](https://github.com/rqlite/rqlite/pull/370): CLI does not need to indent JSON when making requests.
- [PR #373](https://github.com/rqlite/rqlite/pull/373), [PR #374](https://github.com/rqlite/rqlite/pull/374): Add simple INSERT-only benchmarking tool.

## 4.2.0 (October 19th 2017)
- [PR #354](https://github.com/rqlite/rqlite/pull/354): Vendor Raft.
- [PR #354](https://github.com/rqlite/rqlite/pull/354): Move to Go 1.9.1.

## 4.1.0 (September 3rd 2017)
- [PR #342](https://github.com/rqlite/rqlite/pull/342): Add missing Store parameters to diagnostic output.
- [PR #343](https://github.com/rqlite/rqlite/pull/343): Support fetching [expvar](https://golang.org/pkg/expvar/) information via CLI.
- [PR #344](https://github.com/rqlite/rqlite/pull/344): Make read-consistency query param value case-insensitive.
- [PR #345](https://github.com/rqlite/rqlite/pull/345): Add unit test coverage for status and expvar endpoints.

## 4.0.2 (August 8th 2017)
- [PR #337](https://github.com/rqlite/rqlite/pull/337): Include any query params with 301 redirect URL.

## 4.0.1 (August 4th 2017)
- [PR #316](https://github.com/rqlite/rqlite/pull/316): CLI doesn't need pretty nor timed responses from node.
- [PR #334](https://github.com/rqlite/rqlite/pull/334): Set Content-Type to "application/octet-stream" for backup endpoint. Fixes [issue #333](https://github.com/rqlite/rqlite/issues/333).

## 4.0.0 (June 18th 2017)
**The 4.0 release has renamed command-line options relative to earlier releases.** This means that previous commands used to launch rqlited will not work. However the command-line changes are cosmetic, and each previous option maps 1-to-1 to a renamed option. Otherwise deployments of earlier releases can be upgraded to the 4.0 series without any other work.

- [PR #309](https://github.com/rqlite/rqlite/pull/309): Tweak start-up logo.
- [PR #308](https://github.com/rqlite/rqlite/pull/308): Move to clearer command-line options.
- [PR #307](https://github.com/rqlite/rqlite/pull/307): Support node-to-node encryption. Fixes [issue #93](https://github.com/rqlite/rqlite/issues/93).
- [PR #310](https://github.com/rqlite/rqlite/pull/310): HTTP service supports registration of Status providers; Mux is first client.
- [PR #315](https://github.com/rqlite/rqlite/pull/315): Add status and help commands to CLI.

## 3.14.0 (May 4th 2017)
- [PR #304](https://github.com/rqlite/rqlite/pull/304): Switch to Go 1.8.1.

## 3.13.0 (April 3rd 2017)
- [PR #296](https://github.com/rqlite/rqlite/pull/296): Log Go version at startup.
- [PR #294](https://github.com/rqlite/rqlite/pull/294): Support multiple explicit join addresses.
- [PR #297](https://github.com/rqlite/rqlite/pull/297): CLI should explicitly handle redirects due to Go1.8. Fixes [issue #295](https://github.com/rqlite/rqlite/issues/295).

## 3.12.1 (March 2nd 2017)
- [PR #291](https://github.com/rqlite/rqlite/pull/291): Don't access Discovery Service if node already part of cluster.

## 3.12.0 (March 1st 2017)
- [PR #286](https://github.com/rqlite/rqlite/pull/286): Tweak help output.
- [PR #283](https://github.com/rqlite/rqlite/pull/283): Main code should log to stderr.
- [PR #280](https://github.com/rqlite/rqlite/pull/280), [PR #281](https://github.com/rqlite/rqlite/pull/281): Integrate with new Discovery Service.
- [PR #282](https://github.com/rqlite/rqlite/pull/282): Retry cluster-join attempts on failure.
- [PR #289](https://github.com/rqlite/rqlite/pull/289): rqlite HTTP clients should not automatically follow redirects.

## 3.11.0 (February 12th 2017)
- [PR #268](https://github.com/rqlite/rqlite/pull/268): Allow Store to wait for application of initial logs. Fixes [issue #260](https://github.com/rqlite/rqlite/issues/260).
- [PR #272](https://github.com/rqlite/rqlite/pull/272): Add commit, branch, GOOS, and GOARCH, to output of `--version`.
- [PR #274](https://github.com/rqlite/rqlite/pull/274): Use Hashicorp function to read peers. Thanks @WanliTian
- [PR #278](https://github.com/rqlite/rqlite/pull/278): Add support for dot-commands `.tables` and `.schema` to rqlite CLI. Fixes [issue #277](https://github.com/rqlite/rqlite/issues/277).

## 3.10.0 (January 29th 2017)
- [PR #261](https://github.com/rqlite/rqlite/pull/261): Allow Raft Apply timeout to be configurable.
- [PR #262](https://github.com/rqlite/rqlite/pull/262): Log GOOS and GOARCH at startup.

## 3.9.2 (January 14th 2017)
- [PR #253](https://github.com/rqlite/rqlite/pull/254): Handle nil row returned by SQL execer. Fixes [issue #253](https://github.com/rqlite/rqlite/issues/253).
- [PR #258](https://github.com/rqlite/rqlite/pull/258): Remove check that all queries begin with SELECT. Fixes [issue #255](https://github.com/rqlite/rqlite/issues/255).

## 3.9.1 (December 29th 2016)
- [PR #247](https://github.com/rqlite/rqlite/pull/247): Simplify loading of SQLite dump files via single command execution. Fixes [issue #246](https://github.com/rqlite/rqlite/issues/246).
- [PR #247](https://github.com/rqlite/rqlite/pull/247): Correct SQLite dump load authentication check.

## 3.9.0 (December 24th 2016)
- [PR #239](https://github.com/rqlite/rqlite/pull/239): Add an API to the `Store` layer for custom peers storage and logging. Thanks @tych0
- [PR #221](https://github.com/rqlite/rqlite/pull/221): Start full support for various SQLite text types. Fix [issue #240](https://github.com/rqlite/rqlite/issues/240).
- [PR #242](https://github.com/rqlite/rqlite/pull/242): Support direct copying of the database via the Store. Thanks @tych0.
- [PR #243](https://github.com/rqlite/rqlite/pull/243): Use Store logging everywhere in the Store package.

## 3.8.0 (December 15th 2016)
- [PR #230](https://github.com/rqlite/rqlite/pull/230): Move Chinook test data to idiomatic testdata directory.
- [PR #232](https://github.com/rqlite/rqlite/pull/232), [PR #233](https://github.com/rqlite/rqlite/pull/233): rqlite CLI now supports accessing secured rqlited nodes. Thanks @tych0.
- [PR #235](https://github.com/rqlite/rqlite/pull/235): Return correct error, if one occurs, during backup. Thanks @tych0.
- [PR #237](https://github.com/rqlite/rqlite/pull/237), [PR #238](https://github.com/rqlite/rqlite/pull/238): Support observing Raft changes. Thanks @tych0

## 3.7.0 (November 24th 2016)
- With this release rqlite is moving to Go 1.7.
- [PR #206](https://github.com/rqlite/rqlite/pull/206), [#217](https://github.com/rqlite/rqlite/pull/217): Support loading data directly from SQLite dump files.
- [PR #209](https://github.com/rqlite/rqlite/pull/209): Tweak help output.
- [PR #229](https://github.com/rqlite/rqlite/pull/229): Remove explicit control of foreign key constraints.
- [PR #207](https://github.com/rqlite/rqlite/pull/207): Database supports returning foreign key constraint status.
- [PR #211](https://github.com/rqlite/rqlite/pull/211): Diagnostics show actual foreign key constraint state.
- [PR #212](https://github.com/rqlite/rqlite/pull/212): Add database configuration to diagnostics output.
- [PR #224](https://github.com/rqlite/rqlite/pull/224), [PR #225](https://github.com/rqlite/rqlite/pull/225): Add low-level database layer expvar stats.

## 3.6.0 (October 1st 2016)
- [PR #195](https://github.com/rqlite/rqlite/pull/195): Set Content-type "application/json" on all HTTP responses.
- [PR #193](https://github.com/rqlite/rqlite/pull/193): Allow joining a cluster through any node, not just the leader.
- [PR #187](https://github.com/rqlite/rqlite/pull/187): Support memory profiling.
- Go cyclo complexity changes.
- With this release Windows compatibility is checked with every build.

## 3.5.0 (September 5th 2016)
- [PR #185](https://github.com/rqlite/rqlite/pull/185): Enable foreign key constraints by default.

## 3.4.1 (September 1st 2016)
- [PR #175](https://github.com/rqlite/rqlite/pull/175): Simplify error handling of Update Peers API.
- [PR #170](https://github.com/rqlite/rqlite/pull/170): Log any failure to call `Serve()` on HTTP service.
- Go lint fixes.
- Go cyclo complexity changes.

## 3.4.0 (July 7th 2016)
- [PR #159](https://github.com/rqlite/rqlite/pull/159): All HTTP responses set X-RQLITE-VERSION.

## 3.3.0 (June 1st 2016)
- [PR #151](https://github.com/rqlite/rqlite/pull/151): Support configurable Raft heartbeat timeout.
- [PR #149](https://github.com/rqlite/rqlite/pull/149): Support configurable Raft snapshot thresholds.
- [PR #148](https://github.com/rqlite/rqlite/pull/148): Support pprof information over HTTP.
- [PR #154](https://github.com/rqlite/rqlite/pull/154): CLI now redirects to leader if necessary.
- [PR #155](https://github.com/rqlite/rqlite/pull/155): CLI now handles "no rows" correctly.

## 3.2.1 (May 22nd 2016)
- [PR #143](https://github.com/rqlite/rqlite/pull/143): Use DELETE as HTTP method to remove nodes.

## 3.2.0 (May 21st 2016)
- [PR #142](https://github.com/rqlite/rqlite/pull/142): Use correct HTTP methods on all endpoints.
- [PR #137](https://github.com/rqlite/rqlite/pull/137): Use resolved version of joining node's address.
- [PR #136](https://github.com/rqlite/rqlite/pull/136): Better errors on join failures.
- [PR #133](https://github.com/rqlite/rqlite/pull/133): Add Peers to status output.
- [PR #132](https://github.com/rqlite/rqlite/pull/132): Support removing a node from a cluster.
- [PR #131](https://github.com/rqlite/rqlite/pull/131): Only convert []byte from database to string if "text". Thanks @bkeroackdsc
- [PR #129](https://github.com/rqlite/rqlite/pull/129): Verify all statements sent to query endpoint begin with "SELECT".
- [PR #141](https://github.com/rqlite/rqlite/pull/141): Store methods to expose node Raft state. Thanks @bkeroack

## 3.1.0 (May 4th 2016)
- [PR #118](https://github.com/rqlite/rqlite/pull/118): New rqlite CLI. Thanks @mkideal
- [PR #125](https://github.com/rqlite/rqlite/pull/125): Add Go runtime details to status endpoint.

## 3.0.1 (May 1st 2016)
- [PR #117](https://github.com/rqlite/rqlite/pull/117): Use Raft advertise address, if exists, during join.

## 3.0.0 (May 1st 2016)
**The Raft log format in 3.0 is not compatible with the 2.0 series**. To upgrade from an earlier version to this release you should backup your 2.0 leader node, and replay the database dump into a new 3.0 cluster. The HTTP API remains unchanged however.

- [PR #116](https://github.com/rqlite/rqlite/pull/116): Allow HTTP advertise address to be set.
- [PR #115](https://github.com/rqlite/rqlite/pull/115): Support advertising address different than Raft bind address.
- [PR #113](https://github.com/rqlite/rqlite/pull/113): Switch to in-memory SQLite databases by default.
- [PR #109](https://github.com/rqlite/rqlite/pull/109): Nodes broadcast meta to cluster via Raft.
- [PR #109](https://github.com/rqlite/rqlite/pull/109), [PR #111](https://github.com/rqlite/rqlite/pull/111): Leader redirection
- [PR #104](https://github.com/rqlite/rqlite/pull/104): Handle the `-join` option sensibly when already member of cluster.

## 2.2.2 (April 24th 2016)
- [PR #96](https://github.com/rqlite/rqlite/pull/96): Add build time to status output.
- [PR #101](https://github.com/rqlite/rqlite/pull/101): Fix restore to in-memory databases.

## 2.2.1 (April 19th 2016)
- [PR #95](https://github.com/rqlite/rqlite/pull/95): Correctly set HTTP authentication.

## 2.2.0 (April 18th 2016)
- [PR #84](https://github.com/rqlite/rqlite/pull/84): Encrypted API (HTTPS) now supported.
- [PR #85](https://github.com/rqlite/rqlite/pull/85): BasicAuth support.
- [PR #85](https://github.com/rqlite/rqlite/pull/85): User-level permissions support.
- Print rqlited logo on start-up.
- End-to-end single-node and multi-node unit tests.

## 2.1 (April 9th 2016)
- [PR #76](https://github.com/rqlite/rqlite/pull/76): Obey timing information display at database level.
- [PR #77](https://github.com/rqlite/rqlite/pull/77): Add version information to binary.

## 2.0 (April 5th 2016)
- `timings` URL param to control presence of timing information in response.
- [PR #74](https://github.com/rqlite/rqlite/pull/74): Use SQLite connection directly. Thanks @zmedico.
- Update operations return last-inserted ID.
- Column-oriented API responses.
- Types in API response body.
- Query times in addition to sum of query times.
- New Raft consensus module, built on Hashicorp's implementation.
- Hot backup support.
- Selectable read-consistency levels of none, weak, and strong.
- SQLite file size added to HTTP API status endpoint.
- expvar support added to HTTP server.

## 1.0 (June 23rd 2015)
Check out [this tag](https://github.com/rqlite/rqlite/releases/tag/v1.0) for full details.
<|MERGE_RESOLUTION|>--- conflicted
+++ resolved
@@ -2,11 +2,8 @@
 ### Implementation changes and bug fixes
 - [PR #1592](https://github.com/rqlite/rqlite/pull/1592): Refactor and enhance upload logging.
 - [PR #1593](https://github.com/rqlite/rqlite/pull/1593): Tighthen snapshot-join end-to-end testing.
-<<<<<<< HEAD
 - [PR #1596](https://github.com/rqlite/rqlite/pull/1596): Track Raft logs which change the database.
-=======
 - [PR #1597](https://github.com/rqlite/rqlite/pull/1597): Clarify end-to-end testing code.
->>>>>>> 4a2c4b13
 
 ## 8.16.4 (January 12th 2024)
 ### Implementation changes and bug fixes
