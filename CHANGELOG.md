<<<<<<< HEAD
## v8.32.6 (November 5th 2024)
### Implementation changes and bug fixes
- [PR #1974](https://github.com/rqlite/rqlite/pull/1974): Upgrade dependencies including latest SQL parser.
=======
## v8.32.7 (unreleased)
### Implementation changes and bug fixes
- [PR #1973](https://github.com/rqlite/rqlite/pull/1973): Include any failure message in `/status` output.
>>>>>>> 983b1a96

## v8.32.6 (November 4th 2024)
### Implementation changes and bug fixes
- [PR #1965](https://github.com/rqlite/rqlite/pull/1965): Prep S3-related testing with Minio.
- [PR #1966](https://github.com/rqlite/rqlite/pull/1966): Explicitly close Raft network streams on shutdown.
- [PR #1967](https://github.com/rqlite/rqlite/pull/1967): End-to-end testing with Minio.
- [PR #1969](https://github.com/rqlite/rqlite/pull/1969): Simpler AWS client String() implementation. Fixes issue [#1968](https://github.com/rqlite/rqlite/issues/1968).
- [PR #1972](https://github.com/rqlite/rqlite/pull/1972): Skip and log stats that return error. Fixes issue [#1971](https://github.com/rqlite/rqlite/issues/1971).

## v8.32.5 (October 31st 2024)
### Implementation changes and bug fixes
- [PR #1958](https://github.com/rqlite/rqlite/pull/1958): Improve testing of concurrent Linearizable reads.
- [PR #1959](https://github.com/rqlite/rqlite/pull/1959): Return error specific to FSM timeouts.
- [PR #1962](https://github.com/rqlite/rqlite/pull/1962): End-to-end auto-backup and auto-restore test.
- [PR #1963](https://github.com/rqlite/rqlite/pull/1963): Upgrade dependencies.
- [PR #1964](https://github.com/rqlite/rqlite/pull/1964): Return HTTP 204 if there is nothing to snapshot.

## v8.32.4 (October 23rd 2024)
### Implementation changes and bug fixes
- [PR #1957](https://github.com/rqlite/rqlite/pull/1957): Convert Linearizable Read to Strong Read if necessary.
- [PR #1955](https://github.com/rqlite/rqlite/pull/1955), [PR #1956](https://github.com/rqlite/rqlite/pull/1956): Keep track of Term of most recent Strong Read.

## v8.32.3 (October 17th 2024)
### Implementation changes and bug fixes
- [PR #1947](https://github.com/rqlite/rqlite/pull/1947): Add atomic monotonic Uint64 to rsync module.
- [PR #1949](https://github.com/rqlite/rqlite/pull/1949): Store uses timeout for linearizable read.
- [PR #1950](https://github.com/rqlite/rqlite/pull/1950): Linearizable reads VerifyLeader must happen in same term.

## v8.32.2 (October 15th 2024)
This release corrects the implementation of Linearizable reads so they implement exactly the process described in section 6.4 of the [Raft dissertation](https://raw.githubusercontent.com/ongardie/dissertation/refs/heads/master/online.pdf) by Diego Ongaro.
### Implementation changes and bug fixes
- [PR #1944](https://github.com/rqlite/rqlite/pull/1944): Correct implementation of linearizable reads.
- [PR #1945](https://github.com/rqlite/rqlite/pull/1945): Convert DB timeout to nanoseconds correctly.
- [PR #1946](https://github.com/rqlite/rqlite/pull/1946): Support configurable Linearizable read timeouts.

## v8.32.1 (October 13th 2024)
### Implementation changes and bug fixes
- [PR #1943](https://github.com/rqlite/rqlite/pull/1943): rqlite shell supports enabling Linearizable reads.

## v8.32.0 (October 13th 2024)
### New features
- [PR #1930](https://github.com/rqlite/rqlite/pull/1930), [PR #1935](https://github.com/rqlite/rqlite/pull/1935), [PR #1936](https://github.com/rqlite/rqlite/pull/1936), [PR #1937](https://github.com/rqlite/rqlite/pull/1937), [PR #1938](https://github.com/rqlite/rqlite/pull/1938): Add Linearizable reads. Thanks @lalalalatt, @peterxcli

### Implementation changes and bug fixes
- [PR #1933](https://github.com/rqlite/rqlite/pull/1933), [PR #1934](https://github.com/rqlite/rqlite/pull/1934): Add `CloseOrTimeout` utility to rsync module.
- [PR #1940](https://github.com/rqlite/rqlite/pull/1940): Tighten up IsServing HTTP checker.
- [PR #1941](https://github.com/rqlite/rqlite/pull/1941): Validate Raft log at start-up.
- [PR #1942](https://github.com/rqlite/rqlite/pull/1942): Refactor IsServing HTTP checker.

## v8.31.3 (October 7th 2024)
### Implementation changes and bug fixes
- [PR #1923](https://github.com/rqlite/rqlite/pull/1923): Node can retrieve commit index of other node.
- [PR #1924](https://github.com/rqlite/rqlite/pull/1924): Add ReadyTarget synchronization primitive.
- [PR #1925](https://github.com/rqlite/rqlite/pull/1925), [6695c7d](https://github.com/rqlite/rqlite/commit/6695c7d91fd0468fc21799e5657d58a517fce11b): Use ReadyTarget primitive to avoid timer-based polling.
- [PR #1926](https://github.com/rqlite/rqlite/pull/1926): Support reset of ReadyTargets.
- [PR #1927](https://github.com/rqlite/rqlite/pull/1927): Unit test reset of ReadyTargets.
- [PR #1928](https://github.com/rqlite/rqlite/pull/1928): Use new PollTrue primitive in Store.
- [PR #1931](https://github.com/rqlite/rqlite/pull/1931): `go mod` updates.
- [PR #1932](https://github.com/rqlite/rqlite/pull/1932): Trivial refactor of Auto read consistency logic.

## v8.31.2 (September 28th 2024)
### Implementation changes and bug fixes
- [PR #1915](https://github.com/rqlite/rqlite/pull/1915): Move VACUUM-related testing to its own files.
- [PR #1916](https://github.com/rqlite/rqlite/pull/1916): Add a "full cycle" compacting WAL scanner unit test.
- [PR #1917](https://github.com/rqlite/rqlite/pull/1917): Update "DB last modified time" on Restore.
- [PR #1918](https://github.com/rqlite/rqlite/pull/1918): Store snapshotted WAL data in a file, not in memory.
- [PR #1920](https://github.com/rqlite/rqlite/pull/1920): _AutoVac_ should just `VACUUM`, not `VACUUM INTO`. Fixes issue [#1914](https://github.com/rqlite/rqlite/issues/1914).
- [PR #1921](https://github.com/rqlite/rqlite/pull/1921): Remove unneeded Query Transaction mutex.

## v8.31.1 (September 27th 2024)
### Implementation changes and bug fixes
- [PR #1911](https://github.com/rqlite/rqlite/pull/1911): Factor out `ReadyChans` so it can be more widely used.
- [PR #1912](https://github.com/rqlite/rqlite/pull/1912): Simplify Store _Ready_ check.
- [PR #1913](https://github.com/rqlite/rqlite/pull/1913), [3063925](https://github.com/rqlite/rqlite/commit/30639258e122b24194b10058bf56dae53d428d03): Trigger full snapshot if database file is modified externally. Fixes issue [#1613](https://github.com/rqlite/rqlite/issues/1613).

## v8.31.0 (September 24th 2024)
### New features
- [PR #1910](https://github.com/rqlite/rqlite/pull/1910): Support for byte arays and hex-encoded values as Parameterized values.

### Implementation changes and bug fixes
- [PR #1906](https://github.com/rqlite/rqlite/pull/1906): Exit if _Full Needed_ flag cannot be set.
- [PR #1906](https://github.com/rqlite/rqlite/pull/1906): Count Snapshot-Persist operations.
- [PR #1908](https://github.com/rqlite/rqlite/pull/1908): Allow read-locks to be upgraded to write locks.

## v8.30.5 (September 23rd 2024)
This release addresses [a highly unlikely failure case](https://github.com/rqlite/rqlite/pull/1905) which may result in data loss. This issue has never been reported in production, **but all users of the 8.x series should upgrade to this release** to eliminate any risk of hitting the issue.
### Implementation changes and bug fixes
- [PR #1903](https://github.com/rqlite/rqlite/pull/1903): Don't take unnecessary snapshots before backups.
- [PR #1905](https://github.com/rqlite/rqlite/pull/1905): If persisting a Snapshot fails, then a _full_ snapshot is needed next snapshot cycle.

## v8.30.4 (September 20th 2024)
### Implementation changes and bug fixes
- [PR #1894](https://github.com/rqlite/rqlite/pull/1894): More use of common gzip utils.
- [PR #1896](https://github.com/rqlite/rqlite/pull/1896): Reset Store state on open.
- [PR #1897](https://github.com/rqlite/rqlite/pull/1897): Deflake DBAppliedIdx unit tests.
- [PR #1899](https://github.com/rqlite/rqlite/pull/1899): Synchronize closing a Store and performing a Snapshot.
- [PR #1900](https://github.com/rqlite/rqlite/pull/1900): Add a finalizer to the FSM Snapshot in the Store.
- [PR #1901](https://github.com/rqlite/rqlite/pull/1901): Deflake Store Provider unit tests.

## v8.30.3 (September 16th 2024)
### Implementation changes and bug fixes
- [PR #1889](https://github.com/rqlite/rqlite/pull/1889): Miscellaneous improvements to testing.
- [PR #1890](https://github.com/rqlite/rqlite/pull/1890): Rename and tweak internal Store-level function.
- [PR #1891](https://github.com/rqlite/rqlite/pull/1891): Minor improvements to code.
- [PR #1892](https://github.com/rqlite/rqlite/pull/1892): Don't ignore any error from `BootstrapCluster`.
- [PR #1893](https://github.com/rqlite/rqlite/pull/1893): `go mod` updates.

## v8.30.2 (September 10th 2024)
### Implementation changes and bug fixes
- [PR #1884](https://github.com/rqlite/rqlite/pull/1884): Refactor code to further use common utilities.
- [PR #1887](https://github.com/rqlite/rqlite/pull/1887): Improve stats and error message for Queued Wait timeouts.
- [PR #1888](https://github.com/rqlite/rqlite/pull/1888): Count cluster client read and write timeouts

## v8.30.1 (September 9th 2024)
### Implementation changes and bug fixes
- [PR #1877](https://github.com/rqlite/rqlite/pull/1877): Move to no-checkpoint-on-database-close.
- [PR #1880](https://github.com/rqlite/rqlite/pull/1880): Improve DB mode checks.
- [PR #1881](https://github.com/rqlite/rqlite/pull/1881): Add GZIP-related utils.
- [PR #1882](https://github.com/rqlite/rqlite/pull/1882): Force creation of WAL-related files when the database is opened.
- [PR #1883](https://github.com/rqlite/rqlite/pull/1883): Upgrade to rqlite SQLite v1.36.0, bringing in [Geopoly](https://www.sqlite.org/geopoly.html) support.

## v8.30.0 (September 5th 2024)
### New features
- [PR #1879](https://github.com/rqlite/rqlite/pull/1879): Add support for automatic [`PRAGMA optimize`](https://www.sqlite.org/pragma.html#pragma_optimize) of the SQLite database. Fixes issue [#1831](https://github.com/rqlite/rqlite/issues/1831).

## v8.29.5 (September 4th 2024)
### Implementation changes and bug fixes
- [PR #1878](https://github.com/rqlite/rqlite/pull/1878): Upgrade SQLite to 3.46.1.
- [PR #1875](https://github.com/rqlite/rqlite/pull/1875): Add `UPSERT` unit test.

## v8.29.4 (August 31st 2024)
### Implementation changes and bug fixes
- Correct parallel multi-platform Docker release process.

## v8.29.3 (August 31st 2024)
### Implementation changes and bug fixes
- [PR #1872](https://github.com/rqlite/rqlite/pull/1872): Upgrade Hashicorp Raft to v1.7.1.
- [PR #1873](https://github.com/rqlite/rqlite/pull/1873): Upgrade to AWS SDK v2. Fixes issue [#1655](https://github.com/rqlite/rqlite/issues/1655).

## v8.29.2 (August 26th 2024)
There are no functional changes to rqlite in this release, but it does improve the rqlite Docker images.
### Implementation changes and bug fixes
- Store SQLite extensions as Zip archives in rqlite Docker image.
- Simplify Docker build and scripts.

## v8.29.1 (August 23rd 2024)
### Implementation changes and bug fixes
- [PR #1869](https://github.com/rqlite/rqlite/pull/1869): Remove `vfsstat.c` from _misc_ extensions as it's causing a panic.
- [PR #1870](https://github.com/rqlite/rqlite/pull/1870): End-to-end node test with misc. extensions loaded.

## v8.29.0 (August 23rd 2024)
This release adds more extensions to the Docker image, as well as improving management of those extensions.
### New features
- [PR #1859](https://github.com/rqlite/rqlite/pull/1859), [PR #1860](https://github.com/rqlite/rqlite/pull/1864), [PR #1860](https://github.com/rqlite/rqlite/pull/1864): `-extensions-path` supports multiple comma-delimited paths.
- [PR #1868](https://github.com/rqlite/rqlite/pull/1868): Support `CUSTOM_SQLITE_EXTENSIONS_PATH` in Docker image.

### Implementation changes and bug fixes
- [PR #1863](https://github.com/rqlite/rqlite/pull/1863), [PR #1865](https://github.com/rqlite/rqlite/pull/1865), [PR #1867](https://github.com/rqlite/rqlite/pull/1867): Add miscellaneous extensions from SQLite source to Docker image.
- [PR #1861](https://github.com/rqlite/rqlite/pull/1861): Remove differences between CircleCI and release build `go install` flags.
- [PR #1862](https://github.com/rqlite/rqlite/pull/1862): `go mod` updates.
- [7f36802](https://github.com/rqlite/rqlite/commit/7f368026afcfac4ae09a505206de9c1759d7dbaa): Docker image actually only needs the single-file SQLean bundle.

## v8.28.4 (August 16th 2024)
There are no functional changes in this release to rqlite itself.
### Implementation changes and bug fixes
- Add the [SQLite ICU extension](https://sqlite.org/src/dir/ext/icu) to the Docker image.

## v8.28.3 (August 15th 2024)
### Implementation changes and bug fixes
- [PR #1857](https://github.com/rqlite/rqlite/pull/1857): rqlite shell supports listing loaded SQLite extensions.

## v8.28.2 (August 14th 2024)
This release adds the [Sqlean](https://github.com/nalgeon/sqlean) and [sqlite-vec](https://github.com/asg017/sqlite-vec/tree/main) SQLite extensions to the Docker image, allowing them to be loaded at launch-time.
### Implementation changes and bug fixes
- [PR #1856](https://github.com/rqlite/rqlite/pull/1856): Add Sqlean and sqlite-vec to the Docker image.

## v8.28.1 (August 13th 2024)
This release builds the Docker image so that it can load SQLite extensions. It also places precompiled [SQLean extensions](https://github.com/nalgeon/sqlean) in `/opt/extensions` ready for loading.
### Implementation changes and bug fixes
- [PR #1854](https://github.com/rqlite/rqlite/pull/1854): More test coverage of SQLite Extensions support.
- [PR #1855](https://github.com/rqlite/rqlite/pull/1855): Generate protobuf code using latest protoc

## v8.28.0 (August 10th 2024)
### New features
- [PR #1853](https://github.com/rqlite/rqlite/pull/1853): Support loading a single SQLite extension from a file.

## v8.27.0 (August 9th 2024)
This release adds support for loading SQLite extensions when rqlite launches. Check out [the docs](https://rqlite.io/docs/guides/extensions/) for full details.
### New features
- [PR #1844](https://github.com/rqlite/rqlite/pull/1844), [PR #1848](https://github.com/rqlite/rqlite/pull/1848), [PR #1849](https://github.com/rqlite/rqlite/pull/1849): Support loading SQLite extensions at launch time.
- [PR #1852](https://github.com/rqlite/rqlite/pull/1852): Support loading SQLite extensions as Gzipped tarballs.

### Implementation changes and bug fixes
- [PR #1845](https://github.com/rqlite/rqlite/pull/1845): Don't disable SQLite extension loading in the build.

## v8.26.9 (August 7th 2024)
### Implementation changes and bug fixes
- [PR #1842](https://github.com/rqlite/rqlite/pull/1842): Move to "named" registration of the SQLite3 driver.
- [PR #1843](https://github.com/rqlite/rqlite/pull/1843): `go mod` updates.

## v8.26.8 (July 28th 2024)
This release blocks execution of `PRAGMA` statements which will break rqlite.
### Implementation changes and bug fixes
- [PR #1836](https://github.com/rqlite/rqlite/pull/1836): Don't perform a consistency check of empty Snapshot stores.
- [PR #1838](https://github.com/rqlite/rqlite/pull/1838): Prevent execution of PRAGMAs which will break rqlite.

## v8.26.7 (July 12th 2024)
### Implementation changes and bug fixes
- [PR #1834](https://github.com/rqlite/rqlite/pull/1834): Fix timestamped uploads so they actually use current timestamp. Fixes issue [#1833](https://github.com/rqlite/rqlite/issues/1833). Thanks @alexgreendesign

## v8.26.6 (July 4th 2024)
### Implementation changes and bug fixes
- [PR #1830](https://github.com/rqlite/rqlite/pull/1830): Support upgrading 7.x snapshots that contain no data.

## v8.26.5 (July 4th 2024)
There are no changes in this release relative to v8.26.4, but now the [Linux release binaries dynamically link](https://github.com/rqlite/rqlite/commit/2c56d16791e2729673c36dce19e1de3de6df572e) [glibc](https://www.gnu.org/software/libc/).

## v8.26.4 (July 3rd 2024)
### Implementation changes and bug fixes
- [PR #1826](https://github.com/rqlite/rqlite/pull/1826): Simplify CAS implementation.
- [PR #1827](https://github.com/rqlite/rqlite/pull/1826): Add more 7.x-to-8.x upgrade logging.
- [PR #1828](https://github.com/rqlite/rqlite/pull/1828): Perform more cleanup if upgrade from 7.x fails.

## v8.26.3 (July 1st 2024)
### Implementation changes and bug fixes
- [PR #1814](https://github.com/rqlite/rqlite/pull/1814): Use enum for SQLite synchronous mode.
- [PR #1815](https://github.com/rqlite/rqlite/pull/1815): Track latest Raft Term in FSM.
- [PR #1816](https://github.com/rqlite/rqlite/pull/1816): Support `SetSynchronousMode` on `SwappableDB`.
- [PR #1824](https://github.com/rqlite/rqlite/pull/1824): More CAS logging.
- [PR #1825](https://github.com/rqlite/rqlite/pull/1825): `go mod` updates.

## v8.26.2 (June 20th 2024)
### Implementation changes and bug fixes
- [PR #1809](https://github.com/rqlite/rqlite/pull/1809): rqlite shell supports triggering Raft snapshots.
- [PR #1811](https://github.com/rqlite/rqlite/pull/1811): Log failed user-requested snapshots.

## v8.26.1 (June 19th 2024)
### Implementation changes and bug fixes
- [PR #1808](https://github.com/rqlite/rqlite/pull/1808): Associate "owners" with Check-and-Sets. See issue [#1807](https://github.com/rqlite/rqlite/issues/1807).

## v8.26.0 (June 14th 2024)
This release sees the addition of a new API, which allows users to trigger a Raft snapshot and Log Truncation (see the [Raft paper](https://raft.github.io/raft.pdf) for an explanation). This is mostly useful for test purposes, but may have operational value occassionally.

### New features
- [PR #1804](https://github.com/rqlite/rqlite/pull/1804): Raft snapshots can now be triggered via a HTTP API request.

### Implementation changes and bug fixes
- [PR #1800](https://github.com/rqlite/rqlite/pull/1800): Close network resources before closing the Store.
- [PR #1801](https://github.com/rqlite/rqlite/pull/1801): Upgrade to rqlite/go-sqlite3 v1.33.0.

## v8.25.1 (June 10th 2024)
### Implementation changes and bug fixes
- [PR #1797](https://github.com/rqlite/rqlite/pull/1797): Upgrade Hashicorp Raft to v1.7.0.

## v8.25.0 (June 8th 2024)
### New features
- [PR #1796](https://github.com/rqlite/rqlite/pull/1796): Add new read-consistency level "auto".

## v8.24.11 (June 5th 2024)
### Implementation changes and bug fixes
- [PR #1790](https://github.com/rqlite/rqlite/pull/1790): Register Mux Stats.
- [PR #1792](https://github.com/rqlite/rqlite/pull/1792): Check some unchecked errors, fixing a small bug in the process.

## v8.24.10 (June 1st 2024)
### Implementation changes and bug fixes
- [PR #1789](https://github.com/rqlite/rqlite/pull/1789): `go mod` updates.

## v8.24.9 (May 31st 2024)
This is the first release for which there are [multi-platform Docker images](https://hub.docker.com/r/rqlite/rqlite) available.
### Implementation changes and bug fixes
- [PR #1788](https://github.com/rqlite/rqlite/pull/1788): Add support for Trace profiling.

## v8.24.8 (May 28th 2024)
This releases improves memory usage during HTTP request processing by decoding any JSON requests bodies using streaming reads, as opposed to reading the entire request into memory first.
### Implementation changes and bug fixes
- [PR #1783](https://github.com/rqlite/rqlite/pull/1783): Minor improvements to Queue handling.
- [PR #1786](https://github.com/rqlite/rqlite/pull/1786): Streaming JSON decoding during request parsing.
- [PR #1787](https://github.com/rqlite/rqlite/pull/1787): HTTP Request Parser now takes a Reader, not a byte slice.

## v8.24.7 (May 10th 2024)
Build release assets on [ubuntu-20.04](https://github.com/rqlite/rqlite/commit/0c7fd1c8cb7deae4055102233ff3e9c0bb3369fd).

## v8.24.6 (May 10th 2024)
Reinstates static linking for amd64 builds on Linux during the official release process.

### Implementation changes and bug fixes
- [PR #1779](https://github.com/rqlite/rqlite/pull/1779): Log more information about compilation.

## v8.24.5 (May 10th 2024)
There are no changes in this release relative to v8.24.2. However this release remove static linking for all architecture types, since it can be problematic in the long run.

## v8.24.4 (May 10th 2024)
### Implementation changes and bug fixes
- [PR #1778](https://github.com/rqlite/rqlite/pull/1778): `go mod` updates.

## v8.24.3 (May 10th 2024)
There are no changes in this release relative to v8.24.2. This release simply moves rqlite to a GitHub-actions build-and-release process.

## v8.24.2 (May 4th 2024)
### Implementation changes and bug fixes
- [PR #1776](https://github.com/rqlite/rqlite/pull/1776): Allow multiple Snapshots to be read concurrently from the Snapshot Store.
- [PR #1777](https://github.com/rqlite/rqlite/pull/1777): `go mod` updates.

## v8.24.1 (May 3rd 2024)
### Implementation changes and bug fixes
- [PR #1775](https://github.com/rqlite/rqlite/pull/1775): Synchronize opening Snapshot Store and Snapshotting. Fixes issue [#1774](https://github.com/rqlite/rqlite/issues/1774).

## v8.24.0 (May 3rd 2024)
This release supports optionally adding a timestamp to the name of any auto-uploaded backup. This allows you to automatically upload point-in-time backups.
### New features
- [PR #1773](https://github.com/rqlite/rqlite/pull/1773): Support timestamp auto-uploaded backups. Fixes issue [#1771](https://github.com/rqlite/rqlite/issues/1771).

### Implementation changes and bug fixes
- [PR #1765](https://github.com/rqlite/rqlite/pull/1765): Synchronize accesses to HTTP Server's AllowOrigin value. Fixes issue [#1764](https://github.com/rqlite/rqlite/issues/1764).
- [PR #1768](https://github.com/rqlite/rqlite/pull/1768): Improve backup-related instrumentation.
- [PR #1769](https://github.com/rqlite/rqlite/pull/1769): Run end-to-end testing with INFO-level logging.
- [PR #1772](https://github.com/rqlite/rqlite/pull/1772): Remove unused `compress` flag in auto-upload code.

## v8.23.4 (April 26th 2024)
### Implementation changes and bug fixes
- [PR #1760](https://github.com/rqlite/rqlite/pull/1760): More use of `atomic` integers.
- [PR #1762](https://github.com/rqlite/rqlite/pull/1762): Boot and Join should be cancelable. Fixes issue [#1746](https://github.com/rqlite/rqlite/issues/1746).

## v8.23.3 (April 23rd 2024)
### Implementation changes and bug fixes
- [PR #1754](https://github.com/rqlite/rqlite/pull/1754): Minor improvements to TCP module code.
- [PR #1755](https://github.com/rqlite/rqlite/pull/1755): `go mod` updates.
- [PR #1757](https://github.com/rqlite/rqlite/pull/1757): Zero retries (by default) for internode communications.
- [PR #1758](https://github.com/rqlite/rqlite/pull/1758): Internode retry count settable by requests. Fixes issue [#1756](https://github.com/rqlite/rqlite/issues/1756).
- [PR #1759](https://github.com/rqlite/rqlite/pull/1759): Improve lock handing in connection pool.

## v8.23.2 (April 22nd 2024)
This release fixes an issue where an uncontactable node could result in delayed requests when communicating with contactable nodes.
### Implementation changes and bug fixes
- [PR #1749](https://github.com/rqlite/rqlite/pull/1749): Load _Queued Writes_ sequence numbers using `atomic`. Thanks @arturmelanchyk
- [PR #1753](https://github.com/rqlite/rqlite/pull/1753): Don't attempt to dial nodes while holding onto Pools lock.

## v8.23.1 (April 5th 2024)
### Implementation changes and bug fixes
- [PR #1732](https://github.com/rqlite/rqlite/pull/1732): Queue now uses generic types.
- [PR #1742](https://github.com/rqlite/rqlite/pull/1742): Log HTTP writer failures.
- [PR #1743](https://github.com/rqlite/rqlite/pull/1743): Move to explicit flag set for command-line parsing.
- [PR #1745](https://github.com/rqlite/rqlite/pull/1745): go mod updates.
- [PR #1682](https://github.com/rqlite/rqlite/pull/1682), [PR #1683](https://github.com/rqlite/rqlite/pull/1683): Move to Go 1.22.

## v8.23.0 (March 14th 2024)
Upgrading to this release can be performed via a rolling restart if necessary. However, until all nodes in a cluster are running v8.23.0, writes to that cluster **might** return an error. Queries should operate without issue during any rolling restart.
### New features
- [PR #1722](https://github.com/rqlite/rqlite/pull/1722), [PR #1727](https://github.com/rqlite/rqlite/pull/1727): Support SQLite `RETURNING` keyword. Fixes issue [#1157](https://github.com/rqlite/rqlite/issues/1157).

### Implementation changes and bug fixes
- [PR #1725](https://github.com/rqlite/rqlite/pull/1725): `go mod` updates.
- [PR #1724](https://github.com/rqlite/rqlite/pull/1724): Allow all SQL parsing to be disabled on a per-request basis.
- [PR #1716](https://github.com/rqlite/rqlite/pull/1716): Miscellaneous code clean-ups.
- [PR #1718](https://github.com/rqlite/rqlite/pull/1718): Support INFO-level logging of Snapshot reaping.
- [PR #1719](https://github.com/rqlite/rqlite/pull/1719): Check if incoming snapshot is later than existing.
- [PR #1720](https://github.com/rqlite/rqlite/pull/1720): Some `RETURNING`-related unit tests.
- [PR #1721](https://github.com/rqlite/rqlite/pull/1721), [PR #1723](https://github.com/rqlite/rqlite/pull/1723): Upgrade SQL parser to bring in `RETURNING` support.

## v8.22.2 (March 2nd 2024)
### Implementation changes and bug fixes
- [PR #1708](https://github.com/rqlite/rqlite/pull/1708): Some more HTTP-level unit tests.
- [PR #1709](https://github.com/rqlite/rqlite/pull/1709): Unit test SQLite keyword `STRICT`.
- [PR #1710](https://github.com/rqlite/rqlite/pull/1710): Unit test querying a hex value. See issue [#1532](https://github.com/rqlite/rqlite/issues/1532).
- [PR #1714](https://github.com/rqlite/rqlite/pull/1714): Don't double-reap Snapshots. Fixes issue [#1711](https://github.com/rqlite/rqlite/issues/1711).
- [PR #1715](https://github.com/rqlite/rqlite/pull/1715): `go mod` updates.

## v8.22.1 (February 27th 2024)
### Implementation changes and bug fixes
- [PR #1706](https://github.com/rqlite/rqlite/pull/1706): Remove obsolete Raft log-related code. Fixes issue [#1705](https://github.com/rqlite/rqlite/issues/1705).

## v8.22.0 (February 26th 2024)
This release adds new support for handling BLOB data. Check out the [documentation](https://rqlite.io/docs/api/api/#blob-data) for more details.
### New features
- [PR #1703](https://github.com/rqlite/rqlite/pull/1703): Support JSON marshaling byte slices as arrays of integers. Fixes issue [#1691](https://github.com/rqlite/rqlite/issues/1691) and [#1345](https://github.com/rqlite/rqlite/issues/1345).
- [PR #1704](https://github.com/rqlite/rqlite/pull/1704): Add rqlite shell support for displaying BLOB data as byte arrays.

### Implementation changes and bug fixes
- [PR #1702](https://github.com/rqlite/rqlite/pull/1702): Add basic BLOB unit testing to DB layer.

## v8.21.3 (February 24th 2024)
### Implementation changes and bug fixes
- [PR #1700](https://github.com/rqlite/rqlite/pull/1700): Accessing non-open Store shouldn't panic. Fixes issue [#1698](https://github.com/rqlite/rqlite/issues/1698).

## v8.21.2 (February 23rd 2024)
### Implementation changes and bug fixes
- [PR #1697](https://github.com/rqlite/rqlite/pull/1697): Use consistent file perms post Boot.

## v8.21.1 (February 21st 2024)
### Implementation changes and bug fixes
- [PR #1693](https://github.com/rqlite/rqlite/pull/1693): Use built-in `max` function for Commit Index _sync_ check.
- [PR #1694](https://github.com/rqlite/rqlite/pull/1694): Correct output of `/readyz` when using _sync_ flag.

## v8.21.0 (February 21st 2024)
This release enhances the `/readyz` check, giving you more information about node readiness. See [the documentation](https://rqlite.io/docs/guides/monitoring-rqlite/#readiness-checks) for more details.
### New features
- [PR #1689](https://github.com/rqlite/rqlite/pull/1689): `/readyz` can wait for Commit Index, via `sync` flag.

### Implementation changes and bug fixes
- [PR #1692](https://github.com/rqlite/rqlite/pull/1692): `go mod` updates.

## v8.20.3 (February 17th 2024)
### Implementation changes and bug fixes
- [PR #1690](https://github.com/rqlite/rqlite/pull/1690): Check for `isTextType` in panic-proof way.

## v8.20.2 (February 16th 2024)
### Implementation changes and bug fixes
- [PR #1685](https://github.com/rqlite/rqlite/pull/1685): Rename a Proto (but not its fields).
- [PR #1686](https://github.com/rqlite/rqlite/pull/1686): Node returns _Meta_, not just Address.
- [PR #1688](https://github.com/rqlite/rqlite/pull/1688): Expose Leader Commit Index, as read from latest AppendEntries RPC.
- [Commit 40e3098](https://github.com/rqlite/rqlite/commit/40e3098e3c7ab1512a6436adac32a7017d24dc4c): Seeing some boot failures locally, revert to default GZIP compression. `git bisect` shows this issue was introduced with [this change](https://github.com/rqlite/rqlite/pull/1574/files#diff-e3c4101b534a442b6f05bbaa9c1c2b9e2f459e92d865ae6654a6ae3d532a7a49).

## v8.20.1 (February 13th 2024)
### Implementation changes and bug fixes
- [PR #1684](https://github.com/rqlite/rqlite/pull/1684): Improvements to strict _Stale Read_ checks.

## v8.20.0 (February 12th 2024)
### New features
- [PR #1681](https://github.com/rqlite/rqlite/pull/1681): Add `freshness_strict` flag, which checks for _Stale Reads_ using Leader time. Thanks @aderouineau

### Implementation changes and bug fixes
- [PR #1670](https://github.com/rqlite/rqlite/pull/1670): Improve error message when query on remote node fails.
- [PR #1671](https://github.com/rqlite/rqlite/pull/1670): Minor optimizations to Unified Request processing.
- [PR #1674](https://github.com/rqlite/rqlite/pull/1674): Small refactor of _Stale Reads_ check.
- [PR #1675](https://github.com/rqlite/rqlite/pull/1675): Use `atomic.Uint64` instead of Mutexes for Store indexes.

## v8.19.0 (February 3rd 2024)
This release allows you to set a maximum amount of a time a query will run. If the query does not complete within the set time, an error will be returned.
### New features
- [PR #1666](https://github.com/rqlite/rqlite/pull/1667), [PR #1667](https://github.com/rqlite/rqlite/pull/1667), [PR #1669](https://github.com/rqlite/rqlite/pull/1669): Support timing out if query doesn't finish within specified interval. Fixes issue [#1657](https://github.com/rqlite/rqlite/issues/1657). Thanks @mauri870

### Implementation changes and bug fixes
- [PR #1665](https://github.com/rqlite/rqlite/pull/1665): Minor improvements to `random` module.

## v8.18.7 (February 1st 2024)
### Implementation changes and bug fixes
- [PR #1663](https://github.com/rqlite/rqlite/pull/1663): Remove unnecessary WAL-close during Raft snapshotting.

## v8.18.6 (January 31st 2024)
### Implementation changes and bug fixes
- [PR #1656](https://github.com/rqlite/rqlite/pull/1656): Add low-level WAL compaction timings and metrics.
- [PR #1660](https://github.com/rqlite/rqlite/pull/1660): Upgrade to SQLite 3.45.1.
- [PR #1659](https://github.com/rqlite/rqlite/pull/1659): Use `go generate` to generate Go Protobuf code. Thanks @mauri870
- [PR #1661](https://github.com/rqlite/rqlite/pull/1661): Jitter the WAL size check interval.

## v8.18.5 (January 30th 2024)
### Implementation changes and bug fixes
- [PR #1646](https://github.com/rqlite/rqlite/pull/1646): Expose BUSY TIMEOUT on /status.
- [PR #1647](https://github.com/rqlite/rqlite/pull/1647): More CHECKPOINT test coverage.
- [PR #1649](https://github.com/rqlite/rqlite/pull/1649): Check Leader when handling `/db/request` with _None_ read consistency. Fixes issue [#1648](https://github.com/rqlite/rqlite/issues/1648).
- [PR #1653](https://github.com/rqlite/rqlite/pull/1653): Fix `busy_timeout` stat for read-only DB. Thanks @mauri870
- [PR #1654](https://github.com/rqlite/rqlite/pull/1654): Memoize SQLite compilation options.

## v8.18.4 (January 30th 2024)
### Implementation changes and bug fixes
- [PR #1644](https://github.com/rqlite/rqlite/pull/1644): Remove an unnecessary memcpy during Snapshotting.

## v8.18.3 (January 29th 2024)
### Implementation changes and bug fixes
- [PR #1638](https://github.com/rqlite/rqlite/pull/1638): More Snapshotting metrics.
- [PR #1639](https://github.com/rqlite/rqlite/pull/1639): Reuse Session and S3 manager when working with AWS S3. Thanks @mauri870
- [PR #1640](https://github.com/rqlite/rqlite/pull/1640): Remove Restart checkpoint, tests show it's not an optimization.
- [PR #1641](https://github.com/rqlite/rqlite/pull/1641): `go mod` updates.

## v8.18.2 (January 27th 2024)
### Implementation changes and bug fixes
- [PR #1635](https://github.com/rqlite/rqlite/pull/1635): Always execute ExecuteRequests locally if possible.
- [PR #1636](https://github.com/rqlite/rqlite/pull/1636): Move to explicit choice of SQLite Checkpointing mode.
- [PR #1637](https://github.com/rqlite/rqlite/pull/1637): Remove unneeded SetFullNeeded post WAL checkpoint failure.

## v8.18.1 (January 26th 2024)
### Implementation changes and bug fixes
- [PR #1633](https://github.com/rqlite/rqlite/pull/1633): Improve error messages for internode communication failures.
- [PR #1634](https://github.com/rqlite/rqlite/pull/1634): FullSnapshot needed if WAL checkpoint fails.

## v8.18.0 (January 25th 2024)
This release upgrades SQLite to 3.45.0, which brings in [JSONB](https://sqlite.org/draft/jsonb.html) support. JSONB is a more efficient way to process JSON data within the SQLite database.
### New features
- [PR #1632](https://github.com/rqlite/rqlite/pull/1632): Upgrade to SQLite 3.45.0.
- [PR #1631](https://github.com/rqlite/rqlite/pull/1631): Allow HTTP clients to control number of retries for internode requests.

### Implementation changes and bug fixes
- [PR #1629](https://github.com/rqlite/rqlite/pull/1629): Set default cluster client retries to 0.

## v8.17.0 (January 22nd 2024)
This release adds the ability to [configure scheduled](https://rqlite.io/docs/guides/performance/#vacuum) [VACUUM](https://www.sqlite.org/lang_vacuum.html) of the SQLite database managed by rqlite. As part of the work for this release, extensive research and testing was performed to confirm that explicitly issuing a `VACUUM` command is also compatible with rqlite. This testing has been made part of the automatic test suite.
### New features
- [PR #1619](https://github.com/rqlite/rqlite/pull/1619), [PR #1622](https://github.com/rqlite/rqlite/pull/1622): Support automatic `VACUUM` of the SQLite database. Fixes [#1609](https://github.com/rqlite/rqlite/issues/1609).

### Implementation changes and bug fixes
- [PR #1623](https://github.com/rqlite/rqlite/pull/1623): Unit tests for Swappable DB.
- [PR #1625](https://github.com/rqlite/rqlite/pull/1625): Count Cluster client retries at operation level.
- [PR #1626](https://github.com/rqlite/rqlite/pull/1626): Unit test explicit VACUUM operation.

## v8.16.8 (January 20th 2024)
### Implementation changes and bug fixes
- [PR #1615](https://github.com/rqlite/rqlite/pull/1615): Add extensive WAL checkpoint test at the database level.
- [PR #1616](https://github.com/rqlite/rqlite/pull/1616): Add time and checksum based change-detection functions to the database level.
- [PR #1617](https://github.com/rqlite/rqlite/pull/1617): Add `VacuumInto` to database layer.
- [PR #1621](https://github.com/rqlite/rqlite/pull/1621): Fix a panic in the rqlite shell by not stomping on an "outer" error.

## v8.16.7 (January 18th 2024)
The releases changes the default logging level for the Raft subsystem from `INFO` to `WARN`. This results is less logging by the Raft subsystem. If you prefer the previous `INFO` level of logging, it can be re-enabled via the command line flag `-raft-log-level=INFO`.
### Implementation changes and bug fixes
- [PR #1607](https://github.com/rqlite/rqlite/pull/1607): Remove use of deprecated `ioutil`.
- [PR #1608](https://github.com/rqlite/rqlite/pull/1608): Always close the FSM Snapshot.
- [PR #1610](https://github.com/rqlite/rqlite/pull/1610): Change Raft default log level to `WARN`.
- [PR #1611](https://github.com/rqlite/rqlite/pull/1611): Don't log incremental Raft snapshots.
- [PR #1612](https://github.com/rqlite/rqlite/pull/1612): `go mod` updates.

## v8.16.6 (January 16th 2024)
### Implementation changes and bug fixes
- [PR #1603](https://github.com/rqlite/rqlite/pull/1603): Standardize logging by Raft module.
- [PR #1604](https://github.com/rqlite/rqlite/pull/1604), [PR #1605](https://github.com/rqlite/rqlite/pull/1605), [PR #1606](https://github.com/rqlite/rqlite/pull/1606): Minor refactor of database code.
- [Commit 2176101](https://github.com/rqlite/rqlite/commit/21761011d45630998ea603576d5c390bafba0afd): Fix rqlite shell help output.

## v8.16.5 (January 14th 2024)
This release further improves _Automatic Backup_ performance, as well as improving test coverage generally.
### Implementation changes and bug fixes
- [PR #1592](https://github.com/rqlite/rqlite/pull/1592): Refactor and enhance upload logging.
- [PR #1593](https://github.com/rqlite/rqlite/pull/1593): Tighten snapshot-join end-to-end testing.
- [PR #1596](https://github.com/rqlite/rqlite/pull/1596): Track Raft logs which change the database.
- [PR #1597](https://github.com/rqlite/rqlite/pull/1597): Clarify end-to-end testing code.
- [PR #1598](https://github.com/rqlite/rqlite/pull/1598): Refactor Store-level index tracking.
- [PR #1599](https://github.com/rqlite/rqlite/pull/1599): Test no upload after Leader change.
- [PR #1600](https://github.com/rqlite/rqlite/pull/1600): Use Raft index for upload checks. Fixes [#1594](https://github.com/rqlite/rqlite/issues/1594).
- [PR #1601](https://github.com/rqlite/rqlite/pull/1601): CREATE TABLE should change DB Applied index.
- [PR #1602](https://github.com/rqlite/rqlite/pull/1602): `go mod` updates.

## v8.16.4 (January 12th 2024)
This release improves _Automatic Backup_ performance, mostly by avoiding unnecessary file copies and uploads.
### Implementation changes and bug fixes
- [PR #1584](https://github.com/rqlite/rqlite/pull/1584): Count Snapshot reaping failures.
- [PR #1585](https://github.com/rqlite/rqlite/pull/1585): Avoid unnecessary auto-backups by storing sha256 sums in S3. Fixes issue [#1565](https://github.com/rqlite/rqlite/issues/1565).
- [PR #1586](https://github.com/rqlite/rqlite/pull/1586): Auto-backups will be in WAL mode going forward, and not in DELETE mode.
- [PR #1587](https://github.com/rqlite/rqlite/pull/1587): Refactor Store Backup Provider to use `io.Writer`.
- [PR #1588](https://github.com/rqlite/rqlite/pull/1588): More consistent use of Sum types in Uploader.
- [PR #1589](https://github.com/rqlite/rqlite/pull/1589): Avoid SQLite file copy during automatic backups.
- [PR #1590](https://github.com/rqlite/rqlite/pull/1590): Fix automatic backup end-to-end tests.

## v8.16.3 (January 9th 2024)
### Implementation changes and bug fixes
- [PR #1582](https://github.com/rqlite/rqlite/pull/1582): Explicitly switch any upgraded v7 Snapshot to WAL mode.
- [PR #1583](https://github.com/rqlite/rqlite/pull/1583): Loading a database invalidates existing snapshots. Fixes [#1583](https://github.com/rqlite/rqlite/issues/1583).

## v8.16.2 (January 9th 2024)
This releases fixes a bug related to Raft snapshot management. While it's an edge case, and can only happen if rqlited is hard-killed at a very specific point, all 8.x users should upgrade to this release.
### Implementation changes and bug fixes
- [PR #1580](https://github.com/rqlite/rqlite/pull/1580): List newest Snapshot, not oldest.

## v8.16.1 (January 8th 2024)
### Implementation changes and bug fixes
- [PR #1574](https://github.com/rqlite/rqlite/pull/1574): Use "GZIP best speed" for internode traffic compression.
- [PR #1575](https://github.com/rqlite/rqlite/pull/1575): Upload Provider uses Snapshot-locking backup.
- [PR #1576](https://github.com/rqlite/rqlite/pull/1576): Add fast path for vacuumed, non-compressed backups.
- [PR #1579](https://github.com/rqlite/rqlite/pull/1579): Only run auto-backups on Leader (as per docs) and improve check efficiency.
- [PR #1578](https://github.com/rqlite/rqlite/pull/1578): Don't require static credentials for S3 access. Thanks @jtackaberry

## v8.16.0 (January 6th 2024)
### New features
- [PR #1563](https://github.com/rqlite/rqlite/pull/1563): Support S3-compatible storage systems for auto-backups and auto-restores. Fixes issue [#1560](https://github.com/rqlite/rqlite/issues/1560). Thanks @jtackaberry
- [PR #1573](https://github.com/rqlite/rqlite/pull/1573): Add support for automatically gzipped-compressed backups.

### Implementation changes and bug fixes
- [PR #1567](https://github.com/rqlite/rqlite/pull/1567): Refactor to make more use of `progress` module.
- [Commit d1cc802](https://github.com/rqlite/rqlite/commit/d1cc80229221ff51cd4741cc7a2e05e87f0337cb): Fix return codes in `HasData()`.
- [PR #1566](https://github.com/rqlite/rqlite/pull/1566): Move some Store state-related functions to own file.
- [PR #1570](https://github.com/rqlite/rqlite/pull/1570): Support compressed backups at the `Store` level.
- [PR #1571](https://github.com/rqlite/rqlite/pull/1571): Stream backups efficiently from remote nodes.
- [PR #1572](https://github.com/rqlite/rqlite/pull/1572): Allow booting with WAL-mode SQLite files.

## v8.15.0 (January 4th 2024)
This release fixes bugs related to auto-restore from S3, improves backup performance, and adds some other minor enhancements.
### New features
- [PR #1550](https://github.com/rqlite/rqlite/pull/1550): CLI command `.nodes` supports showing non-voting nodes.

### Implementation changes and bug fixes
- [PR #1548](https://github.com/rqlite/rqlite/pull/1548): Make system-level test failures easier to understand.
- [PR #1555](https://github.com/rqlite/rqlite/pull/1555): Correct build and import of Protobuf files.
- [PR #1556](https://github.com/rqlite/rqlite/pull/1556): Add fast-path backup.
- [PR #1556](https://github.com/rqlite/rqlite/pull/1556): rqlite CLI streams backup to file.
- [PR #1557](https://github.com/rqlite/rqlite/pull/1557): Remove restriction on restores using SQLite files in WAL mode.
- [PR #1564](https://github.com/rqlite/rqlite/pull/1564): Only auto-restore if the node is "empty". Fixes issue [#1561](https://github.com/rqlite/rqlite/issues/1561). Thanks @jtackaberry

## v8.14.1 (December 31st 2023)
### Implementation changes and bug fixes
- [PR #1546](https://github.com/rqlite/rqlite/pull/1546): Don't hardcode suffrage when joining. Fixes issue [#1545](https://github.com/rqlite/rqlite/issues/1545). Thanks @jtackaberry

## v8.14.0 (December 31st 2023)
This release adds new control over Raft snapshotting, a key part of the Raft consensus protocol. When the WAL file reaches a certain size (4MB by default, which equals the SQLite default), rqlite will trigger a Raft snapshot. In its default setting this change may reduce disk usage, but may also result in more frequent Raft snapshotting. Most users can ignore this change and carry on as before after upgrading to this release.
### New features
- [PR #1530](https://github.com/rqlite/rqlite/pull/1530), [PR #1533](https://github.com/rqlite/rqlite/pull/1533): Support automatically snapshotting when WAL reaches the SQLite default of 4MB.
- [PR #1541](https://github.com/rqlite/rqlite/pull/1541), [PR #1542](https://github.com/rqlite/rqlite/pull/1542): DNS-based autoclustering supports read-only (non-voting) nodes. Fixes issue [#1521](https://github.com/rqlite/rqlite/issues/1521)
- [PR #1544](https://github.com/rqlite/rqlite/pull/1544): Support autoclustering of read-only nodes with Consul and etcd.

### Implementation changes and bug fixes
- [PR #1531](https://github.com/rqlite/rqlite/pull/1531): Check for Raft snapshot condition every 10 seconds by default.
- [PR #1528](https://github.com/rqlite/rqlite/pull/1528): Support setting trailing logs for user-requested snapshot.
- [PR #1529](https://github.com/rqlite/rqlite/pull/1529): Remove obsolete code related to user-triggered snapshots.
- [PR #1536](https://github.com/rqlite/rqlite/pull/1536): Store WAL path in store, to avoid races.
- [PR #1535](https://github.com/rqlite/rqlite/pull/1535): Refactor using CommandProcessor.
- [PR #1539](https://github.com/rqlite/rqlite/pull/1539): `go mod` updates.
- [PR #1540](https://github.com/rqlite/rqlite/pull/1540): Friendlier display of database sizes.
- [PR #1543](https://github.com/rqlite/rqlite/pull/1543): Remove some excessive logging.

## v8.13.5 (December 26th 2023)
### Implementation changes and bug fixes
- [PR #1522](https://github.com/rqlite/rqlite/pull/1522): Minor refactoring of main module.
- [PR #1523](https://github.com/rqlite/rqlite/pull/1523): Move download functionality into _restore_ module.
- [PR #1524](https://github.com/rqlite/rqlite/pull/1524): Disco mode not supported when explicitly joining.
- [PR #1525](https://github.com/rqlite/rqlite/pull/1525): Make Store _Notify_ logic clearer.
- [PR #1526](https://github.com/rqlite/rqlite/pull/1526): Bootstrapper explicitly supports Voting nodes.
- [PR #1527](https://github.com/rqlite/rqlite/pull/1527): More snapshotting instrumentation.

## v8.13.4 (December 23rd 2023)
This release makes sure the version information is correctly recorded in the released binaries. There are no functional changes.
### Implementation changes and bug fixes
- [Commit 03b6db2](https://github.com/rqlite/rqlite/commit/03b6db2e7dd0e6806b1315eb1cd63e04b126a235): Fix build process so versioning information is set correctly.

## v8.13.3 (December 23rd 2023)
### Implementation changes and bug fixes
- [PR #1515](https://github.com/rqlite/rqlite/pull/1515): Fix a log message related to mutual TLS.
- [PR #1516](https://github.com/rqlite/rqlite/pull/1516): Add support to Python end-to-end test helpers for mTLS.
- [PR #1518](https://github.com/rqlite/rqlite/pull/1518): Refactor muxed internode communications.
- [PR #1519](https://github.com/rqlite/rqlite/pull/1519): Refactor TCP TLS configuration control.
- [PR #1520](https://github.com/rqlite/rqlite/pull/1520): End-to-end testing of setting TLS _ServerName_. Confirms that [issue #1507](https://github.com/rqlite/rqlite/issues/1507) is fixed.

## v8.13.2 (December 21st 2023)
### Implementation changes and bug fixes
- [PR #1512](https://github.com/rqlite/rqlite/pull/1512): Fix swapping of CACert and ServerName.

## v8.13.1 (December 21st 2023)
### Implementation changes and bug fixes
- [PR #1510](https://github.com/rqlite/rqlite/pull/1510): Remove obsolete `-http-no-verify` command-line flag.
- [PR #1511](https://github.com/rqlite/rqlite/pull/1511): Bring use of `go mod` into compliance. Fixes [issue #644](https://github.com/rqlite/rqlite/issues/644).

## v8.13.0 (December 21st 2023)
This release supports setting the _Server Name_ a node should expect in any certificate it receives from another node in the cluster.
### New features
- [PR #1509](https://github.com/rqlite/rqlite/pull/1509): Support setting the Server Name for internode certificate verification. Fixes [issue #1507](https://github.com/rqlite/rqlite/issues/1507).

### Implementation changes and bug fixes
- [PR #1503](https://github.com/rqlite/rqlite/pull/1503): Use SQLite-style help in rqlite shell.
- [PR #1505](https://github.com/rqlite/rqlite/pull/1505): Correct handling of IPv6 addresses in rqlite shell.

## v8.12.3 (December 19th 2023)
### Implementation changes and bug fixes
- [PR #1502](https://github.com/rqlite/rqlite/pull/1502): Create temporary SQLite files in same directory as actual SQLite file.

## v8.12.2 (December 19th 2023)
### Implementation changes and bug fixes
- [PR #1498](https://github.com/rqlite/rqlite/pull/1498): rqlite shell `.help` should show commands in alphabetical order.
- [PR #1499](https://github.com/rqlite/rqlite/pull/1499): Bump golang.org/x/crypto from v0.16.0 to v0.17.0.
- [PR #1501](https://github.com/rqlite/rqlite/pull/1501): Upgrade rqlite disco-client to handle IPv6 addresses. Fixes [issue #1500](https://github.com/rqlite/rqlite/issues/1500). Thanks @jtackaberry

## v8.12.1 (December 18th 2023)
### Implementation changes and bug fixes
- [PR #1497](https://github.com/rqlite/rqlite/pull/1497): Don't re-open and close database on shutdown. It's unnecessary.

## v8.12.0 (December 17th 2023)
This version sees the minor version incremented to indicate the importance of this release. Bcrypted passwords were not secure in the Credentials Configuration, as they could also be used directly as passwords. This has been fixed, and bcrypted passwords are no longer supported going forward. **All users using bcrypted hashes in Credential files should upgrade to this release** and migrate to using plaintext passwords in those files.

If you were using bcrypted passwords, **this is probably a breaking change**. You should recreate any Credentials Configuration files to use plaintext passwords instead of bcrypt hashes, and ensure the Credentials Configuration files are secured from unauthorized access.

### Implementation changes and bug fixes
- [PR #1492](https://github.com/rqlite/rqlite/pull/1492): Remove faulty bcrypt hashed password support. Fixes [issue #1488](https://github.com/rqlite/rqlite/issues/1488). Thanks @jtackaberry
- [PR #1494](https://github.com/rqlite/rqlite/pull/1494): Confirm restored data looks like a SQLite file.

## v8.11.1 (December 17th 2023)
### Implementation changes and bug fixes
- [PR #1490](https://github.com/rqlite/rqlite/pull/1490): Guard against `nil` History in rqlite shell. Fixes [issue #1486](https://github.com/rqlite/rqlite/issues/1486).

## v8.11.0 (December 17th 2023)
### New features
- [PR #1489](https://github.com/rqlite/rqlite/pull/1489): Add `.boot` command to rqlite shell, to support _Booting_ nodes.

### Implementation changes and bug fixes
- [PR #1487](https://github.com/rqlite/rqlite/pull/1487): Small improvements to rqlite shell.

## v8.10.0 (December 17th 2023)
This release introduces a new, high-performance, initialize-from-SQLite option. Known as _Boot_ loading, it allows an rqlite node to be seeded with large (multi-GB) datasets, with the time taken to seed the node determined only by your disk performance.

### New features
- [PR #1485](https://github.com/rqlite/rqlite/pull/1485): Add Boot loading.

### Implementation changes and bug fixes
- [PR #1484](https://github.com/rqlite/rqlite/pull/1484): Remove ability to trigger chunked-loading.

## v8.0.6 (December 12th 2023)
Release v8.0.6 protects against a malformed database being loaded as a result of using `/db/load`. **All 8.x users should upgrade to this release**.
### Implementation changes and bug fixes
- [PR #1482](https://github.com/rqlite/rqlite/pull/1482): Don't load an invalid database.

## v8.0.5 (December 12th 2023)
### Implementation changes and bug fixes
- [PR #1481](https://github.com/rqlite/rqlite/pull/1481): Revert to simpler one-shot load for SQLite files.

## v8.0.4 (December 12th 2023)
### Implementation changes and bug fixes
- [PR #1471](https://github.com/rqlite/rqlite/pull/1471), [PR #1472](https://github.com/rqlite/rqlite/pull/1472): Refactor query parameters into own code.
- [PR #1473](https://github.com/rqlite/rqlite/pull/1471): `go mod` updates.
- [PR #1478](https://github.com/rqlite/rqlite/pull/1478): Upgrade Go to 1.21 in `go.mod`. Fixes [issue #1476](https://github.com/rqlite/rqlite/issues/1476).
- [PR #1475](https://github.com/rqlite/rqlite/pull/1475): Minor rqlite CLI improvements.
- [PR #1480](https://github.com/rqlite/rqlite/pull/1480): Don't completely truncate the log, due to apparent unsigned overflow issues in Raft log.

## v8.0.3 (December 11th 2023)
### Implementation changes and bug fixes
- [PR #1466](https://github.com/rqlite/rqlite/pull/1466): Close all dechunkers at Store shutdown.
- [PR #1467](https://github.com/rqlite/rqlite/pull/1467): Introduce explicit FSM type.
- [PR #1468](https://github.com/rqlite/rqlite/pull/1468), [PR #1469](https://github.com/rqlite/rqlite/pull/1469): Fix failure-to-restart issue after chunked loading.

## v8.0.2 (December 10th 2023)
Fix an edge case related to Raft Snapshotting when a chunked load is in progress at the same time.
### Implementation changes and bug fixes
- [PR #1456](https://github.com/rqlite/rqlite/pull/1459): Standardize on chunk size.
- [PR #1456](https://github.com/rqlite/rqlite/pull/1459): Set `TrailingLogs=0` to truncate log during user-initiated Snapshotting.
- [PR #1462](https://github.com/rqlite/rqlite/pull/1462): Refactor redirect logic in HTTP service.
- [PR #1463](https://github.com/rqlite/rqlite/pull/1463): Synchronize Snapshotting and chunked loading.
- [PR #1464](https://github.com/rqlite/rqlite/pull/1464): Handle snapshotting of empty WAL files.
- [PR #1465](https://github.com/rqlite/rqlite/pull/1465): Move uploader goroutine into Uploader.

## v8.0.1 (December 8th 2023)
This release fixes an edge case issue during restore-from-SQLite. It's possible if a rqlite system crashes shortly after restoring from SQLite it may not have loaded the data correctly.

### Implementation changes and bug fixes
- [PR #1456](https://github.com/rqlite/rqlite/pull/1456): Wrap Snapshot Store _FullNeeded_ logic in a function.
- [PR #1457](https://github.com/rqlite/rqlite/pull/1457): Allow FullNeeded to be explicitly set to true.
- [PR #1458](https://github.com/rqlite/rqlite/pull/1458): Perform full snapshot after chunked load.

## v8.0.0 (December 5th 2023)
This release introduces support for much larger data sets. Previously the [Raft snapshotting](https://raft.github.io/) process became more memory intensive and time-consuming as the SQLite database became larger. This set an practical upper limit on the size of the SQLite database. With the 8.0 release rqlite has been fundamentally redesigned such that snapshotting consumes approximately the same amount of resources, regardless of the size of the SQLite database.

This release also eases operations, as well as adding new features and bug fixes.

### Upgrading from the 7.x release

Release 8.0 supports (mostly) seamless upgrades from the 7.x series, and upgrading from 7.x has been tested. However, it is still strongly recommended you backup any production cluster before attempting an upgrade. A more conservative approach would be to create a brand new 8.0 system, and load your backup into that cluster. Then switch production traffic over to the new 8.0 cluster.

8.0 and 7.x nodes should be able to interoperate, so a rolling upgrade should work fine **as long as all nodes are fully caught up with the Leader node**. Note you also cannot join a new 8.x node to a preexisting 7.x cluster. Otherwise upgrade should operate but, again, it is strongly recommended you test this first. It is also not recommended that you run a cluster with a mix of 7.x and 8.0 code for any significant length of time, just the time required for a rolling upgrade.

Important things to note if you decide to upgrade an existing 7.x system:
- Backup your 7.x cluster first.
- it is strongly recommended you upgrade your 7.x cluster to the [7.21.4](https://github.com/rqlite/rqlite/releases/tag/v7.21.4) release before upgrading to the 8.0 series.
- 8.0 always runs with an on-disk database, in-memory databases are no longer supported. Improvements made late in the 7.0 series mean there is little difference in write performance between in-memory and on-disk modes, but supporting both modes just meant confusion and higher development costs. If you were previously running in in-memory mode (the previous default), you don't need to do anything. But if you were previously passing `-on-disk` to `rqlited` so that rqlite ran in on-disk mode, you must now remove that flag.
- When forming a new cluster using 8.0, pass the **Raft** address of the remote node to the `-join` command, not the HTTP API address. If your cluster is already formed, upgrades will work without changing anything (`-join` options are ignored if nodes are already members of a cluster). You may need to change any scripting or automatic-configuration generation however.
- Bcrypted password hashes are no longer supported, due to security flaws in the 7.x release. You should regenerate any [Credentials file](https://rqlite.io/docs/guides/security/), and use plaintext passwords only (and prevent unauthorized access to the Credentials file).
- A few rarely, if ever, used `rqlited` command-line flags have been removed. These flags just added operational overhead, while adding little value.

### New features
- [PR #1362](https://github.com/rqlite/rqlite/pull/1362): Enable SQLite [FTS5](https://www.sqlite.org/fts5.html). Fixes [issue #1361](https://github.com/rqlite/rqlite/issues/1361)
- [PR #1405](https://github.com/rqlite/rqlite/pull/1405): Support a configurable HTTP connection timeout in the rqlite CLI. Thanks @jtarchie
- [PR #1418](https://github.com/rqlite/rqlite/pull/1418): Add basic CORS support. Fixes [issue #687](https://github.com/rqlite/rqlite/issues/687). Thanks @kkoreilly
- [PR #1422](https://github.com/rqlite/rqlite/pull/1422): Add mTLS support to rqlite CLI. Fixes [issue #1421](https://github.com/rqlite/rqlite/issues/1421)
- [PR #1427](https://github.com/rqlite/rqlite/pull/1427): Upgrade to SQLite 3.44.0.
- [PR #1433](https://github.com/rqlite/rqlite/pull/1433): Support an optional better form for the `nodes/` output. Fixes [issue #1415](https://github.com/rqlite/rqlite/issues/1415)
- [PR #1447](https://github.com/rqlite/rqlite/pull/1447): Remove-on-shutdown now supports authentication.
- [PR #1451](https://github.com/rqlite/rqlite/pull/1451): Support optional `VACUUM` of SQLite database file before upload to Cloud storage.
- [PR #1452](https://github.com/rqlite/rqlite/pull/1452): Support optional `VACUUM` of requested backup SQLite file.
  
### Implementation changes and bug fixes
- [PR #1368](https://github.com/rqlite/rqlite/pull/1374): Switch to always-on expvar and pprof.
- [PR #1337](https://github.com/rqlite/rqlite/pull/1337): Store can now load from an io.Reader.
- [PR #1339](https://github.com/rqlite/rqlite/pull/1339), [PR #1340](https://github.com/rqlite/rqlite/pull/1340), [PR #1341](https://github.com/rqlite/rqlite/pull/1341): Add `LoadRequest` chunker/dechunker.
- [PR #1343](https://github.com/rqlite/rqlite/pull/1343): Remove previously-obsoleted supported command-line options.
- [PR #1342](https://github.com/rqlite/rqlite/pull/1342): Integrate chunked-loading, applying to auto-restore from the Cloud.
- [PR #1347](https://github.com/rqlite/rqlite/pull/1347): Migrate HTTP layer to chunked loading.
- [PR #1355](https://github.com/rqlite/rqlite/pull/1355): Database layer can run an integrity check.
- [PR #1385](https://github.com/rqlite/rqlite/pull/1358): Remove support for in-memory databases.
- [PR #1360](https://github.com/rqlite/rqlite/pull/1360): 'go mod' updates, and move to go 1.21.
- [PR #1369](https://github.com/rqlite/rqlite/pull/1369), [PR #1370](https://github.com/rqlite/rqlite/pull/1370): Use singleton, sync'ed, random source.
- [PR #1367](https://github.com/rqlite/rqlite/pull/1367): Move to a WAL-based Snapshot store, which unlocks support for much larger data set support.
- [PR #1373](https://github.com/rqlite/rqlite/pull/1373): Remove compression-control command-line options.
- [PR #1377](https://github.com/rqlite/rqlite/pull/1377): Automatically upgrade 7.x snapshots.
- [PR #1380](https://github.com/rqlite/rqlite/pull/1380): Compress snapshots when transmitting over the network.
- [PR #1382](https://github.com/rqlite/rqlite/pull/1382), [PR #1383](https://github.com/rqlite/rqlite/pull/1383): Add basic stats for Snapshot store.
- [PR #1384](https://github.com/rqlite/rqlite/pull/1384): Use less-racy function to retrieve Leader Address and ID.
- [PR #1386](https://github.com/rqlite/rqlite/pull/1386): Ensure full sync'ing and closing of files during WAL replay.
- [PR #1388](https://github.com/rqlite/rqlite/pull/1388): Ensure databases open with WAL checkpoint disabled. Thanks @benbjohnson.
- [PR #1390](https://github.com/rqlite/rqlite/pull/1390): Add Restore functions to Snapshot Store.
- [PR #1394](https://github.com/rqlite/rqlite/pull/1394): Use only one RW database connection.
- [PR #1395](https://github.com/rqlite/rqlite/pull/1395): More DB-level and Snapshotting statistics.
- [PR #1399](https://github.com/rqlite/rqlite/pull/1399): Better trailing flags error message.
- [PR #1404](https://github.com/rqlite/rqlite/pull/1404): Add an interface between Store and Snapshot Store.
- [PR #1410](https://github.com/rqlite/rqlite/pull/1410), [PR #1412](https://github.com/rqlite/rqlite/pull/1412): Implement simpler WAL-based snapshotting.
- [PR #1413](https://github.com/rqlite/rqlite/pull/1413): Remove `-raft-no-freelist-sync` command line flag.
- [PR #1420](https://github.com/rqlite/rqlite/pull/1420), [PR #1431](https://github.com/rqlite/rqlite/pull/1431): Nodes join a cluster using the Raft address, not the HTTP API.
- [PR #1426](https://github.com/rqlite/rqlite/pull/1426): 'go mod' updates, including moving to Raft 1.6.
- [PR #1430](https://github.com/rqlite/rqlite/pull/1430): Check that any supplied Join addresses are not HTTP servers.
- [PR #1437](https://github.com/rqlite/rqlite/pull/1437), [PR #1438](https://github.com/rqlite/rqlite/pull/1438), [PR #1439](https://github.com/rqlite/rqlite/pull/1439): Actually timeout if needed during `nodes/` access. Fixes [issue #1435](https://github.com/rqlite/rqlite/issues/1435). Thanks @dwco-z
- [PR #1440](https://github.com/rqlite/rqlite/pull/1440): Add a Compacting WAL rewriter. Thanks @benbjohnson.
- [PR #1441](https://github.com/rqlite/rqlite/pull/1441), [PR #1443](https://github.com/rqlite/rqlite/pull/1443): Integrate Compacting WAL writer
- [PR #1444](https://github.com/rqlite/rqlite/pull/1444): Trivial clean-ups related to backups.
- [PR #1445](https://github.com/rqlite/rqlite/pull/1445): Count Snapshot upgrades.

## v7.21.4 (July 8th 2023)
### Implementation changes and bug fixes
- [PR #1336](https://github.com/rqlite/rqlite/pull/1336): Remove on-disk-startup control. It's no longer needed as on-disk performance is now very close to in-memory performance, thanks to the switch to _synchronous off_ mode and the use of the SQLite WAL.

## v7.21.3 (July 7th 2023)
### Implementation changes and bug fixes
- [PR #1329](https://github.com/rqlite/rqlite/pull/1329): Try a different version of V2 Snapshot codec.
- [PR #1332](https://github.com/rqlite/rqlite/pull/1332): Upgrade dependencies.
- [PR #1333](https://github.com/rqlite/rqlite/pull/1333): Set "types" for expressions e.g. `COUNT`. Fixes [issue #1330](https://github.com/rqlite/rqlite/issues/1330)

## v7.21.2 (July 1st 2023)
### Implementation changes and bug fixes
- [PR #1321](https://github.com/rqlite/rqlite/pull/1321): Check for errors in responses during load testing.
- [PR #1323](https://github.com/rqlite/rqlite/pull/1323): Add codec for v2 snapshots.
- [PR #1324](https://github.com/rqlite/rqlite/pull/1324): Close Snapshot after we're finished restoring from it.
- [PR #1325](https://github.com/rqlite/rqlite/pull/1325): Handle getting an error when asking for database stats.

## v7.21.1 (June 26th 2023)
This release changes the mode of SQLite, when rqlite is running in _on-disk_ mode. SQLite now runs in WAL mode, when previously it was in DELETE mode. Testing shows this results in a ~30% increase in write-performance.

### Implementation changes and bug fixes
- [PR #1314](https://github.com/rqlite/rqlite/pull/1314): More preparations for WAL mode when running on-disk.
- [PR #1315](https://github.com/rqlite/rqlite/pull/1315), [PR #1316](https://github.com/rqlite/rqlite/pull/1316): Enable WAL when running in on-disk mode.
- [PR #1317](https://github.com/rqlite/rqlite/pull/1317): DB-layer now supports WAL replay.
- [PR #1318](https://github.com/rqlite/rqlite/pull/1318): Periodically record actual applied index. Addresses a possible edge case with on-disk startup.
  
## v7.21.0 (June 20th 2023)
### New features
- [PR #1311](https://github.com/rqlite/rqlite/pull/1311): Support 'key' param on the `/status` HTTP endpoint.
- [PR #1313](https://github.com/rqlite/rqlite/pull/1313): Sysdump now retrieves data from all nodes if possible.

### Implementation changes and bug fixes
- [PR #1309](https://github.com/rqlite/rqlite/pull/1309): Factor Snapshot creation into own module.

## v7.20.6 (June 16th 2023)
### Implementation changes and bug fixes
- [PR #1305](https://github.com/rqlite/rqlite/pull/1305): Upgrade dependencies via `go get`.
- [PR #1306](https://github.com/rqlite/rqlite/pull/1306): Add some (currently unused) WAL control code.
- [PR #1307](https://github.com/rqlite/rqlite/pull/1307), [PR #1308](https://github.com/rqlite/rqlite/pull/1308): Add full WAL-support to database layer. Not yet enabled by full application.

## v7.20.5 (June 14th 2023)
### Implementation changes and bug fixes
- [PR #1302](https://github.com/rqlite/rqlite/pull/1302): Add some important PRAGMA state to database-level status reporting.
- [PR #1303](https://github.com/rqlite/rqlite/pull/1303): Reduce disk space usage by retaining only a single Raft SQLite snapshot.

## v7.20.4 (June 13th 2023)
This release changes the "syncing" mode SQLite uses to _OFF_ when rqlite runs in "on-disk" mode. The [SQLite docs](https://www.sqlite.org/pragma.html#pragma_synchronous) state that this risks database corruption in the event of a crash, but that's a non-issue for rqlite, as rqlite always deletes any SQLite database on startup and rebuilds it from the Raft log. Testing shows this change results in (at least) a 3x speed-up in write performance when operating in "on-disk" mode.

### Implementation changes and bug fixes
- [PR #1301](https://github.com/rqlite/rqlite/pull/1301): Set synchronous mode to `OFF` for SQLite on-disk files.

## v7.20.3 (June 12th 2023)
### Implementation changes and bug fixes
- [PR #1298](https://github.com/rqlite/rqlite/pull/1298): Move FSMSnapshot to own source file.
- [PR #1300](https://github.com/rqlite/rqlite/pull/1300): Check for WAL-enabled SQLite files during load and restore.

## v7.20.2 (June 9th 2023)
### Implementation changes and bug fixes
- [PR #1296](https://github.com/rqlite/rqlite/pull/1296): Use correct connection when checking a SQL statement for "read-only" status, otherwise "database locked" could result. Also refactors much of the DB-level unit tests.

## v7.20.1 (June 1st 2023)
### Implementation changes and bug fixes
- [PR #1291](https://github.com/rqlite/rqlite/pull/1291): Allow bootstrap-join even with preexisting state. Fixes [issue #1290](https://github.com/rqlite/rqlite/issues/1290) 

## v7.20.0 (June 1st 2023)
### New features
- [PR #1288](https://github.com/rqlite/rqlite/pull/1288): Upgrade to SQLite 3.42.0.

### Implementation changes and bug fixes
- [PR #1286](https://github.com/rqlite/rqlite/pull/1286): More validation of passed-in network addresses.

## v7.19.0 (May 23rd 2023)
### New features
- [PR #1278](https://github.com/rqlite/rqlite/pull/1278): Enable support for more CPU architectures. Fixes [issue #901](https://github.com/rqlite/rqlite/issues/901)

### Implementation changes and bug fixes
- [PR #1275](https://github.com/rqlite/rqlite/pull/1275): Node-removal performs retries.
- [PR #1277](https://github.com/rqlite/rqlite/pull/1277): Upgrade dependencies.
- [PR #1279](https://github.com/rqlite/rqlite/pull/1279): Move to custom image to speed up testing on CircleCI.

## v7.18.2 (May 22nd 2023)
### Implementation changes and bug fixes
- [PR #1269](https://github.com/rqlite/rqlite/pull/1269): Add WaitForRemoval() to Store.
- [PR #1270](https://github.com/rqlite/rqlite/pull/1270): Confirm self-removal changes cluster config.
- [PR #1272](https://github.com/rqlite/rqlite/pull/1272): Refactor node self-removal on shutdown.
- [PR #1273](https://github.com/rqlite/rqlite/pull/1273): Make WaitForLeader() more consistent.
- [PR #1274](https://github.com/rqlite/rqlite/pull/1274): Do DNS bootstrapping even if there is preexisting state. Fixes [issue #1247](https://github.com/rqlite/rqlite/issues/1247)

## v7.18.1 (May 20th 2023)
This release also includes some small logging improvements, related to node-shutdown.

### Implementation changes and bug fixes
- [PR #1266](https://github.com/rqlite/rqlite/pull/1266), [PR #1268](https://github.com/rqlite/rqlite/pull/1268): Add network information to `/status`.
- [PR #1267](https://github.com/rqlite/rqlite/pull/1267): Reduce self-remove timeout to 5 seconds.

## v7.18.0 (May 18th 2023)
This release adds a new HTTP endpoint, located at `/db/request`. This endpoint accepts both read and write requests, including mixing both together in a single request. When requests are sent to this endpoint, rqlite will automatically perform the correct operation for each SQL statement in the request. This endpoint may be more convenient for some use cases, and means that client code doesn't have to decide on whether it should send requests to `/db/execute` or `/db/query`. Many thanks to [VOXO](https://voxo.co/) for funding this development.

7.18.0 also includes some small improvements to [diagnostics and instrumentation](https://rqlite.io/docs/guides/monitoring-rqlite/).

### New features
- [PR #1256](https://github.com/rqlite/rqlite/pull/1256), [PR #1258](https://github.com/rqlite/rqlite/pull/1258), [PR #1260](https://github.com/rqlite/rqlite/pull/1260), [PR #1261](https://github.com/rqlite/rqlite/pull/1261), [PR #1265](https://github.com/rqlite/rqlite/pull/1265): Support a _Unified Endpoint_, which can accept both read and write requests. Fixes [issue #263](https://github.com/rqlite/rqlite/issues/263).

## v7.17.0 (May 9th 2023)
### New features
- [PR #1253](https://github.com/rqlite/rqlite/pull/1253): Node optionally removes itself from the cluster automatically when gracefully shutting down. See the [documentation](https://rqlite.io/docs/clustering/general-guidelines/#removing-a-node-automatically-on-shutdown) for full details.

### Implementation changes and bug fixes
- [PR #1252](https://github.com/rqlite/rqlite/pull/1252): Stop the HTTP server first on shutdown.

## v7.16.0 (May 5th 2023)
This release introduces the ability for a node to automatically recover from a backup in AWS S3. See the [documentation](https://rqlite.io/docs/guides/backup/#restoring-from-cloud-storage) for full details.
### New features
- [PR #1243](https://github.com/rqlite/rqlite/pull/1243): Support automatically restoring from AWS S3. Thanks to [VOXO](https://voxo.co/) for funding this development.
- [PR #1244](https://github.com/rqlite/rqlite/pull/1244): Disco configs now support Environment variable expansion.
- [PR #1245](https://github.com/rqlite/rqlite/pull/1245): Support continuing on failure to download from AWS S3.
- [PR #1246](https://github.com/rqlite/rqlite/pull/1246): Add support for custom S3 endpoint.

### Implementation changes and bug fixes
- [PR #1239](https://github.com/rqlite/rqlite/pull/1239): Remove erroneous scaling factor from etcd and Consul reporting service.
- [PR #1240](https://github.com/rqlite/rqlite/pull/1240): Add support for controlling and reading Store readiness.
- [PR #1241](https://github.com/rqlite/rqlite/pull/1241): Check Store is ready in key places.
- [PR #1248](https://github.com/rqlite/rqlite/pull/1248): Refactor autobackup and autorestore.
- [PR #1249](https://github.com/rqlite/rqlite/pull/1249): Retry certain cluster-client operations.

## v7.15.1 (April 29th 2023)
### Implementation changes and bug fixes
- [PR #1233](https://github.com/rqlite/rqlite/pull/1233): Close file handle after upload.

## v7.15.0 (April 28th 2023)
### New features
- [PR #1229](https://github.com/rqlite/rqlite/pull/1229), [PR #1232](https://github.com/rqlite/rqlite/pull/1232): Add support for automatic backups to AWS S3. Many thanks to [VOXO](https://voxo.co/) for funding this development.

## v7.14.3 (April 25th 2023)
### Implementation changes and bug fixes
- [PR #1218](https://github.com/rqlite/rqlite/pull/1218): Check for more possible errors in peers.json. Thanks @Tjstretchalot
- [PR #1220](https://github.com/rqlite/rqlite/pull/1220): Support Notify over Raft connection.
- [PR #1221](https://github.com/rqlite/rqlite/pull/1221): Support Join over Raft connection.
- [PR #1222](https://github.com/rqlite/rqlite/pull/1222): Joiner expands all targets to include protocols.
- [PR #1224](https://github.com/rqlite/rqlite/pull/1224): Fix credentials load error checking. Thanks @phmx
- [PR #1227](https://github.com/rqlite/rqlite/pull/1227): Upgrade dependencies, including moving to [Hashicorp Raft 1.5](https://github.com/hashicorp/raft/pull/541).

## v7.14.2 (April 7th 2023)
This release is the first to includes various bug fixes and optimizations thanks to running much of the code through [Chat GPT-4](https://openai.com/product/gpt-4), most of which are not explicitly listed in the [CHANGELOG](https://github.com/rqlite/rqlite/edit/master/CHANGELOG.md), but you can check the commit history for details. Future releases of rqlite will probably include more such changes.
### Implementation changes and bug fixes
- [PR #1179](https://github.com/rqlite/rqlite/pull/1179): go mod updates.
- [PR #1180](https://github.com/rqlite/rqlite/pull/1180): Support large numbers in requests.
- [PR #1186](https://github.com/rqlite/rqlite/pull/1186): Improve read-only (non-voting) node management. Fixes [issue #1182](https://github.com/rqlite/rqlite/issues/1182).
- [PR #1189](https://github.com/rqlite/rqlite/pull/1189): Migrate to a Protobuf data model for Join Requests.
- [PR #1190](https://github.com/rqlite/rqlite/pull/1190): Migrate to a Protobuf data model for Notify Requests.
- [PR #1207](https://github.com/rqlite/rqlite/pull/1207): Decompose end-to-end testing into distinct CircleCI jobs.
- [PR #1218](https://github.com/rqlite/rqlite/pull/1218): Check for more possible errors in peers.json. Thanks @Tjstretchalot

## v7.14.1 (March 17th 2023)
### Implementation changes and bug fixes
- [PR #1174](https://github.com/rqlite/rqlite/pull/1174): Fix command-line help for x509 resources.
- [PR #1178](https://github.com/rqlite/rqlite/pull/1178): Fix parsing of Named Parameters with `NULL` as value. Fixes [issue #1177](https://github.com/rqlite/rqlite/issues/1177). Thanks @wellescastro

## v7.14.0 (March 8th 2023)
This release sees the addition of mutual TLS support, and corrects some other issues related to the use of TLS and Certificate Authority configuration.

### New features
- [PR #1171](https://github.com/rqlite/rqlite/pull/1171): Support mutual TLS for both HTTP connections and inter-node traffic. See [issue #1167](https://github.com/rqlite/rqlite/issues/1167). Thanks @otto-dev

### Implementation changes and bug fixes
- [PR #1173](https://github.com/rqlite/rqlite/pull/1173): go mod updates.

## v7.13.2 (February 23rd 2023)
### Implementation changes and bug fixes
- [PR #1156](https://github.com/rqlite/rqlite/pull/1156): Better error message when rqlite shell can't connect to a node.
- [PR #1162](https://github.com/rqlite/rqlite/pull/1162): Fix Consul-based discovery issue when using TLS.
- [PR #1163](https://github.com/rqlite/rqlite/pull/1163): go mod updates.

## v7.13.1 (January 6th 2023)
### Implementation changes and bug fixes
- [PR #1146](https://github.com/rqlite/rqlite/pull/1146): Delete history file if `RQLITE_HISTFILESIZE` environment variable is zero. Fixes [issue #1145](https://github.com/rqlite/rqlite/issues/1145). Thanks @jamielinux
- [PR #1148](https://github.com/rqlite/rqlite/pull/1148): go mod updates.

## v7.13.0 (December 15th 2022)
### New features
- [PR #1141](https://github.com/rqlite/rqlite/pull/1141): Store and load CLI history across sessions.

## v7.12.1 (December 7th 2022)
### Implementation changes and bug fixes
- [PR #1135](https://github.com/rqlite/rqlite/pull/1135): Silently ignore self-joins if nothing has changed on the joining node.
- [PR #1136](https://github.com/rqlite/rqlite/pull/1136): Stop HTTP server gracefully on node shutdown.
- [f6c4b17](https://github.com/rqlite/rqlite/commit/f6c4b17a727809696f952a018b2262681932f521): By default, Leader node will stepdown if that node is shutting down.
- [PR #1139](https://github.com/rqlite/rqlite/pull/1139): Cache hashed passwords. Fixes [issue #1138](https://github.com/rqlite/rqlite/issues/1138).
- [PR #1140](https://github.com/rqlite/rqlite/pull/1140): Use SQLite with corrected in-memory database locking ([SQLite forum post](https://sqlite.org/forum/forumpost/d443fb0730)). Fixes [issue #1103](https://github.com/rqlite/rqlite/issues/1103).

## v7.12.0 (December 1st 2022)
### New features
- [PR #1121](https://github.com/rqlite/rqlite/pull/1121): Transparently forward node-removal requests to Leader.
- [PR #1125](https://github.com/rqlite/rqlite/pull/1125): Support fetching a subset of expvar information.
- [PR #1134](https://github.com/rqlite/rqlite/pull/1134): Support stepping down as Leader before shutting down.

### Implementation changes and bug fixes
- [PR #1120](https://github.com/rqlite/rqlite/pull/1120): go mod updates.
- [PR #1126](https://github.com/rqlite/rqlite/pull/1126): Add Queue instrumentation.
- [PR #1127](https://github.com/rqlite/rqlite/pull/1127): Clearer Queued Writes loop logic.
- [PR #1128](https://github.com/rqlite/rqlite/pull/1128): Add ResetStats to some modules.

## v7.11.0 (November 15th 2022)
### New features
- [PR #1114](https://github.com/rqlite/rqlite/pull/1114), [PR #1118](https://github.com/rqlite/rqlite/pull/1118): Support automatically removing non-reachable nodes after a configurable period. Fixes [issue #728](https://github.com/rqlite/rqlite/issues/728).
- [PR #1116](https://github.com/rqlite/rqlite/pull/1116), [PR #1117](https://github.com/rqlite/rqlite/pull/1117): Support associative form for query responses. Fixes [issue #1115](https://github.com/rqlite/rqlite/issues/1115).

## v7.10.1 (November 11th 2022)

### Implementation changes and bug fixes
- [PR #1097](https://github.com/rqlite/rqlite/pull/1097), [PR #1110](https://github.com/rqlite/rqlite/pull/1100): Start HTTP server as soon as possible after launch.
- [PR #1098](https://github.com/rqlite/rqlite/pull/1098): Bootstrapper doesn't need to know the bootstrap-expect value.
- [PR #1099](https://github.com/rqlite/rqlite/pull/1099): Add explicit `.exit` option to CLI.
- [PR #1102](https://github.com/rqlite/rqlite/pull/1102): Use BasicAuth redaction functionality from the standard library.
- [PR #1108](https://github.com/rqlite/rqlite/pull/1108): Add more upgrade testing.
- [PR #1109](https://github.com/rqlite/rqlite/pull/1109): Higher Queued Writes defaults
- [PR #1113](https://github.com/rqlite/rqlite/pull/1113): go mod updates

## v7.10.0 (October 26th 2022)
### New features
- [PR #1096](https://github.com/rqlite/rqlite/pull/1096): Upgrade to SQLite 3.39.4.

### Implementation changes and bug fixes
- [PR #1094](https://github.com/rqlite/rqlite/pull/1094): Update packages to resolve CVE-2022-32149 and CVE-2022-27664. Thanks @sgalsaleh
- [PR #1095](https://github.com/rqlite/rqlite/pull/1095): Log, and add to version output, the SQLite release.
- [PR #1096](https://github.com/rqlite/rqlite/pull/1096): go mod updates.

## v7.9.2 (October 24th 2022)
This release addresses a shortcoming in inter-node communications. Nodes now consistently encode the length of those communications using 8-byte values. **If any node in a cluster is upgraded to this release, then all nodes in that cluster should be**. 

### Implementation changes and bug fixes
- [PR #1089](https://github.com/rqlite/rqlite/pull/1089): Move to 8-byte Protobuf lengths for cluster communications. Fixes [issue #1088](https://github.com/rqlite/rqlite/issues/1088).
- [PR #1090](https://github.com/rqlite/rqlite/pull/1090): Correct error handling for remote load and backup failures.

## v7.9.1 (October 23rd 2022)
### Implementation changes and bug fixes
- [PR #1086](https://github.com/rqlite/rqlite/pull/1086): Restoring via follower should have same HTTP response body.
- [PR #1087](https://github.com/rqlite/rqlite/pull/1087): Notified and joined node checks address resolution.

## v7.9.0 (October 22nd 2022)
This release makes it more convenient to load SQLite files directly into rqlite, as any node can now process the request. For this to work however, all nodes in your cluster must be running v7.9.0 (or later). Otherwise v7.9.0 is fully compatible with earlier release, so a rolling upgrade process is an option.

### New features
- [PR #1084](https://github.com/rqlite/rqlite/pull/1084): Transparently forward SQLite data Restore requests to Leaders.

### Implementation changes and bug fixes
- [PR #1085](https://github.com/rqlite/rqlite/pull/1085): Improved logs during joining.

## v7.8.0 (October 20th 2022)
This release makes it more convenient to retrieve a backup. Now any node can provide a backup of the underlying SQLite database. For this to work however, all nodes in your cluster must be running v7.8.0 (or later). Otherwise v7.8.0 is fully compatible with earlier release, so a rolling upgrade process is an option.

### New features
- [PR #1081](https://github.com/rqlite/rqlite/pull/1081): Transparently forward Backup requests to Leaders.

### Implementation changes and bug fixes
- [PR #1079](https://github.com/rqlite/rqlite/pull/1079): Use a Protobuf model for Backup requests.
- [PR #1078](https://github.com/rqlite/rqlite/pull/1078): Decrease bootstrap polling interval from 5 seconds to 2 seconds.
- [PR #1082](https://github.com/rqlite/rqlite/pull/1082): Small refactor of backup code.

## v7.7.2 (October 14th 2022)
### Implementation changes and bug fixes
- [PR #1075](https://github.com/rqlite/rqlite/pull/1075): Upgrade to latest SQL parser. Fixes [issue #1072](https://github.com/rqlite/rqlite/issues/1072)

## v7.7.1 (October 13th 2022)
### Implementation changes and bug fixes
- [PR #1074](https://github.com/rqlite/rqlite/pull/1074): Support `NULL` as a parameterized value. Fixes [issue #1073](https://github.com/rqlite/rqlite/issues/1073)

## v7.7.0 (September 28th 2022)
This release adds support for SQLite [`RANDOM()`](https://www.sqlite.org/deterministic.html), the first such [support for non-deterministic functions](https://github.com/rqlite/rqlite/blob/master/DOC/NON_DETERMINISTIC_FUNCTIONS.md). It does this via statement-rewriting.

### New features
- [PR #1046](https://github.com/rqlite/rqlite/pull/1046): Add rewriting of SQLite `RANDOM()` so statements with this function are safe to use.

### Implementation changes and bug fixes
- [PR #1064](https://github.com/rqlite/rqlite/pull/1064): Upgrade dependencies, and move to requiring Go 1.18 (or later) for building.

## v7.6.1 (August 7th 2022)

### Implementation changes and bug fixes
- [PR #1058](https://github.com/rqlite/rqlite/pull/1058): `rqlited` terminates if passed unroutable advertised Raft or HTTP addresses.
- [PR #1057](https://github.com/rqlite/rqlite/pull/1057), [PR #1059](https://github.com/rqlite/rqlite/pull/1059): Perform credential checking with intra-cluster communications. Fixes [issue #1051](https://github.com/rqlite/rqlite/issues/1051). Thanks @ngharrington

## v7.6.0 (July 19th 2022)
### New features
- [PR #1055](https://github.com/rqlite/rqlite/pull/1055): Add new `join-read-only` permission.

### Implementation changes and bug fixes
- [PR #1049](https://github.com/rqlite/rqlite/pull/1049): Ignore freshness when serving queries on Leader. Fixes [issue #1048](https://github.com/rqlite/rqlite/issues/1048). Thanks to @Tjstretchalot for the bug report.

## v7.5.1 (June 13th 2022)
### Implementation changes and bug fixes
- [PR #1043](https://github.com/rqlite/rqlite/pull/1043): Allow cluster-connect timeout to be configurable. Fixes [issue #1042](https://github.com/rqlite/rqlite/issues/1042).

## v7.5.0 (May 26th 2022)
This release adds a new, higher-performance, option for writing to the database, known as Queued Writes. This allows users to trade off durability for high-performance writes to the database. See the [documentation](https://github.com/rqlite/rqlite/blob/master/DOC/QUEUED_WRITES.md) for full details.

### New features
- [PR #1019](https://github.com/rqlite/rqlite/pull/1019): CLI supports restoring from SQLite database files.
- [PR #1024](https://github.com/rqlite/rqlite/pull/1024), [PR #1025](https://github.com/rqlite/rqlite/pull/1025), [PR #1031](https://github.com/rqlite/rqlite/pull/1031), [PR #1033](https://github.com/rqlite/rqlite/pull/1033): Add support for Queued Writes. Fixes [issue #1020](https://github.com/rqlite/rqlite/issues/1020).
- [PR #1036](https://github.com/rqlite/rqlite/pull/1036): rqbench supports queued writes.

### Implementation changes and bug fixes
- [PR #1027](https://github.com/rqlite/rqlite/pull/1027): go mod (dependencies) updates, including upgrading SQLite to v3.38.5.
- [PR #1030](https://github.com/rqlite/rqlite/pull/1030), [PR #1032](https://github.com/rqlite/rqlite/pull/1032): Handle more connection errors. Fixes [issue #1029](https://github.com/rqlite/rqlite/issues/1029).

## v7.4.0 (May 10th 2022)
With this release rqlite supports restoring a node from an actual SQLite file, which is very much faster than restoring using the SQL dump representation of the same SQLite database.
### New features
- [PR #1017](https://github.com/rqlite/rqlite/pull/1017), [PR #1018](https://github.com/rqlite/rqlite/pull/1018): Support restoring from SQLite data files. Fixes [issue #1005](https://github.com/rqlite/rqlite/issues/1016).
### Implementation changes and bug fixes
- [PR #1015](https://github.com/rqlite/rqlite/pull/1015): go mod (dependencies) updates.

## v7.3.2 (March 1st 2022)
### Implementation changes and bug fixes
- [PR #999](https://github.com/rqlite/rqlite/pull/999): Add end-to-end encrypted node test.
- [PR #1008](https://github.com/rqlite/rqlite/pull/1008): Upgrade to SQLite 3.38.0. Fixes [issue #1005](https://github.com/rqlite/rqlite/issues/1005).
- [PR #1009](https://github.com/rqlite/rqlite/pull/1009): Don't HTML escape JSON output.

## v7.3.1 (February 6th 2022)
Fixes an issue in the v7.3.0 release that prevented clusters, which used TLS for internode communications, from operating correctly. All deployments using TLS should be upgraded to this version.
### Implementation changes and bug fixes
- [PR #998](https://github.com/rqlite/rqlite/pull/998): Node TLS mux needs to use advertised Raft address. Thanks to [Nathan Ferch](https://github.com/nferch) for the bug report.

## v7.3.0 (February 5th 2022)
With this release rqlite networking is based on whatever network identifiers are passed in at launch. If hostnames are passed they are no longer resolved into IP addresses internally by rqlite, and only the low-level networking layers will do so. This allows rqlite to operate correctly even when cluster node IP addresses change, as long as the hostnames remain the same. This is common in deployment environments such as Kubernetes, particularly when using [StatefulSets](https://kubernetes.io/docs/concepts/workloads/controllers/statefulset/).

Upgrading an earlier cluster to this release is possible, simply by explicitly setting the IP address of each node at the command line. Alternatively, simply [backup your previous node](https://github.com/rqlite/rqlite/blob/master/DOC/BACKUPS.md) and [restore it](https://github.com/rqlite/rqlite/blob/master/DOC/RESTORE_FROM_SQLITE.md) into a new v7.3.0 node. **In any event, backing up your data is always recommended before any upgrade takes place.**

### New features
- [PR #993](https://github.com/rqlite/rqlite/pull/993): Support IP addresses changing by not explicitly resolving network addresses. Fixes [issue #695](https://github.com/rqlite/rqlite/issues/695), [issue #774](https://github.com/rqlite/rqlite/issues/744), and [issue #991](https://github.com/rqlite/rqlite/issues/991). Thanks to @git001 for help testing this change. 

## v7.2.0 (February 1st 2022)
This release introduces supported for [DNS-based](https://www.cloudflare.com/learning/dns/what-is-dns/) and [DNS SRV -based](https://www.cloudflare.com/learning/dns/dns-records/dns-srv-record/) autoclustering. rqlite can now lookup a DNS record for specified host, and use the network addresses returned to bootstrap the cluster. This can make it much easier to create rqlite clusters using the kinds of Service-Discovery mechanisms you find on Consul and Kubernetes, which are often based on DNS. See the [documentation](https://github.com/rqlite/rqlite/blob/master/DOC/AUTO_CLUSTERING.md) for full details on using DNS-based autoclustering.

### New features
- [PR #979](https://github.com/rqlite/rqlite/pull/979): Add support for DNS-based autoclustering. Fixes [issue #554](https://github.com/rqlite/rqlite/issues/554)
- [PR #985](https://github.com/rqlite/rqlite/pull/985): Add support for DNS SRV -based autoclustering. Fixes [issue #554](https://github.com/rqlite/rqlite/issues/554)

### Implementation changes and bug fixes
- [PR #976](https://github.com/rqlite/rqlite/pull/976): Improve `/readyz` response.
- [PR #978](https://github.com/rqlite/rqlite/pull/978): Return error on join request if node ID is the same as receiving node.
- [PR #980](https://github.com/rqlite/rqlite/pull/980): Move config validation to Config type.
- [PR #981](https://github.com/rqlite/rqlite/pull/981): Add current time to node `/status` output.
- [PR #982](https://github.com/rqlite/rqlite/pull/982): `/readyz` can skip leader check via `noleader` query param.
- [PR #984](https://github.com/rqlite/rqlite/pull/984): Count number of `/status` and `/readyz` requests via expvar.
- [PR #986](https://github.com/rqlite/rqlite/pull/986): Refactor join code with new Joiner type.
- [PR #987](https://github.com/rqlite/rqlite/pull/987): Upgrade to SQLite 3.37.0.

## v7.1.0 (January 28th 2022)
This release introduces a new automatic clustering approach, known as _Bootstrapping_, which allows rqlite clusters to form without assistance from an external system such as Consul. This can be very useful for certain deployment scenarios. See the [documentation](https://github.com/rqlite/rqlite/blob/master/DOC/AUTO_CLUSTERING.md) for full details on using the new Bootstrapping mode. Special thanks to [Nathan Ferch](https://github.com/nferch) for his advice regarding the design and development of this feature.

### New features
- [PR #974](https://github.com/rqlite/rqlite/pull/974): Add support for automatically bootstrapping clusters from just rqlite nodes.

## v7.0.1 (January 26th 2022)
### Implementation changes and bug fixes
- [PR #957](https://github.com/rqlite/rqlite/pull/971): Correct rqlite command line options in log message.
- [PR #973](https://github.com/rqlite/rqlite/pull/973): Use correct JSON field name for Consul disco scheme

## v7.0.0 (January 25th 2022)
This release introduces new node-discovery integration with [Consul](https://www.consul.io/) and [etcd](https://etcd.io/). By using one of those systems with rqlite, automatic clustering of rqlite is much easier. The [legacy Discovery mode](https://github.com/rqlite/rqlite/blob/master/DOC/DISCOVERY.md) is not supported by release 7.0, but may be supported in a future release. So, for now, if you wish to continue using legacy Discovery, you will need to run rqlite 6.x, or earlier.

See the [new documentation](https://github.com/rqlite/rqlite/blob/master/DOC/AUTO_CLUSTERING.md) for full details on using Consul and etcd.

### Upgrading
This release uses a new database for the Raft system, which should be compatible with earlier releases. However it is strongly recommended you [backup any existing Leader nodes](https://github.com/rqlite/rqlite/blob/master/DOC/BACKUPS.md) before you run 7.0, in the event there are any issues.

There are also some breaking changes in release 7.0, related to command-line arguments:
- The disco-related command-line arguments have changed to support Consul and etcd. If you wish to continue to use legacy Discovery, you can't upgrade to 7.0 -- or consider using Consul or etcd for node-discovery.
- The command-line argument `-RaftWaitForLeader` has been removed. If you need to wait for a node to have a Leader, you should poll the `/readyz` endpoint.

### New features
- [PR #957](https://github.com/rqlite/rqlite/pull/957): Support autoclustering via use [Consul](https://www.consul.io/) and [etcd](https://etcd.io/) KV stores.
- [PR #947](https://github.com/rqlite/rqlite/pull/947): CLI takes list of hosts, so it can try another node if first node is unresponsive. Fixes [issue #157](https://github.com/rqlite/rqlite/issues/157). Thanks @chermehdi

### Implementation changes and bug fixes
- [PR #957](https://github.com/rqlite/rqlite/pull/957): Refactor `rqlited` command-line argument code.
- [PR #965](https://github.com/rqlite/rqlite/pull/965): Stop using deprecated protobuf package.
- [PR #967](https://github.com/rqlite/rqlite/pull/967): Replace BoltDB with etcd's fork, [bbolt](https://pkg.go.dev/go.etcd.io/bbolt).
- [PR #968](https://github.com/rqlite/rqlite/pull/968): Control whether bbolt syncs freelist to disk.

## v6.10.2 (January 13th 2022)
### Implementation changes and bug fixes
- [PR #959](https://github.com/rqlite/rqlite/pull/959): Return clearer error if no database results set.

## v6.10.1 (January 13th 2022)
### Implementation changes and bug fixes
- [PR #945](https://github.com/rqlite/rqlite/pull/945): Minor refactor of Store creation.
- [PR #946](https://github.com/rqlite/rqlite/pull/946): Use actual duration types for duration `rqlited` command line flags.
- [PR #944](https://github.com/rqlite/rqlite/pull/944): Refactor how nodes bootstrap.
- [PR #954](https://github.com/rqlite/rqlite/pull/954): Much better random file names.
- [PR #956](https://github.com/rqlite/rqlite/pull/956): Actually return errors from command marshaling code.

## v6.10.0 (January 7th 2022)
This release enhances the authentication and authorization system, making it more convenient to use. It also fixes some minor bugs, and migrates the end-to-end test suite to Python 3.

### New features
- [PR #940](https://github.com/rqlite/rqlite/pull/940): Support specifying the user to join a cluster with, via `-join-as`.
- [PR #940](https://github.com/rqlite/rqlite/pull/940): Add support for pseudo username `*` to authentication configuration, providing more control over access.

### Implementation changes and bug fixes
- [PR #934](https://github.com/rqlite/rqlite/pull/934): Use correct MIME media type for JSON text. Fixes [issue #933](https://github.com/rqlite/rqlite/issues/933).
- [PR #939](https://github.com/rqlite/rqlite/pull/939): Migrate end-to-end testing to Python 3.
- [PR #941](https://github.com/rqlite/rqlite/pull/941): Upgrade go mod dependencies.

## v6.9.0 (December 31st 2021)
### New features
- [PR #932](https://github.com/rqlite/rqlite/pull/932): Add support for named parameters. Fixes [issue #675](https://github.com/rqlite/rqlite/issues/675).

## v6.8.2 (December 2nd 2021)
### Implementation changes and bug fixes
- [PR #929](https://github.com/rqlite/rqlite/pull/929): Support disabling in-memory initialization of on-disk databases. Fixes [issue #928](https://github.com/rqlite/rqlite/issues/928).

## v6.8.1 (November 13th 2021)
### Implementation changes and bug fixes
- [Fix URL](https://github.com/rqlite/rqlite/commit/d8e915e0be589b5cf1d593b80985e8247ba5f3d9) for `.ready` CLI command.
- [PR #925](https://github.com/rqlite/rqlite/pull/925): Ignore disco ID if there is preexisting state. Fixes [issue #347](https://github.com/rqlite/rqlite/issues/347).
- [PR #926](https://github.com/rqlite/rqlite/pull/926): Ignore own join address if passed. Fixes [issue #713](https://github.com/rqlite/rqlite/issues/713).

## v6.8.0 (November 9th 2021)
### New features
- [PR #921](https://github.com/rqlite/rqlite/pull/921): Support fetching `/readyz` via CLI.

### Implementation changes and bug fixes
- [PR #920](https://github.com/rqlite/rqlite/pull/920): Minor log message fixes.
- [PR #922](https://github.com/rqlite/rqlite/pull/922), [PR #924](https://github.com/rqlite/rqlite/pull/924): Fix display of numbers during JSON deserialization. Thanks @tiswong 

## v6.7.0 (October 22nd 2021)
### New features
- [PR #918](https://github.com/rqlite/rqlite/pull/918): Add support for timestamp column types.

### Implementation changes and bug fixes
- [PR #917](https://github.com/rqlite/rqlite/pull/917): Redirect HTTP `/` to `/status`.
- [PR #918](https://github.com/rqlite/rqlite/pull/918): Explicitly handle `nil` type in database layer.

## v6.6.5 (October 21st 2021)
### Implementation changes and bug fixes
- [PR #916](https://github.com/rqlite/rqlite/pull/916): More helpful log messages on start-up.

## v6.6.4 (October 21st 2021)
### Implementation changes and bug fixes
- [PR #915](https://github.com/rqlite/rqlite/pull/915): Record compiler in logs and status output.

## v6.6.3 (October 20th 2021)
This release is the first to statically link `libc` for the Linux version of rqlite. While this does increase the size of binary, one of the main goals of rqlite is ease of deployment. With fully static linking, official releases will run on an even wider range of distributions.

### Implementation changes and bug fixes
- [PR #911](https://github.com/rqlite/rqlite/pull/911): Statically link all requirements, including `libc`, for rqlite on Linux. macOS retains dynamically linking.

## v6.6.2 (October 20th 2021)
### Implementation changes and bug fixes
- [PR #909](https://github.com/rqlite/rqlite/pull/909): Support intra-cluster responses up to 4MB in size. Fixes [issue #908](https://github.com/rqlite/rqlite/issues/908).

## v6.6.1 (October 19th 2021)
### Implementation changes and bug fixes
- [PR #907](https://github.com/rqlite/rqlite/pull/907): Make it clearer when writes are sent to the wrong endpoint. See [issue #903](https://github.com/rqlite/rqlite/issues/903).

## v6.6.0 (September 21st 2021)
### New features
- [PR #898](https://github.com/rqlite/rqlite/pull/898): Support recovering clusters that have permanently lost quorum. Fixes [issue #897](https://github.com/rqlite/rqlite/issues/897).

## v6.5.0 (September 12th 2021)
### New features
- [PR #896](https://github.com/rqlite/rqlite/pull/896): Add `/readyz` endpoint for easy ready-to-respond checks.

### Implementation changes and bug fixes
- [PR #885](https://github.com/rqlite/rqlite/pull/885): Improved responses on HTTP 500.
- [PR #888](https://github.com/rqlite/rqlite/pull/888): Expose stats about BoltDB on the `status/` endpoint.
- [PR #889](https://github.com/rqlite/rqlite/pull/889): Add OS-level information to `status/` output.
- [PR #892](https://github.com/rqlite/rqlite/pull/892): More Snapshot metrics.
- [PR #894](https://github.com/rqlite/rqlite/pull/894): Support timeout on `nodes/` endpoint.
- [PR #895](https://github.com/rqlite/rqlite/pull/895): Start HTTP service before attempting any join operation.

## v6.4.3 (September 8th 2021)
### Implementation changes and bug fixes
- [PR #882](https://github.com/rqlite/rqlite/pull/882): Some minor improvements related to on-disk SQLite use.
- [PR #883](https://github.com/rqlite/rqlite/pull/883): Add missing returns after HTTP errors.
- [PR #884](https://github.com/rqlite/rqlite/pull/884): Serialize on-disk databases by simply reading SQLite file.

## v6.4.2 (September 1st 2021)
### Implementation changes and bug fixes
- [PR #880](https://github.com/rqlite/rqlite/pull/880): Increase maximum in-memory database size to 2GiB, via upgraded dependencies.

## v6.4.1 (August 31st 2021)
### Implementation changes and bug fixes
- [PR #879](https://github.com/rqlite/rqlite/pull/879): Set timeout when fetching node API address.

## v6.4.0 (August 31st 2021)
### New features
- [PR #878](https://github.com/rqlite/rqlite/pull/878): CLI supports setting read consistency level.

### Implementation changes and bug fixes
- [PR #876](https://github.com/rqlite/rqlite/pull/876): Add round-trip time to each node to `nodes/` endpoint output.
- [PR #877](https://github.com/rqlite/rqlite/pull/877): Add Error information to `nodes/` endpoint output.

## v6.3.0 (August 28th 2021)
This release introduces transparent request forwarding, which simplifies interacting with rqlite clusters. Client requests that must be served by the leader will no longer return HTTP 301, and will be forwarded transparently to the leader if necessary. Client software does not need to change to take advantage of this new functionality.

Systems running earlier 6.x software can be upgraded to this release without doing any special, but all nodes in the new cluster must be running this release. This release cannot communicate with nodes running earlier 6.x software.

### New features
- [PR #859](https://github.com/rqlite/rqlite/pull/859): Support transparent Execute and Query request forwarding. Fixes [issue #330](https://github.com/rqlite/rqlite/issues/330).
- [PR #873](https://github.com/rqlite/rqlite/pull/873): Support explicitly specifying SQLite on-disk file path.

### Implementation changes and bug fixes
- [PR #863](https://github.com/rqlite/rqlite/pull/863): Add gauge-like metric for Snapshot timings.
- [PR #854](https://github.com/rqlite/rqlite/pull/864): Use a connection pool for internode communications.
- [PR #867](https://github.com/rqlite/rqlite/pull/867): Add cluster status to Status output.
- [PR #869](https://github.com/rqlite/rqlite/pull/869): Cluster client uses resolved address, and improved status output.

## v6.2.0 (August 18th 2021)
### New features
- [PR #851](https://github.com/rqlite/rqlite/pull/851), [PR #855](https://github.com/rqlite/rqlite/pull/855): rqlite CLI properly supports PRAGMA directives.
- [PR #853](https://github.com/rqlite/rqlite/pull/853): Support enabling Foreign Key constraints via command-line options.

### Implementation changes and bug fixes
- [PR #857](https://github.com/rqlite/rqlite/pull/857): Use Protobufs as core data model.
- [PR #858](https://github.com/rqlite/rqlite/pull/858): Create dedicated client for talking to a cluster service.
- [PR #862](https://github.com/rqlite/rqlite/pull/862): Add detailed SQLite memory statistics to status output.

## v6.1.0 (August 5th 2021)
This release makes significant changes to SQLite database connection handling, resulting in proper support for high-performance concurrent reads of in-memory databases (an in-memory SQLite database is the default option for rqlite). 

### New features
- [PR #848](https://github.com/rqlite/rqlite/pull/848): Enable [DBSTAT](https://www.sqlite.org/dbstat.html) table and [JSON1](https://www.sqlite.org/json1.html) support. Fixes [issue #843](https://github.com/rqlite/rqlite/issues/843).

### Implementation changes and bug fixes
- [PR #841](https://github.com/rqlite/rqlite/pull/841): Remove support for specifying SQLite DSN.
- [PR #842](https://github.com/rqlite/rqlite/pull/842): Use `vfs=memdb` allowing proper concurrent reads of in-memory databases. Special thanks to [@rittneje](https://github.com/rittneje).
- [PR #842](https://github.com/rqlite/rqlite/pull/842): Use read-only database connections for read queries, ensuring write SQL commands are not executed on the wrong endpoint.
- [PR #842](https://github.com/rqlite/rqlite/pull/842): Remove explicit support for Foreign Key constraint control and journal mode. Those controls are best left to the rqlite system now.
- [PR #845](https://github.com/rqlite/rqlite/pull/845): Add SQLite compile-time options to status output.
- [PR #846](https://github.com/rqlite/rqlite/pull/846): New DB and FSM indexes to track state.

## v6.0.2 (July 31st 2021)
This release addresses a significant issue related to SQLite connection handling and multithreading. All users should upgrade to this version.

### Implementation changes and bug fixes
- [PR #827](https://github.com/rqlite/rqlite/pull/827): Upgrade dependencies, including SQLite to 3.36.
- [PR #835](https://github.com/rqlite/rqlite/pull/835): Use Go standard library sql/database abstraction. Fixes [issue #830](https://github.com/rqlite/rqlite/issues/830).
- [PR #835](https://github.com/rqlite/rqlite/pull/835): Use SQLite connection pool and add pool statistics to status output.
- [PR #836](https://github.com/rqlite/rqlite/pull/836): Add current SQLite journal mode to status output.
- [PR #839](https://github.com/rqlite/rqlite/pull/839): Limit in-memory connection pool to 1 connection.
- [PR #840](https://github.com/rqlite/rqlite/pull/840): Upgrade to rqlite/go-sqlite3 v1.20.4. See [this issue](https://github.com/mattn/go-sqlite3/issues/963).

## v6.0.1 (June 28th 2021)
### Implementation changes and bug fixes
- [PR #822](https://github.com/rqlite/rqlite/pull/822): Don't ignore `-join` even if previous state exists. Fixes [issue #818](https://github.com/rqlite/rqlite/issues/818).

## v6.0.0 (June 8th 2021)
This release implements a significant design change, which improves rqlite cluster reliability. With this change a rqlite node can more reliably direct read and write requests to the correct node.

In the 5.0 series, _Follower_ nodes learned the HTTP API address of the cluster Leader via information - known as _Metadata_ - that each node wrote to the Raft log. This Metadata was then available to each node in the cluster, if that node needed to redirect queries to the cluster Leader (assuming that node wasn't the Leader at that time). However that design was somewhat complex, and required the tracking of extra state, in addition to the SQLite database. It also meant that if the Metadata got out of sync with the Raft state, the cluster could be in a degraded state.

In this new design, a node now queries the Leader as needed, when that node needs to learn the Leader's HTTP API address. As a result, the Metadata component has been removed from rqlite, since it is no longer needed. And without any possibility of discrepancy between Metadata and Raft state, a whole class of potential bugs is removed. Any request for the Leader HTTP API address means the requesting node connects to a TCP port already open on the Leader for Raft connections, so does not introduce any new failure modes. This multiplexing of the Raft TCP port is performed via the `mux` package.

This new design does mean that nodes running earlier software cannot communicate with 6.0 nodes, as 6.0 software no longer performs Metadata updates. As a result, **rqlite clusters running 5.x software or earlier must be explicitly upgraded**. To upgrade from an earlier version to this release you should [backup your Leader node](https://github.com/rqlite/rqlite/blob/master/DOC/BACKUPS.md), and [restore the database dump](https://github.com/rqlite/rqlite/blob/master/DOC/RESTORE_FROM_SQLITE.md) into a new 6.0 cluster.

The data API and cluster-management API remain unchanged however, so client code that communicates with rqlite should not need any changes.

### New features
- [PR #796](https://github.com/rqlite/rqlite/pull/796): `nodes/` API reports real-time status of other nodes in cluster. Fixes [issue #768](https://github.com/rqlite/rqlite/issues/768).
- [PR #802](https://github.com/rqlite/rqlite/pull/802): Add `.sysdump` command to rqlite CLI.
- [PR #807](https://github.com/rqlite/rqlite/pull/807): rqlite CLI displays build information. Fixes [issue #768](https://github.com/rqlite/rqlite/issues/806).

### Implementation changes and bug fixes
 - [PR #792](https://github.com/rqlite/rqlite/pull/792): Fetch leader HTTP API addresses on demand.
 - [PR #797](https://github.com/rqlite/rqlite/pull/797): Remove `redirect` key from HTTP status output.

## v5.12.1 (April 29th 2021)

### Implementation changes and bug fixes
 - [PR #791](https://github.com/rqlite/rqlite/pull/791): Reinstate node CA cert support which was erroneously removed in an earlier change.

## v5.12.0 (April 24th 2021)
### New features
 - [PR #788](https://github.com/rqlite/rqlite/pull/788): Upgrade to SQLite 3.35.4.

### Implementation changes and bug fixes
 - [PR #790](https://github.com/rqlite/rqlite/pull/790): Upgrade dependencies, including Hashicorp Raft to v1.3.0.

## v5.11.1 (April 13th 2021)
### Implementation changes and bug fixes
- [PR #783](https://github.com/rqlite/rqlite/pull/783): Create GZIP writer for every compression request. Fixes [issue #781](https://github.com/rqlite/rqlite/issues/781).

## v5.11.0 (April 12th 2021)
### New features
- [PR #776](https://github.com/rqlite/rqlite/pull/776), [PR #777](https://github.com/rqlite/rqlite/pull/777): Support specifying Dialer's local address when performing Join request. Fixes [issue #774](https://github.com/rqlite/rqlite/issues/774). Thanks @osxlinux

### Implementation changes and bug fixes
- [PR #782](https://github.com/rqlite/rqlite/pull/782): Better error messages for command unmarshaling.

## v5.10.2 (February 19th 2021)
### Implementation changes and bug fixes
- [PR #772](https://github.com/rqlite/rqlite/pull/772): Log launch command.

## v5.10.1 (February 8th 2021)
### Implementation changes and bug fixes
- [PR #769](https://github.com/rqlite/rqlite/pull/769): Upgrade to rqlite/go-sqlite3 v1.20.1, to address [a significant memory leak](https://www.philipotoole.com/plugging-a-memory-leak-in-rqlite/).

## v5.10.0 (February 7th 2021)
### New features
- [PR #742](https://github.com/rqlite/rqlite/pull/742): Add one-shot option to rqbench.
- [PR #745](https://github.com/rqlite/rqlite/pull/745): TLS version 1.0 and 1.1 disabled by default, but can be re-enabled at the command line. Fixes [issue #743](https://github.com/rqlite/rqlite/issues/743).

### Implementation changes and bug fixes
- [PR #738](https://github.com/rqlite/rqlite/pull/738): Don't use temp file when snapshotting database.
- [PR #739](https://github.com/rqlite/rqlite/pull/739): Don't use temp file when restoring an in-memory database.
- [PR #738](https://github.com/rqlite/rqlite/pull/738): Switch to rqlite fork of mattn/go-sqlite3. The SQLite C code remains unchanged.
- [PR #741](https://github.com/rqlite/rqlite/pull/741): Tighten up Store-level locking.
- [PR #747](https://github.com/rqlite/rqlite/pull/747): Time snapshot, restore, and startup times.
- [PR #750](https://github.com/rqlite/rqlite/pull/750): Build on-disk databases in-memory first. Fixes [issue #731](https://github.com/rqlite/rqlite/issues/731).
- [PR #754](https://github.com/rqlite/rqlite/pull/754): Support Noop commands in Raft Log.
- [PR #759](https://github.com/rqlite/rqlite/pull/759), [PR #760](https://github.com/rqlite/rqlite/pull/760): Close BoltDB on Store close.
- [PR #757](https://github.com/rqlite/rqlite/pull/757): More extensive system-level testing of Snapshot and Restore.
- [PR #762](https://github.com/rqlite/rqlite/pull/762): Convert Raft stats to numbers where possible. Fixes [issue #763](https://github.com/rqlite/rqlite/issues/763).
- [PR #764](https://github.com/rqlite/rqlite/pull/764): Add total Raft directory size to Store stats.
- [PR #764](https://github.com/rqlite/rqlite/pull/764): Close SQLite database only after Raft has been shut down.
- [PR #765](https://github.com/rqlite/rqlite/pull/765): Add auth-ok and auth-fail events to stats.

## v5.9.0 (January 24th 2021)
### New features
- [PR #734](https://github.com/rqlite/rqlite/pull/734): Better control over waiting for Leader at startup, via command line options.

### Implementation changes and bug fixes
- [PR #724](https://github.com/rqlite/rqlite/pull/724): rqlite CLI displays node version at startup.
- [PR #726](https://github.com/rqlite/rqlite/pull/726): Count number of legacy commands unmarshaled.
- [PR #733](https://github.com/rqlite/rqlite/pull/733): Clearer Raft log status during startup.
- [PR #735](https://github.com/rqlite/rqlite/pull/735): Implement policy over trailing Raft logs.

## v5.8.0 (December 28th 2020)

### New features
- [PR #716](https://github.com/rqlite/rqlite/pull/716): Support HTTP/2 protocol over TLS. Fixes [issue #516](https://github.com/rqlite/rqlite/issues/516).

### Implementation changes and bug fixes
- [PR #711](https://github.com/rqlite/rqlite/pull/711), [PR# 712](https://github.com/rqlite/rqlite/pull/712): Ignore join addresses if node already part of cluster. Fixes [issue #710](https://github.com/rqlite/rqlite/issues/710).
- [PR #715](https://github.com/rqlite/rqlite/pull/715): Compress SQLite database in Raft snapshot.
- [PR #717](https://github.com/rqlite/rqlite/pull/717): Add SQLite database page-centric size to status output.
- [PR #719](https://github.com/rqlite/rqlite/pull/719): Exit if any arguments passed at command line after data directory. Fixes [issue #718](https://github.com/rqlite/rqlite/issues/718).

## v5.7.0 (December 23rd 2020)

### New features
- [PR #696](https://github.com/rqlite/rqlite/pull/696): Benchmarking tool now supports query testing.

### Implementation changes and bug fixes
- [PR #694](https://github.com/rqlite/rqlite/pull/694): Display, in the CLI, the HTTP response body on HTTP status 503.
- [PR #703](https://github.com/rqlite/rqlite/pull/703): Fix potential panic during request parsing.
- [PR #705](https://github.com/rqlite/rqlite/pull/705): Use Protobuf for encoding Raft Log commands.

## v5.6.0 (November 17th 2020)

### New features
- [PR #692](https://github.com/rqlite/rqlite/pull/692): Support setting Raft leader lease timeout.

### Implementation changes and bug fixes
- [PR #693](https://github.com/rqlite/rqlite/pull/693): Upgrade Go mod dependencies, including upgrading Hashicorp Raft to v1.2.0.

## v5.5.1 (October 27th 2020)

- [PR #680](https://github.com/rqlite/rqlite/pull/680), [PR #681](https://github.com/rqlite/rqlite/pull/681): Add missing calls to set BasicAuth in CLI. Fixes [issue #678](https://github.com/rqlite/rqlite/issues/678).
- [PR #682](https://github.com/rqlite/rqlite/pull/682): Explicitly handle "no leader" during backup, and return redirect if necessary.
- [PR #683](https://github.com/rqlite/rqlite/pull/683): Restore request should re-read file every attempt.

## v5.5.0 (September 27th 2020)

### New features
- [PR #673](https://github.com/rqlite/rqlite/pull/673): Support parameterized statements. Fixes [issue #140](https://github.com/rqlite/rqlite/issues/140).

## v5.4.2 (September 25th 2020)

### Implementation changes and bug fixes
- [PR #672](https://github.com/rqlite/rqlite/pull/672): Fix issue causing HTTPS-only redirects.

## v5.4.1 (September 24th 2020)
_This release should not be used, due to a HTTP redirection bug._

### Implementation changes and bug fixes
- [PR #660](https://github.com/rqlite/rqlite/pull/660): Raft log size on disk now reported via status endpoint.
- [PR #670](https://github.com/rqlite/rqlite/pull/670): Add utilities for testing encrypted nodes.
- [PR #671](https://github.com/rqlite/rqlite/pull/671): Set Location for HTTP redirect properly for secure nodes.

## v5.4.0 (June 14th 2020)

### New features
- [PR #654](https://github.com/rqlite/rqlite/pull/654): Allow number of Join attempts and Join interval to be specified at startup. Fixes [issue #653](https://github.com/rqlite/rqlite/issues/653).

## v5.3.0 (May 13th 2020)

### New features
- [PR #641](https://github.com/rqlite/rqlite/pull/641): rqlite CLI now supports node removal.

## v5.2.0 (April 11th 2020)
This release fixes a very significant bug, whereby snapshotting was never occurring due to a zero snapshot-interval being passed to the Raft subsystem. This meant that the Raft log would grow without bound, and could result in very long start-up times if the Raft log was very large.

### New features
- [PR #637](https://github.com/rqlite/rqlite/pull/637): Allow the Raft snapshotting check interval to be set at launch time.

### Implementation changes and bug fixes
- [PR #637](https://github.com/rqlite/rqlite/pull/637): Set the Raft snapshot check interval to 30 seconds by default.

## v5.1.1 (March 28th 2020)
### Implementation changes and bug fixes
- [PR #636](https://github.com/rqlite/rqlite/pull/636): Check consistency level before freshness check. Thanks @wangfenjin

## v5.1.0 (January 10th 2020)

### New features
- [PR #613](https://github.com/rqlite/rqlite/pull/613): Support read-only, non-voting nodes. These provide read scalability for the system.
- [PR #614](https://github.com/rqlite/rqlite/pull/614): Support specifying minimum leader freshness with _None_ consistency queries.
- [PR #620](https://github.com/rqlite/rqlite/pull/620): Log level can be specified for Raft module.

## v5.0.0 (December 30th 2019)
This release uses a new Raft consensus version, with the move to Hashicorp Raft v1. As a result **the Raft system in 5.0 is not compatible with the 4.0 series**. To upgrade from an earlier version to this release you should backup your 4.0 leader node, and restore the database dump into a new 5.0 cluster.

The rqlite server also supports explicitly setting the node ID. While it's not required to set this, it's recommended for production clusters. See the [cluster documentation](https://github.com/rqlite/rqlite/blob/master/DOC/CLUSTER_MGMT.md) for more details.

The HTTP Query and Insert API remains unchanged in the 5.0 series relative to the 4.0 series.

### New features
- [PR #595](https://github.com/rqlite/rqlite/pull/595): rqlite CLI prints Welcome message on startup.
- [PR #608](https://github.com/rqlite/rqlite/pull/608): Add features list to status output.

### Implementation changes and bug fixes
- [PR #597](https://github.com/rqlite/rqlite/pull/597): Don't ignore any Join error, instead return it.
- [PR #598](https://github.com/rqlite/rqlite/pull/598): Ensure backup is correctly closed.
- [PR #600](https://github.com/rqlite/rqlite/pull/600): Move to Hashicorp Raft v1.1.1.
- [PR #601](https://github.com/rqlite/rqlite/pull/601): By default use Raft network address as node ID.
- [PR #602](https://github.com/rqlite/rqlite/pull/602): Add method to Store that returns leader ID.
- [PR #603](https://github.com/rqlite/rqlite/pull/603): Fix up status key name style.
- [PR #604](https://github.com/rqlite/rqlite/pull/604): JSON types are also text.
- [PR #605](https://github.com/rqlite/rqlite/pull/605): Broadcast Store meta via consensus.
- [PR #607](https://github.com/rqlite/rqlite/pull/607): Various Redirect fixes.
- [PR #609](https://github.com/rqlite/rqlite/pull/609): Simplify rqlite implementation.
- [PR #610](https://github.com/rqlite/rqlite/pull/610): Write node backup directly to HTTP response writer. Thanks @sum12.
- [PR #611](https://github.com/rqlite/rqlite/pull/611): Add variadic perm check functions to auth store.

## v4.6.0 (November 29th 2019)
_This release adds significant new functionality to the command-line tool, including much more control over backup and restore of the database. [Visit the Releases page](https://github.com/rqlite/rqlite/releases/tag/v4.6.0) to download this release._

### New features
- [PR #592](https://github.com/rqlite/rqlite/pull/592): Add _dump database_ command (to SQL text file) to CLI.
- [PR #585](https://github.com/rqlite/rqlite/pull/585): Add _backup_ command (to SQLite file) to CLI: Thanks @eariassoto.
- [PR #589](https://github.com/rqlite/rqlite/pull/589): Add _restore_ command (from SQLite file) to CLI. Thanks @eariassoto.
- [PR #584](https://github.com/rqlite/rqlite/pull/584): Support showing query timings in the CLI. Thanks @joaodrp.
- [PR #586](https://github.com/rqlite/rqlite/pull/586): rqlite CLI now supports command-recall via cursor key. Thanks @rhnvrm.
- [PR #564](https://github.com/rqlite/rqlite/pull/564): rqlite server supports specifying trusted root CA certificate. Thanks @zmedico.
- [PR #593](https://github.com/rqlite/rqlite/pull/593): rqlite CLI now supports [HTTP proxy (via Environment)](https://golang.org/pkg/net/http/#ProxyFromEnvironment). Thanks @paulstuart
- [PR #587](https://github.com/rqlite/rqlite/pull/587): Add [expvar](https://golang.org/pkg/expvar/) statistics to store.

### Implementation changes and bug fixes
- [PR #591](https://github.com/rqlite/rqlite/pull/591): Store layer supports generating SQL format backups.
- [PR #590](https://github.com/rqlite/rqlite/pull/590): DB layer supports generating SQL format backups.
- [PR #588](https://github.com/rqlite/rqlite/pull/588): Abort transaction if _load from backup_ operation fails.
- If joining a cluster via HTTP fails, try HTTPS. Fixes [issue #577](https://github.com/rqlite/rqlite/issues/577).

## v4.5.0 (April 24th 2019)
- [PR #551](https://github.com/rqlite/rqlite/pull/551): rqlite CLI supports specifying trusted root CA certificate. Thanks @zmedico.

## v4.4.0 (January 3rd 2019)
- Allow the Raft election timeout [to be set](https://github.com/rqlite/rqlite/commit/2e91858e1ee0feee19f4c20c6f56a21261bcd44a). 
 
## v4.3.1 (October 10th 2018)
- Allow a node to be re-added with same IP address and port, even though it was previously removed. Fixes [issue #534](https://github.com/rqlite/rqlite/issues/534).

## v4.3.0 (March 18th 2018)
- [PR #397](https://github.com/rqlite/rqlite/pull/397), [PR #399](https://github.com/rqlite/rqlite/pull/399): Support hashed passwords. Fixes [issue #395](https://github.com/rqlite/rqlite/issues/395). Thanks @sum12.

## v4.2.3 (February 21st 2018)
- [PR #389](https://github.com/rqlite/rqlite/pull/389): Log Store directory path on startup.
- [PR #392](https://github.com/rqlite/rqlite/pull/392): Return redirect if node removal attempted on follower. Fixes [issue #391](https://github.com/rqlite/rqlite/issues/391).

## v4.2.2 (December 7th 2017)
- [PR #383](https://github.com/rqlite/rqlite/pull/383): Fix unit tests after underlying SQLite master table changes.
- [PR #384](https://github.com/rqlite/rqlite/pull/384): "status" perm required to access Go runtime information.

## v4.2.1 (November 10th 2017)
- [PR #367](https://github.com/rqlite/rqlite/pull/367): Remove superfluous leading space at CLI prompt.
- [PR #368](https://github.com/rqlite/rqlite/pull/368): CLI displays clear error message when not authorized.
- [PR #370](https://github.com/rqlite/rqlite/pull/370): CLI does not need to indent JSON when making requests.
- [PR #373](https://github.com/rqlite/rqlite/pull/373), [PR #374](https://github.com/rqlite/rqlite/pull/374): Add simple INSERT-only benchmarking tool.

## v4.2.0 (October 19th 2017)
- [PR #354](https://github.com/rqlite/rqlite/pull/354): Vendor Raft.
- [PR #354](https://github.com/rqlite/rqlite/pull/354): Move to Go 1.9.1.

## v4.1.0 (September 3rd 2017)
- [PR #342](https://github.com/rqlite/rqlite/pull/342): Add missing Store parameters to diagnostic output.
- [PR #343](https://github.com/rqlite/rqlite/pull/343): Support fetching [expvar](https://golang.org/pkg/expvar/) information via CLI.
- [PR #344](https://github.com/rqlite/rqlite/pull/344): Make read-consistency query param value case-insensitive.
- [PR #345](https://github.com/rqlite/rqlite/pull/345): Add unit test coverage for status and expvar endpoints.

## v4.0.2 (August 8th 2017)
- [PR #337](https://github.com/rqlite/rqlite/pull/337): Include any query params with 301 redirect URL.

## v4.0.1 (August 4th 2017)
- [PR #316](https://github.com/rqlite/rqlite/pull/316): CLI doesn't need pretty nor timed responses from node.
- [PR #334](https://github.com/rqlite/rqlite/pull/334): Set Content-Type to "application/octet-stream" for backup endpoint. Fixes [issue #333](https://github.com/rqlite/rqlite/issues/333).

## v4.0.0 (June 18th 2017)
**The 4.0 release has renamed command-line options relative to earlier releases.** This means that previous commands used to launch rqlited will not work. However the command-line changes are cosmetic, and each previous option maps 1-to-1 to a renamed option. Otherwise deployments of earlier releases can be upgraded to the 4.0 series without any other work.

- [PR #309](https://github.com/rqlite/rqlite/pull/309): Tweak start-up logo.
- [PR #308](https://github.com/rqlite/rqlite/pull/308): Move to clearer command-line options.
- [PR #307](https://github.com/rqlite/rqlite/pull/307): Support node-to-node encryption. Fixes [issue #93](https://github.com/rqlite/rqlite/issues/93).
- [PR #310](https://github.com/rqlite/rqlite/pull/310): HTTP service supports registration of Status providers; Mux is first client.
- [PR #315](https://github.com/rqlite/rqlite/pull/315): Add status and help commands to CLI.

## v3.14.0 (May 4th 2017)
- [PR #304](https://github.com/rqlite/rqlite/pull/304): Switch to Go 1.8.1.

## v3.13.0 (April 3rd 2017)
- [PR #296](https://github.com/rqlite/rqlite/pull/296): Log Go version at startup.
- [PR #294](https://github.com/rqlite/rqlite/pull/294): Support multiple explicit join addresses.
- [PR #297](https://github.com/rqlite/rqlite/pull/297): CLI should explicitly handle redirects due to Go1.8. Fixes [issue #295](https://github.com/rqlite/rqlite/issues/295).

## v3.12.1 (March 2nd 2017)
- [PR #291](https://github.com/rqlite/rqlite/pull/291): Don't access Discovery Service if node already part of cluster.

## v3.12.0 (March 1st 2017)
- [PR #286](https://github.com/rqlite/rqlite/pull/286): Tweak help output.
- [PR #283](https://github.com/rqlite/rqlite/pull/283): Main code should log to stderr.
- [PR #280](https://github.com/rqlite/rqlite/pull/280), [PR #281](https://github.com/rqlite/rqlite/pull/281): Integrate with new Discovery Service.
- [PR #282](https://github.com/rqlite/rqlite/pull/282): Retry cluster-join attempts on failure.
- [PR #289](https://github.com/rqlite/rqlite/pull/289): rqlite HTTP clients should not automatically follow redirects.

## v3.11.0 (February 12th 2017)
- [PR #268](https://github.com/rqlite/rqlite/pull/268): Allow Store to wait for application of initial logs. Fixes [issue #260](https://github.com/rqlite/rqlite/issues/260).
- [PR #272](https://github.com/rqlite/rqlite/pull/272): Add commit, branch, GOOS, and GOARCH, to output of `--version`.
- [PR #274](https://github.com/rqlite/rqlite/pull/274): Use Hashicorp function to read peers. Thanks @WanliTian
- [PR #278](https://github.com/rqlite/rqlite/pull/278): Add support for dot-commands `.tables` and `.schema` to rqlite CLI. Fixes [issue #277](https://github.com/rqlite/rqlite/issues/277).

## v3.10.0 (January 29th 2017)
- [PR #261](https://github.com/rqlite/rqlite/pull/261): Allow Raft Apply timeout to be configurable.
- [PR #262](https://github.com/rqlite/rqlite/pull/262): Log GOOS and GOARCH at startup.

## v3.9.2 (January 14th 2017)
- [PR #253](https://github.com/rqlite/rqlite/pull/254): Handle nil row returned by SQL execer. Fixes [issue #253](https://github.com/rqlite/rqlite/issues/253).
- [PR #258](https://github.com/rqlite/rqlite/pull/258): Remove check that all queries begin with SELECT. Fixes [issue #255](https://github.com/rqlite/rqlite/issues/255).

## v3.9.1 (December 29th 2016)
- [PR #247](https://github.com/rqlite/rqlite/pull/247): Simplify loading of SQLite dump files via single command execution. Fixes [issue #246](https://github.com/rqlite/rqlite/issues/246).
- [PR #247](https://github.com/rqlite/rqlite/pull/247): Correct SQLite dump load authentication check.

## v3.9.0 (December 24th 2016)
- [PR #239](https://github.com/rqlite/rqlite/pull/239): Add an API to the `Store` layer for custom peers storage and logging. Thanks @tych0
- [PR #221](https://github.com/rqlite/rqlite/pull/221): Start full support for various SQLite text types. Fix [issue #240](https://github.com/rqlite/rqlite/issues/240).
- [PR #242](https://github.com/rqlite/rqlite/pull/242): Support direct copying of the database via the Store. Thanks @tych0.
- [PR #243](https://github.com/rqlite/rqlite/pull/243): Use Store logging everywhere in the Store package.

## v3.8.0 (December 15th 2016)
- [PR #230](https://github.com/rqlite/rqlite/pull/230): Move Chinook test data to idiomatic testdata directory.
- [PR #232](https://github.com/rqlite/rqlite/pull/232), [PR #233](https://github.com/rqlite/rqlite/pull/233): rqlite CLI now supports accessing secured rqlited nodes. Thanks @tych0.
- [PR #235](https://github.com/rqlite/rqlite/pull/235): Return correct error, if one occurs, during backup. Thanks @tych0.
- [PR #237](https://github.com/rqlite/rqlite/pull/237), [PR #238](https://github.com/rqlite/rqlite/pull/238): Support observing Raft changes. Thanks @tych0

## v3.7.0 (November 24th 2016)
- With this release rqlite is moving to Go 1.7.
- [PR #206](https://github.com/rqlite/rqlite/pull/206), [#217](https://github.com/rqlite/rqlite/pull/217): Support loading data directly from SQLite dump files.
- [PR #209](https://github.com/rqlite/rqlite/pull/209): Tweak help output.
- [PR #229](https://github.com/rqlite/rqlite/pull/229): Remove explicit control of foreign key constraints.
- [PR #207](https://github.com/rqlite/rqlite/pull/207): Database supports returning foreign key constraint status.
- [PR #211](https://github.com/rqlite/rqlite/pull/211): Diagnostics show actual foreign key constraint state.
- [PR #212](https://github.com/rqlite/rqlite/pull/212): Add database configuration to diagnostics output.
- [PR #224](https://github.com/rqlite/rqlite/pull/224), [PR #225](https://github.com/rqlite/rqlite/pull/225): Add low-level database layer expvar stats.

## v3.6.0 (October 1st 2016)
- [PR #195](https://github.com/rqlite/rqlite/pull/195): Set Content-type "application/json" on all HTTP responses.
- [PR #193](https://github.com/rqlite/rqlite/pull/193): Allow joining a cluster through any node, not just the leader.
- [PR #187](https://github.com/rqlite/rqlite/pull/187): Support memory profiling.
- Go cyclo complexity changes.
- With this release Windows compatibility is checked with every build.

## v3.5.0 (September 5th 2016)
- [PR #185](https://github.com/rqlite/rqlite/pull/185): Enable foreign key constraints by default.

## v3.4.1 (September 1st 2016)
- [PR #175](https://github.com/rqlite/rqlite/pull/175): Simplify error handling of Update Peers API.
- [PR #170](https://github.com/rqlite/rqlite/pull/170): Log any failure to call `Serve()` on HTTP service.
- Go lint fixes.
- Go cyclo complexity changes.

## v3.4.0 (July 7th 2016)
- [PR #159](https://github.com/rqlite/rqlite/pull/159): All HTTP responses set X-RQLITE-VERSION.

## v3.3.0 (June 1st 2016)
- [PR #151](https://github.com/rqlite/rqlite/pull/151): Support configurable Raft heartbeat timeout.
- [PR #149](https://github.com/rqlite/rqlite/pull/149): Support configurable Raft snapshot thresholds.
- [PR #148](https://github.com/rqlite/rqlite/pull/148): Support pprof information over HTTP.
- [PR #154](https://github.com/rqlite/rqlite/pull/154): CLI now redirects to leader if necessary.
- [PR #155](https://github.com/rqlite/rqlite/pull/155): CLI now handles "no rows" correctly.

## v3.2.1 (May 22nd 2016)
- [PR #143](https://github.com/rqlite/rqlite/pull/143): Use DELETE as HTTP method to remove nodes.

## v3.2.0 (May 21st 2016)
- [PR #142](https://github.com/rqlite/rqlite/pull/142): Use correct HTTP methods on all endpoints.
- [PR #137](https://github.com/rqlite/rqlite/pull/137): Use resolved version of joining node's address.
- [PR #136](https://github.com/rqlite/rqlite/pull/136): Better errors on join failures.
- [PR #133](https://github.com/rqlite/rqlite/pull/133): Add Peers to status output.
- [PR #132](https://github.com/rqlite/rqlite/pull/132): Support removing a node from a cluster.
- [PR #131](https://github.com/rqlite/rqlite/pull/131): Only convert []byte from database to string if "text". Thanks @bkeroackdsc
- [PR #129](https://github.com/rqlite/rqlite/pull/129): Verify all statements sent to query endpoint begin with "SELECT".
- [PR #141](https://github.com/rqlite/rqlite/pull/141): Store methods to expose node Raft state. Thanks @bkeroack

## v3.1.0 (May 4th 2016)
- [PR #118](https://github.com/rqlite/rqlite/pull/118): New rqlite CLI. Thanks @mkideal
- [PR #125](https://github.com/rqlite/rqlite/pull/125): Add Go runtime details to status endpoint.

## v3.0.1 (May 1st 2016)
- [PR #117](https://github.com/rqlite/rqlite/pull/117): Use Raft advertise address, if exists, during join.

## v3.0.0 (May 1st 2016)
**The Raft log format in 3.0 is not compatible with the 2.0 series**. To upgrade from an earlier version to this release you should backup your 2.0 leader node, and replay the database dump into a new 3.0 cluster. The HTTP API remains unchanged however.

- [PR #116](https://github.com/rqlite/rqlite/pull/116): Allow HTTP advertise address to be set.
- [PR #115](https://github.com/rqlite/rqlite/pull/115): Support advertising address different than Raft bind address.
- [PR #113](https://github.com/rqlite/rqlite/pull/113): Switch to in-memory SQLite databases by default.
- [PR #109](https://github.com/rqlite/rqlite/pull/109): Nodes broadcast meta to cluster via Raft.
- [PR #109](https://github.com/rqlite/rqlite/pull/109), [PR #111](https://github.com/rqlite/rqlite/pull/111): Leader redirection
- [PR #104](https://github.com/rqlite/rqlite/pull/104): Handle the `-join` option sensibly when already member of cluster.

## v2.2.2 (April 24th 2016)
- [PR #96](https://github.com/rqlite/rqlite/pull/96): Add build time to status output.
- [PR #101](https://github.com/rqlite/rqlite/pull/101): Fix restore to in-memory databases.

## v2.2.1 (April 19th 2016)
- [PR #95](https://github.com/rqlite/rqlite/pull/95): Correctly set HTTP authentication.

## v2.2.0 (April 18th 2016)
- [PR #84](https://github.com/rqlite/rqlite/pull/84): Encrypted API (HTTPS) now supported.
- [PR #85](https://github.com/rqlite/rqlite/pull/85): BasicAuth support.
- [PR #85](https://github.com/rqlite/rqlite/pull/85): User-level permissions support.
- Print rqlited logo on start-up.
- End-to-end single-node and multi-node unit tests.

## 2.1 (April 9th 2016)
- [PR #76](https://github.com/rqlite/rqlite/pull/76): Obey timing information display at database level.
- [PR #77](https://github.com/rqlite/rqlite/pull/77): Add version information to binary.

## 2.0 (April 5th 2016)
- `timings` URL param to control presence of timing information in response.
- [PR #74](https://github.com/rqlite/rqlite/pull/74): Use SQLite connection directly. Thanks @zmedico.
- Update operations return last-inserted ID.
- Column-oriented API responses.
- Types in API response body.
- Query times in addition to sum of query times.
- New Raft consensus module, built on Hashicorp's implementation.
- Hot backup support.
- Selectable read-consistency levels of none, weak, and strong.
- SQLite file size added to HTTP API status endpoint.
- expvar support added to HTTP server.

## 1.0 (June 23rd 2015)
Check out [this tag](https://github.com/rqlite/rqlite/releases/tag/v1.0) for full details.
<|MERGE_RESOLUTION|>--- conflicted
+++ resolved
@@ -1,12 +1,7 @@
-<<<<<<< HEAD
-## v8.32.6 (November 5th 2024)
-### Implementation changes and bug fixes
-- [PR #1974](https://github.com/rqlite/rqlite/pull/1974): Upgrade dependencies including latest SQL parser.
-=======
-## v8.32.7 (unreleased)
+## v8.32.7 (November 5th 2024)7
 ### Implementation changes and bug fixes
 - [PR #1973](https://github.com/rqlite/rqlite/pull/1973): Include any failure message in `/status` output.
->>>>>>> 983b1a96
+- [PR #1974](https://github.com/rqlite/rqlite/pull/1974): Upgrade dependencies including the SQL parser.
 
 ## v8.32.6 (November 4th 2024)
 ### Implementation changes and bug fixes
