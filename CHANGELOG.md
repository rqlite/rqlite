--- conflicted
+++ resolved
@@ -2,15 +2,10 @@
 ### Implementation changes and bug fixes
 - [PR #1456](https://github.com/rqlite/rqlite/pull/1459): Standardize on chunk size.
 - [PR #1456](https://github.com/rqlite/rqlite/pull/1459): Set `TrailingLogs=0` to truncate log during user-initiated Snapshotting.
-<<<<<<< HEAD
-- [PR #1462](https://github.com/rqlite/rqlite/pull/1462): Refactor redirect logic in HTTP service
-- [PR #1464](https://github.com/rqlite/rqlite/pull/1464): Handle snapshotting of empty WAL files
-  
-=======
 - [PR #1462](https://github.com/rqlite/rqlite/pull/1462): Refactor redirect logic in HTTP service.
+- [PR #1464](https://github.com/rqlite/rqlite/pull/1464): Handle snapshotting of empty WAL files.
 - [PR #1465](https://github.com/rqlite/rqlite/pull/1465): Move uploader goroutine into Uploader.
 
->>>>>>> 6320a95e
 ## 8.0.1 (December 8th 2023)
 This release fixes an edge case issue during restore-from-SQLite. It's possible if a rqlite system crashes shortly after restoring from SQLite it may not have loaded the data correctly.
 
