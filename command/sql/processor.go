package sql

import (
	"fmt"
	"math"
	"math/rand"
	"strconv"
	"strings"
	"time"

	"github.com/rqlite/rqlite/v8/command/proto"
	"github.com/rqlite/rqlite/v8/random"
	"github.com/rqlite/sql"
)

// Process processes the given SQL statements, rewriting them if necessary. If
// random-rewriting is enabled, calls to the RANDOM() function are replaced with
// an actual random value. If a statement contains a RETURNING clause, the
// statement is marked as a query, so that the result set can be returned to the
// client.
func Process(stmts []*proto.Statement, rwrand, rwtime bool) error {
	for i := range stmts {
		lowered := strings.ToLower(stmts[i].Sql)
		if (!rwtime || !containsTime(lowered)) &&
			(!rwrand || !containsRandom(lowered)) &&
			!containsReturning(lowered) {
			continue
		}
<<<<<<< HEAD

		stmt, err := sql.NewParser(strings.NewReader(stmts[i].Sql)).ParseStatement()
=======
		parsed, err := sql.NewParser(strings.NewReader(stmts[i].Sql)).ParseStatement()
>>>>>>> 2ffbb073
		if err != nil {
			continue
		}
		rewriter := NewRewriter()
		rewriter.RewriteRand = rwrand
		rewriter.RewriteTime = rwtime
		rwStmt, rewritten, ret, err := rewriter.Do(parsed)
		if err != nil {
			continue
		}

		if rewritten {
			stmts[i].Sql = rwStmt.String()
		}
		stmts[i].ForceQuery = ret
	}
	return nil
}

func containsTime(stmt string) bool {
	targets := []string{"time(", "date(", "julianday(", "unixepoch(", "timediff("}
	for _, target := range targets {
		if strings.Contains(stmt, target) {
			return true
		}
	}
	return false
}

func containsRandom(stmt string) bool {
	targets := []string{"random(", "randomblob("}
	for _, target := range targets {
		if strings.Contains(stmt, target) {
			return true
		}
	}
	return false
}

func containsReturning(stmt string) bool {
	return strings.Contains(stmt, "returning")
}

// Rewriter rewrites SQL statements.
type Rewriter struct {
	RewriteRand bool
	RewriteTime bool

	randFn func() int64
	nowFn  func() time.Time

	orderedBy bool
	modified  bool
	returning bool
}

// NewRewriter returns a new Rewriter. This object is not thread
// safe, and should not be shared between goroutines.
func NewRewriter() *Rewriter {
	return &Rewriter{
		RewriteRand: true,
		RewriteTime: true,

		randFn: func() int64 {
			return rand.Int63()
		},
		nowFn: time.Now,
	}
}

// Do rewrites the provided statement. If the statement is rewritten, the second return value is true.
func (rw *Rewriter) Do(stmt sql.Statement) (sql.Statement, bool, bool, error) {
	rw.modified = false
	node, err := sql.Walk(rw, stmt)
	if err != nil {
		return nil, false, false, err
	}
	return node.(sql.Statement), rw.modified, rw.returning, nil
}

func (rw *Rewriter) Visit(node sql.Node) (w sql.Visitor, n sql.Node, err error) {
	retNode := node

	switch n := retNode.(type) {
	case *sql.ReturningClause:
		rw.returning = true
	case *sql.OrderingTerm:
		// NO random() rewriting past this point.
		rw.orderedBy = true
		return rw, node, nil
	case *sql.Call:
		// If used, ensure the value is same for the duration of the statement
		jd := julianDayAsNumberLit(rw.nowFn())

		if rw.RewriteTime && len(n.Args) > 0 &&
			(strings.EqualFold(n.Name.Name, "date") ||
				strings.EqualFold(n.Name.Name, "time") ||
				strings.EqualFold(n.Name.Name, "datetime") ||
				strings.EqualFold(n.Name.Name, "julianday") ||
				strings.EqualFold(n.Name.Name, "unixepoch")) {
			if isNow(n.Args[0]) {
				n.Args[0] = jd
			}
			rw.modified = true
		} else if rw.RewriteTime && len(n.Args) > 1 &&
			strings.EqualFold(n.Name.Name, "strftime") {
			if isNow(n.Args[1]) {
				n.Args[1] = jd
			}
			rw.modified = true
		} else if rw.RewriteTime && len(n.Args) > 1 &&
			strings.EqualFold(n.Name.Name, "timediff") {
			if isNow(n.Args[0]) {
				n.Args[0] = jd
			}
			if isNow(n.Args[1]) {
				n.Args[1] = jd
			}
			rw.modified = true
		} else if !rw.orderedBy && rw.RewriteRand && strings.EqualFold(n.Name.Name, "random") {
			retNode = &sql.NumberLit{Value: strconv.Itoa(int(rw.randFn()))}
			rw.modified = true
		} else if !rw.orderedBy && rw.RewriteRand && strings.EqualFold(n.Name.Name, "randomblob") {
			if len(n.Args) == 1 {
				lit, ok := n.Args[0].(*sql.NumberLit)
				if !ok {
					break
				}
				n, err := strconv.Atoi(lit.Value)
				if err != nil {
					break
				}
				retNode = &sql.BlobLit{Value: fmt.Sprintf(`%X`, random.Bytes(max(n, 1)))}
				rw.modified = true
			}
		}
	}
	return rw, retNode, nil
}

func (rw *Rewriter) VisitEnd(node sql.Node) (sql.Node, error) {
	switch node.(type) {
	case *sql.OrderingTerm:
		rw.orderedBy = false
	}
	return node, nil
}

func isNow(e sql.Expr) bool {
	if i, ok := e.(*sql.Ident); ok {
		return strings.EqualFold(i.Name, "now")
	} else if s, ok := e.(*sql.StringLit); ok {
		return strings.EqualFold(s.Value, "now")
	}
	return false
}

func julianDayAsNumberLit(t time.Time) *sql.NumberLit {
	return &sql.NumberLit{Value: fmt.Sprintf("%f", julianDay(t))}
}

func julianDay(t time.Time) float64 {
	year := t.Year()
	month := int(t.Month())
	day := t.Day()
	hour := t.Hour()
	minute := t.Minute()
	second := t.Second()
	nanosecond := t.Nanosecond()

	// Adjust for months January and February
	if month <= 2 {
		year--
		month += 12
	}

	// Calculate the Julian Day Number
	A := year / 100
	B := 2 - A + A/4

	// Convert time to fractional day
	fractionalDay := (float64(hour) +
		float64(minute)/60 +
		(float64(second)+float64(nanosecond)/1e9)/3600) / 24.0

	// Use math.Floor to correctly handle the integer parts
	jd := math.Floor(365.25*float64(year+4716)) +
		math.Floor(30.6001*float64(month+1)) +
		float64(day) + float64(B) - 1524.5 + fractionalDay

	return jd
}<|MERGE_RESOLUTION|>--- conflicted
+++ resolved
@@ -26,12 +26,7 @@
 			!containsReturning(lowered) {
 			continue
 		}
-<<<<<<< HEAD
-
-		stmt, err := sql.NewParser(strings.NewReader(stmts[i].Sql)).ParseStatement()
-=======
 		parsed, err := sql.NewParser(strings.NewReader(stmts[i].Sql)).ParseStatement()
->>>>>>> 2ffbb073
 		if err != nil {
 			continue
 		}
