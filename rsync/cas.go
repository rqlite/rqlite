--- conflicted
+++ resolved
@@ -54,15 +54,6 @@
 		if err == nil {
 			return nil
 		}
-<<<<<<< HEAD
-		if !errors.Is(err, ErrCASConflict) {
-			return err
-		}
-		if time.Now().After(deadline) {
-			return ErrCASConflictTimeout
-		}
-=======
-
 		if !errors.Is(err, ErrCASConflict) {
 			return err
 		}
@@ -71,7 +62,6 @@
 			return ErrCASConflictTimeout
 		}
 
->>>>>>> a2525ff7
 		time.Sleep(retryInterval)
 	}
 }
